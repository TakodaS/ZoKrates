--- conflicted
+++ resolved
@@ -25,11 +25,9 @@
         ),
     };
 
-<<<<<<< HEAD
-    let path_owned = base.join(PathBuf::from(import_location));
-=======
-    let path_owned = base.join(PathBuf::from(source)).with_extension("zok");
->>>>>>> 542c4c14
+    let path_owned = base
+        .join(PathBuf::from(import_location))
+        .with_extension("zok");
 
     if path_owned.is_dir() {
         return Err(io::Error::new(io::ErrorKind::Other, "Not a file"));
@@ -54,11 +52,7 @@
     use std::fs::File;
 
     #[test]
-    fn valid_path_with_location() {
-<<<<<<< HEAD
-        let (_, next_location) = resolve(String::from("./src"), "./lib.rs".into()).unwrap();
-        assert_eq!(next_location, String::from("./src"));
-=======
+    fn valid_path() {
         use std::io::Write;
 
         // create a source folder with a zok file
@@ -66,36 +60,20 @@
         let file_path = folder.path().join("bar.zok");
         let mut file = File::create(file_path).unwrap();
         writeln!(file, "some code").unwrap();
-        let (_, next_location, alias) =
-            resolve(Some(folder.path().to_str().unwrap().to_string()), &"./bar").unwrap();
+        let (_, next_location) =
+            resolve(folder.path().to_str().unwrap().to_string(), "./bar".into()).unwrap();
         assert_eq!(next_location, folder.path().to_str().unwrap().to_string());
-        assert_eq!(alias, String::from("bar"));
-    }
-
-    #[test]
-    fn valid_path_without_location() {
-        let res = resolve(None, &"./src/lib.rs");
-        assert!(res.is_err());
->>>>>>> 542c4c14
     }
 
     #[test]
     fn non_existing_file() {
-<<<<<<< HEAD
-        let res = resolve(String::from("./src"), "./rubbish.rs".into());
-=======
-        let res = resolve(Some(String::from("./src")), &"./rubbish");
->>>>>>> 542c4c14
+        let res = resolve(String::from("./src"), "./rubbish".into());
         assert!(res.is_err());
     }
 
     #[test]
     fn invalid_location() {
-<<<<<<< HEAD
-        let res = resolve(String::from(",8!-$2abc"), "./foo.code".into());
-=======
-        let res = resolve(Some(String::from(",8!-$2abc")), &"./foo.zok");
->>>>>>> 542c4c14
+        let res = resolve(String::from(",8!-$2abc"), "./foo".into());
         assert!(res.is_err());
     }
 
@@ -112,34 +90,6 @@
     }
 
     #[test]
-<<<<<<< HEAD
-    #[should_panic]
-    fn no_file_name_without_stdlib() {
-        // an empty string is interpreted relative to the HOME folder. If there's none, panic
-        std::env::remove_var(ZOKRATES_HOME);
-        let _res = resolve(String::from("."), "".into());
-    }
-
-    #[test]
-    fn no_file_name_with_stdlib() {
-        use std::io::Write;
-
-        // create a HOME folder with a code file
-        let zokrates_home_folder = tempfile::tempdir().unwrap();
-        let file_path = zokrates_home_folder.path().join("bar.code");
-        let mut file = File::create(file_path).unwrap();
-        writeln!(file, "<stdlib code>").unwrap();
-
-        // assign HOME folder to ZOKRATES_HOME
-        std::env::set_var(ZOKRATES_HOME, zokrates_home_folder.path());
-
-        let res = resolve(String::from("."), "".into());
-        assert!(res.is_err());
-    }
-
-    #[test]
-=======
->>>>>>> 542c4c14
     fn treat_relative_as_local() {
         use std::io::Write;
 
@@ -159,23 +109,12 @@
         std::env::set_var(ZOKRATES_HOME, zokrates_home_folder.path());
 
         let result = resolve(
-<<<<<<< HEAD
             source_folder
                 .path()
                 .to_path_buf()
                 .to_string_lossy()
                 .to_string(),
-            "./bar.code".into(),
-=======
-            Some(
-                source_folder
-                    .path()
-                    .to_path_buf()
-                    .to_string_lossy()
-                    .to_string(),
-            ),
-            &"./bar.zok",
->>>>>>> 542c4c14
+            "./bar.zok".into(),
         );
         assert!(result.is_ok());
         // the imported file should be the user's
@@ -202,23 +141,12 @@
         std::env::set_var(ZOKRATES_HOME, zokrates_home_folder.path());
 
         let result = resolve(
-<<<<<<< HEAD
             source_folder
                 .path()
                 .to_path_buf()
                 .to_string_lossy()
                 .to_string(),
-            "bar.code".into(),
-=======
-            Some(
-                source_folder
-                    .path()
-                    .to_path_buf()
-                    .to_string_lossy()
-                    .to_string(),
-            ),
-            &"bar.zok",
->>>>>>> 542c4c14
+            "bar.zok".into(),
         );
         assert!(result.is_ok());
         // the imported file should be the user's
@@ -237,23 +165,12 @@
         writeln!(file, "<user code>").unwrap();
 
         let result = resolve(
-<<<<<<< HEAD
             source_subfolder
                 .path()
                 .to_path_buf()
                 .to_string_lossy()
                 .to_string(),
-            "../bar.code".into(),
-=======
-            Some(
-                source_subfolder
-                    .path()
-                    .to_path_buf()
-                    .to_string_lossy()
-                    .to_string(),
-            ),
-            &"../bar.zok",
->>>>>>> 542c4c14
+            "../bar.zok".into(),
         );
         assert!(result.is_ok());
         // the imported file should be the user's
@@ -273,22 +190,14 @@
         // assign HOME folder to ZOKRATES_HOME
         std::env::set_var(ZOKRATES_HOME, zokrates_home_folder.path());
 
-<<<<<<< HEAD
-        let result = resolve("/path/to/user/folder".to_string(), "./bar.code".into());
-=======
-        let result = resolve(Some("/path/to/user/folder".to_string()), &"./bar.zok");
->>>>>>> 542c4c14
+        let result = resolve("/path/to/user/folder".to_string(), "./bar.zok".into());
         assert!(result.is_err());
     }
 
     #[test]
     fn fail_if_not_found_in_std() {
         std::env::set_var(ZOKRATES_HOME, "");
-<<<<<<< HEAD
-        let result = resolve("/path/to/source".to_string(), "bar.code".into());
-=======
-        let result = resolve(Some("/path/to/source".to_string()), &"bar.zok");
->>>>>>> 542c4c14
+        let result = resolve("/path/to/source".to_string(), "bar.zok".into());
         assert!(result.is_err());
     }
 
@@ -296,10 +205,6 @@
     #[should_panic]
     fn panic_if_home_not_set() {
         std::env::remove_var(ZOKRATES_HOME);
-<<<<<<< HEAD
-        let _ = resolve("/path/to/source".to_string(), "bar.code".into());
-=======
-        let _ = resolve(Some("/path/to/source".to_string()), &"bar.zok");
->>>>>>> 542c4c14
+        let _ = resolve("/path/to/source".to_string(), "bar.zok".into());
     }
 }
--- conflicted
+++ resolved
@@ -3,12 +3,8 @@
 import "EMBED/u32_to_bits" as to_bits
 import "../bool/pack128"
 
-<<<<<<< HEAD
 // pack 128 big-endian bits into one field element
-def main(u32[4] input) -> (field):
-=======
 def main(u32[4] input) -> field:
->>>>>>> 079b5cfa
 
 	bool[128] bits = [...to_bits(input[0]), ...to_bits(input[1]), ...to_bits(input[2]), ...to_bits(input[3])]
 

// https://eprint.iacr.org/2019/458.pdf

<<<<<<< HEAD
from "./constants.zok" import POSEIDON_C, POSEIDON_M

def ark<N>(field[N] mut state, field[497] c, u32 it) -> field[N]:
    for u32 i in 0..N do
        state[i] = state[i] + c[it + i]
    endfor
    return state

def sbox<N>(field[N] mut state, u32 f, u32 p, u32 r) -> field[N]:
    state[0] = state[0]**5
    for u32 i in 1..N do
        state[i] = if ((r < f/2) || (r >= f/2 + p)) then state[i]**5 else state[i] fi
    endfor
    return state

def mix<N>(field[N] state, field[7][7] m) -> field[N]:
    field[N] mut out = [0; N]
    for u32 i in 0..N do
        field mut acc = 0
        for u32 j in 0..N do 
            acc = acc + (state[j] * m[i][j])
        endfor
        out[i] = acc
    endfor
    return out

def main<N>(field[N] inputs) -> field:
    assert(N > 0 && N <= 6) // max 6 inputs

    u32 t = N + 1
    u32[8] rounds_p = [56, 57, 56, 60, 60, 63, 64, 63]

    u32 f = 8
    u32 p = rounds_p[(t - 2)]
=======
from "./constants.zok" import POSEIDON_C, POSEIDON_M;

def ark<N>(field[N] state, field[497] c, u32 it) -> field[N] {
    for u32 i in 0..N {
        state[i] = state[i] + c[it + i];
    }
    return state;
}

def sbox<N>(field[N] state, u32 f, u32 p, u32 r) -> field[N] {
    state[0] = state[0]**5;
    for u32 i in 1..N {
        state[i] = ((r < f/2) || (r >= f/2 + p)) ? state[i]**5 : state[i];
    }
    return state;
}

def mix<N>(field[N] state, field[7][7] m) -> field[N] {
    field[N] out = [0; N];
    for u32 i in 0..N {
        field acc = 0;
        for u32 j in 0..N {
            acc = acc + (state[j] * m[i][j]);
        }
        out[i] = acc;
    }
    return out;
}

def main<N>(field[N] inputs) -> field {
    assert(N > 0 && N <= 6); // max 6 inputs

    u32 t = N + 1;
    u32[8] rounds_p = [56, 57, 56, 60, 60, 63, 64, 63];

    u32 f = 8;
    u32 p = rounds_p[(t - 2)];
>>>>>>> 70f4291b

    // Constants are padded with zeroes to the maximum value calculated by
    // t * (f + p) = 497, where `t` (number of inputs + 1) is a max of 7.
    // This is done to keep the function generic, as resulting array size depends on `t`
    // and we do not want callers passing down constants.
    // This should be revisited once compiler limitations are gone.

    field[497]  c = POSEIDON_C[t - 2];
    field[7][7] m = POSEIDON_M[t - 2];

<<<<<<< HEAD
    field[t] mut state = [0; t]
    for u32 i in 1..t do
        state[i] = inputs[i - 1]
    endfor
=======
    field[t] state = [0; t];
    for u32 i in 1..t {
        state[i] = inputs[i - 1];
    }
>>>>>>> 70f4291b

    for u32 r in 0..f+p {
        state = ark(state, c, r * t);
        state = sbox(state, f, p, r);
        state = mix(state, m);
    }

    return state[0];
}<|MERGE_RESOLUTION|>--- conflicted
+++ resolved
@@ -1,51 +1,15 @@
 // https://eprint.iacr.org/2019/458.pdf
 
-<<<<<<< HEAD
-from "./constants.zok" import POSEIDON_C, POSEIDON_M
-
-def ark<N>(field[N] mut state, field[497] c, u32 it) -> field[N]:
-    for u32 i in 0..N do
-        state[i] = state[i] + c[it + i]
-    endfor
-    return state
-
-def sbox<N>(field[N] mut state, u32 f, u32 p, u32 r) -> field[N]:
-    state[0] = state[0]**5
-    for u32 i in 1..N do
-        state[i] = if ((r < f/2) || (r >= f/2 + p)) then state[i]**5 else state[i] fi
-    endfor
-    return state
-
-def mix<N>(field[N] state, field[7][7] m) -> field[N]:
-    field[N] mut out = [0; N]
-    for u32 i in 0..N do
-        field mut acc = 0
-        for u32 j in 0..N do 
-            acc = acc + (state[j] * m[i][j])
-        endfor
-        out[i] = acc
-    endfor
-    return out
-
-def main<N>(field[N] inputs) -> field:
-    assert(N > 0 && N <= 6) // max 6 inputs
-
-    u32 t = N + 1
-    u32[8] rounds_p = [56, 57, 56, 60, 60, 63, 64, 63]
-
-    u32 f = 8
-    u32 p = rounds_p[(t - 2)]
-=======
 from "./constants.zok" import POSEIDON_C, POSEIDON_M;
 
-def ark<N>(field[N] state, field[497] c, u32 it) -> field[N] {
+def ark<N>(field[N] mut state, field[497] c, u32 it) -> field[N] {
     for u32 i in 0..N {
         state[i] = state[i] + c[it + i];
     }
     return state;
 }
 
-def sbox<N>(field[N] state, u32 f, u32 p, u32 r) -> field[N] {
+def sbox<N>(field[N] mut state, u32 f, u32 p, u32 r) -> field[N] {
     state[0] = state[0]**5;
     for u32 i in 1..N {
         state[i] = ((r < f/2) || (r >= f/2 + p)) ? state[i]**5 : state[i];
@@ -54,9 +18,9 @@
 }
 
 def mix<N>(field[N] state, field[7][7] m) -> field[N] {
-    field[N] out = [0; N];
+    field[N] mut out = [0; N];
     for u32 i in 0..N {
-        field acc = 0;
+        field mut acc = 0;
         for u32 j in 0..N {
             acc = acc + (state[j] * m[i][j]);
         }
@@ -73,7 +37,6 @@
 
     u32 f = 8;
     u32 p = rounds_p[(t - 2)];
->>>>>>> 70f4291b
 
     // Constants are padded with zeroes to the maximum value calculated by
     // t * (f + p) = 497, where `t` (number of inputs + 1) is a max of 7.
@@ -84,17 +47,10 @@
     field[497]  c = POSEIDON_C[t - 2];
     field[7][7] m = POSEIDON_M[t - 2];
 
-<<<<<<< HEAD
-    field[t] mut state = [0; t]
-    for u32 i in 1..t do
-        state[i] = inputs[i - 1]
-    endfor
-=======
-    field[t] state = [0; t];
+    field[t] mut state = [0; t];
     for u32 i in 1..t {
         state[i] = inputs[i - 1];
     }
->>>>>>> 70f4291b
 
     for u32 r in 0..f+p {
         state = ark(state, c, r * t);

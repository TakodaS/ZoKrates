<<<<<<< HEAD
import "hashes/keccak/keccak" as keccak;
=======
from "hashes/keccak/keccak" import keccak, main as keccak_u8

def keccak384<N>(u8[N] input) -> u64[6]:
    return keccak_u8::<_, 384>(input, 0x0000000000000001)[..6]
>>>>>>> 2b50599c

def main<N>(u64[N] input) -> u64[6] {
    return keccak::<_, 384>(input, 0x0000000000000001)[..6];
}<|MERGE_RESOLUTION|>--- conflicted
+++ resolved
@@ -1,11 +1,8 @@
-<<<<<<< HEAD
-import "hashes/keccak/keccak" as keccak;
-=======
-from "hashes/keccak/keccak" import keccak, main as keccak_u8
+from "hashes/keccak/keccak" import keccak, main as keccak_u8;
 
-def keccak384<N>(u8[N] input) -> u64[6]:
-    return keccak_u8::<_, 384>(input, 0x0000000000000001)[..6]
->>>>>>> 2b50599c
+def keccak384<N>(u8[N] input) -> u64[6] {
+    return keccak_u8::<_, 384>(input, 0x0000000000000001)[..6];
+}
 
 def main<N>(u64[N] input) -> u64[6] {
     return keccak::<_, 384>(input, 0x0000000000000001)[..6];

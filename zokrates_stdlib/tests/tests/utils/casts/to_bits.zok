import "utils/casts/u64_to_bits";
import "utils/casts/u32_to_bits";
import "utils/casts/u16_to_bits";
import "utils/casts/u8_to_bits";

<<<<<<< HEAD
def main(u64[4] a, u32[4] b, u16[4] c, u8[4] d) -> (bool[4][64], bool[4][32], bool[4][16], bool[4][8]):
    bool[4][64] mut e = [[false; 64]; 4]
    bool[4][32] mut f = [[false; 32]; 4]
    bool[4][16] mut g = [[false; 16]; 4]
    bool[4][8] mut h = [[false; 8]; 4]
=======
def main(u64[4] a, u32[4] b, u16[4] c, u8[4] d) -> (bool[4][64], bool[4][32], bool[4][16], bool[4][8]) {
    bool[4][64] e = [[false; 64]; 4];
    bool[4][32] f = [[false; 32]; 4];
    bool[4][16] g = [[false; 16]; 4];
    bool[4][8] h = [[false; 8]; 4];
>>>>>>> 70f4291b

    for u32 i in 0..4 {
        e[i] = u64_to_bits(a[i]);
        f[i] = u32_to_bits(b[i]);
        g[i] = u16_to_bits(c[i]);
        h[i] = u8_to_bits(d[i]);
    }

    return (e, f, g, h);
}<|MERGE_RESOLUTION|>--- conflicted
+++ resolved
@@ -3,19 +3,11 @@
 import "utils/casts/u16_to_bits";
 import "utils/casts/u8_to_bits";
 
-<<<<<<< HEAD
-def main(u64[4] a, u32[4] b, u16[4] c, u8[4] d) -> (bool[4][64], bool[4][32], bool[4][16], bool[4][8]):
-    bool[4][64] mut e = [[false; 64]; 4]
-    bool[4][32] mut f = [[false; 32]; 4]
-    bool[4][16] mut g = [[false; 16]; 4]
-    bool[4][8] mut h = [[false; 8]; 4]
-=======
 def main(u64[4] a, u32[4] b, u16[4] c, u8[4] d) -> (bool[4][64], bool[4][32], bool[4][16], bool[4][8]) {
-    bool[4][64] e = [[false; 64]; 4];
-    bool[4][32] f = [[false; 32]; 4];
-    bool[4][16] g = [[false; 16]; 4];
-    bool[4][8] h = [[false; 8]; 4];
->>>>>>> 70f4291b
+    bool[4][64] mut e = [[false; 64]; 4];
+    bool[4][32] mut f = [[false; 32]; 4];
+    bool[4][16] mut g = [[false; 16]; 4];
+    bool[4][8] mut h = [[false; 8]; 4];
 
     for u32 i in 0..4 {
         e[i] = u64_to_bits(a[i]);

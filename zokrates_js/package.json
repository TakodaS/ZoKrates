--- conflicted
+++ resolved
@@ -1,7 +1,6 @@
 {
-<<<<<<< HEAD
     "name": "zokrates-js",
-    "version": "1.1.1",
+    "version": "1.1.2",
     "module": "index.js",
     "main": "node/index.js",
     "description": "JavaScript bindings for ZoKrates",
@@ -50,56 +49,4 @@
         "snarkjs": "^0.4.19",
         "wasm-pack": "^0.10.2"
     }
-=======
-  "name": "zokrates-js",
-  "version": "1.1.2",
-  "module": "index.js",
-  "main": "node/index.js",
-  "description": "JavaScript bindings for ZoKrates",
-  "contributors": [
-    "Darko Macesic <darem966@gmail.com>",
-    "Thibaut Schaeffer <thibaut@schaeff.fr>"
-  ],
-  "keywords": [
-    "zokrates",
-    "snarks",
-    "zksnarks"
-  ],
-  "license": "GPLv3",
-  "files": [
-    "node",
-    "pkg",
-    "index.js",
-    "index.d.ts",
-    "lib.js",
-    "metadata.js"
-  ],
-  "types": "index.d.ts",
-  "exports": {
-    "node": "./node/index.js",
-    "default": "./index.js"
-  },
-  "scripts": {
-    "wasm-pack": "wasm-pack build --out-name index",
-    "prebuild": "npm install",
-    "build": "npm run build:bundler && npm run build:node",
-    "build:dev": "npm run build:bundler:dev && npm run build:node:dev",
-    "build:bundler": "rimraf pkg && npm run wasm-pack -- --target bundler --release && npm run clean-pkg",
-    "build:bundler:dev": "rimraf pkg && npm run wasm-pack -- --target bundler --dev && npm run clean-pkg",
-    "build:node": "rimraf node/pkg && npm run wasm-pack -- --target nodejs -d node/pkg --release && npm run clean-node-pkg",
-    "build:node:dev": "rimraf node/pkg && npm run wasm-pack -- --target nodejs -d node/pkg --dev && npm run clean-node-pkg",
-    "clean-pkg": "rimraf pkg/README.md pkg/.gitignore pkg/package.json pkg/*.d.ts",
-    "clean-node-pkg": "rimraf node/pkg/README.md node/pkg/.gitignore node/pkg/package.json node/pkg/*.d.ts",
-    "pretest": "npm run build:node:dev",
-    "test": "npm run run-tests",
-    "run-tests": "mocha --timeout 100000 --recursive tests"
-  },
-  "devDependencies": {
-    "dree": "^2.6.1",
-    "mocha": "^9.2.0",
-    "rimraf": "^3.0.2",
-    "snarkjs": "^0.4.19",
-    "wasm-pack": "^0.10.2"
-  }
->>>>>>> 8057d271
 }
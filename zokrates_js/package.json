--- conflicted
+++ resolved
@@ -51,14 +51,10 @@
     "puppeteer": "^19.6.0",
     "rimraf": "^3.0.2",
     "snarkjs": "^0.4.25",
-<<<<<<< HEAD
-    "wasm-pack": "^0.10.3"
-=======
     "uglify-js": "^3.17.4",
     "wasm-pack": "^0.10.2"
   },
   "dependencies": {
     "pako": "^2.1.0"
->>>>>>> 3f2ca5f5
   }
 }
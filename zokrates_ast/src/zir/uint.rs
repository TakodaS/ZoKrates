--- conflicted
+++ resolved
@@ -1,9 +1,6 @@
 use crate::zir::types::UBitwidth;
-<<<<<<< HEAD
+use crate::zir::IdentifierExpression;
 use serde::{Deserialize, Serialize};
-=======
-use crate::zir::IdentifierExpression;
->>>>>>> c6218286
 use zokrates_field::Field;
 
 use super::{ConditionalExpression, SelectExpression};
@@ -177,12 +174,8 @@
 #[derive(Debug, Clone, PartialEq, Eq, Hash, Serialize, Deserialize)]
 pub enum UExpressionInner<'ast, T> {
     Value(u128),
-<<<<<<< HEAD
     #[serde(borrow)]
-    Identifier(Identifier<'ast>),
-=======
     Identifier(IdentifierExpression<'ast, UExpression<'ast, T>>),
->>>>>>> c6218286
     Select(SelectExpression<'ast, T, UExpression<'ast, T>>),
     Add(Box<UExpression<'ast, T>>, Box<UExpression<'ast, T>>),
     Sub(Box<UExpression<'ast, T>>, Box<UExpression<'ast, T>>),

--- conflicted
+++ resolved
@@ -235,8 +235,6 @@
     }
 }
 
-<<<<<<< HEAD
-=======
 #[derive(Debug, Clone, PartialEq, Hash, Eq)]
 pub struct SelectExpression<'ast, T, E> {
     pub array: Vec<E>,
@@ -267,7 +265,6 @@
     }
 }
 
->>>>>>> 267474c3
 /// A typed expression
 #[derive(Clone, PartialEq, Hash, Eq)]
 pub enum ZirExpression<'ast, T> {
@@ -527,19 +524,7 @@
         match *self {
             BooleanExpression::Identifier(ref var) => write!(f, "{}", var),
             BooleanExpression::Value(b) => write!(f, "{}", b),
-<<<<<<< HEAD
-            BooleanExpression::Select(ref a, ref i) => write!(
-                f,
-                "[{}][{}]",
-                a.iter()
-                    .map(|a| a.to_string())
-                    .collect::<Vec<_>>()
-                    .join(", "),
-                i
-            ),
-=======
             BooleanExpression::Select(ref e) => write!(f, "{}", e),
->>>>>>> 267474c3
             BooleanExpression::FieldLt(ref lhs, ref rhs) => write!(f, "({} < {})", lhs, rhs),
             BooleanExpression::UintLt(ref lhs, ref rhs) => write!(f, "({} < {})", lhs, rhs),
             BooleanExpression::FieldLe(ref lhs, ref rhs) => write!(f, "({} <= {})", lhs, rhs),
@@ -610,7 +595,6 @@
     fn ty(&self) -> &Self::Ty;
 
     fn into_inner(self) -> Self::Inner;
-<<<<<<< HEAD
 
     fn as_inner(&self) -> &Self::Inner;
 
@@ -675,72 +659,6 @@
         &self.inner
     }
 
-=======
-
-    fn as_inner(&self) -> &Self::Inner;
-
-    fn as_inner_mut(&mut self) -> &mut Self::Inner;
-}
-
-impl<'ast, T: Field> Expr<'ast, T> for FieldElementExpression<'ast, T> {
-    type Inner = Self;
-    type Ty = Type;
-
-    fn ty(&self) -> &Self::Ty {
-        &Type::FieldElement
-    }
-
-    fn into_inner(self) -> Self::Inner {
-        self
-    }
-
-    fn as_inner(&self) -> &Self::Inner {
-        self
-    }
-
-    fn as_inner_mut(&mut self) -> &mut Self::Inner {
-        self
-    }
-}
-
-impl<'ast, T: Field> Expr<'ast, T> for BooleanExpression<'ast, T> {
-    type Inner = Self;
-    type Ty = Type;
-
-    fn ty(&self) -> &Self::Ty {
-        &Type::Boolean
-    }
-
-    fn into_inner(self) -> Self::Inner {
-        self
-    }
-
-    fn as_inner(&self) -> &Self::Inner {
-        self
-    }
-
-    fn as_inner_mut(&mut self) -> &mut Self::Inner {
-        self
-    }
-}
-
-impl<'ast, T: Field> Expr<'ast, T> for UExpression<'ast, T> {
-    type Inner = UExpressionInner<'ast, T>;
-    type Ty = UBitwidth;
-
-    fn ty(&self) -> &Self::Ty {
-        &self.bitwidth
-    }
-
-    fn into_inner(self) -> Self::Inner {
-        self.inner
-    }
-
-    fn as_inner(&self) -> &Self::Inner {
-        &self.inner
-    }
-
->>>>>>> 267474c3
     fn as_inner_mut(&mut self) -> &mut Self::Inner {
         &mut self.inner
     }
@@ -802,9 +720,6 @@
         .annotate(bitwidth)
     }
 }
-
-<<<<<<< HEAD
-=======
 pub trait Select<'ast, T>: Sized {
     fn select(array: Vec<Self>, index: UExpression<'ast, T>) -> Self;
 }
@@ -833,8 +748,6 @@
         UExpressionInner::Select(SelectExpression::new(array, index)).annotate(bitwidth)
     }
 }
-
->>>>>>> 267474c3
 pub trait IntoType {
     fn into_type(self) -> Type;
 }

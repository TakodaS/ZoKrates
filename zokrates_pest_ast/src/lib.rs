--- conflicted
+++ resolved
@@ -100,77 +100,9 @@
     // Create an Expression from a `unaried_term`.
     // Precondition: `pair` MUST be a `unaried_term`
     fn build_factor(pair: Pair<Rule>) -> Box<Expression> {
-<<<<<<< HEAD
         Box::new(Expression::from(
             UnariedTerm::from_pest(&mut Pairs::single(pair)).unwrap(),
         ))
-=======
-        Box::new(match pair.as_rule() {
-            Rule::term => {
-                // clone the pair to peek into what we should create
-                let clone = pair.clone();
-                // define the child pair
-                let next = clone.into_inner().next().unwrap();
-                match next.as_rule() {
-                    // this happens when we have an expression in parentheses: it needs to be processed as another sequence of terms and operators
-                    Rule::expression => Expression::from_pest(&mut pair.into_inner()).unwrap(),
-                    Rule::conditional_expression => Expression::Ternary(
-                        TernaryExpression::from_pest(&mut pair.into_inner()).unwrap(),
-                    ),
-                    Rule::primary_expression => {
-                        // maybe this could be simplified
-                        let next = next.into_inner().next().unwrap();
-                        match next.as_rule() {
-                            Rule::literal => Expression::Literal(
-                                LiteralExpression::from_pest(
-                                    &mut pair.into_inner().next().unwrap().into_inner(),
-                                )
-                                .unwrap(),
-                            ),
-                            Rule::identifier => Expression::Identifier(
-                                IdentifierExpression::from_pest(
-                                    &mut pair.into_inner().next().unwrap().into_inner(),
-                                )
-                                .unwrap(),
-                            ),
-                            r => unreachable!("`primary_expression` should contain one of [`literal`, `identifier`], found {:#?}", r),
-                        }
-                    }
-                    Rule::postfix_expression => Expression::Postfix(
-                        PostfixExpression::from_pest(&mut pair.into_inner()).unwrap(),
-                    ),
-                    Rule::inline_struct_expression => Expression::InlineStruct(
-                        InlineStructExpression::from_pest(&mut pair.into_inner()).unwrap(),
-                    ),
-                    Rule::inline_array_expression => Expression::InlineArray(
-                        InlineArrayExpression::from_pest(&mut pair.into_inner()).unwrap(),
-                    ),
-                    Rule::array_initializer_expression => Expression::ArrayInitializer(
-                        ArrayInitializerExpression::from_pest(&mut pair.into_inner()).unwrap()
-                    ),
-                    Rule::unary_expression => {
-                        let span = next.as_span();
-                        let mut inner = next.into_inner();
-                        let op = match inner.next().unwrap().as_rule() {
-                            Rule::op_unary => UnaryOperator::from_pest(&mut pair.into_inner().next().unwrap().into_inner()).unwrap(),
-                            r => unreachable!("`unary_expression` should yield `op_unary`, found {:#?}", r)
-                        };
-                        let expression = build_factor(inner.next().unwrap());
-                        Expression::Unary(UnaryExpression {
-                            op,
-                            expression,
-                            span
-                        })
-                    },
-                    r => unreachable!("`term` should contain one of [`expression`, `conditional_expression`, `primary_expression`, `postfix_expression`, `inline_array_expression`, `unary_expression`, `array_initializer_expression`], found {:#?}", r)
-                }
-            }
-            r => unreachable!(
-                "`build_factor` can only be called on `term`, found {:#?}",
-                r
-            ),
-        })
->>>>>>> a101026f
     }
 
     #[derive(Debug, FromPest, PartialEq, Clone)]
@@ -556,13 +488,13 @@
     #[pest_ast(rule(Rule::primary_expression))]
     pub enum PrimaryExpression<'ast> {
         Identifier(IdentifierExpression<'ast>),
-        Constant(ConstantExpression<'ast>),
+        Literal(LiteralExpression<'ast>),
     }
 
     impl<'ast> From<PrimaryExpression<'ast>> for Expression<'ast> {
         fn from(e: PrimaryExpression<'ast>) -> Self {
             match e {
-                PrimaryExpression::Constant(c) => Expression::Constant(c),
+                PrimaryExpression::Literal(c) => Expression::Literal(c),
                 PrimaryExpression::Identifier(i) => Expression::Identifier(i),
             }
         }

--- conflicted
+++ resolved
@@ -250,16 +250,7 @@
         .map(|index| use_variable(&mut layout, format!("o{}", index), &mut counter))
         .collect();
 
-<<<<<<< HEAD
-    let helper = Helper::bits(width);
-
-    let signature = Signature {
-        inputs: vec![Type::Uint(width)],
-        outputs: vec![Type::array(Type::FieldElement, width)],
-    };
-=======
-    let solver = Solver::bits();
->>>>>>> 84c144a7
+    let solver = Solver::bits(width);
 
     let outputs = directive_outputs
         .iter()
@@ -345,11 +336,7 @@
                     (0..FieldPrime::get_required_bits())
                         .map(|i| FlatVariable::new(i + 1))
                         .collect(),
-<<<<<<< HEAD
-                    Helper::bits(FieldPrime::get_required_bits()),
-=======
-                    Solver::bits(),
->>>>>>> 84c144a7
+                    Solver::bits(FieldPrime::get_required_bits()),
                     vec![FlatVariable::new(0)]
                 ))
             );

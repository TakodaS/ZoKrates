use crate::flat_absy::{
    FlatDirective, FlatExpression, FlatExpressionList, FlatFunction, FlatParameter, FlatStatement,
    FlatVariable, RuntimeError,
};
use crate::solvers::Solver;
use crate::typed_absy::types::{
    ConcreteGenericsAssignment, DeclarationConstant, DeclarationSignature, DeclarationType,
    GenericIdentifier,
};
use std::collections::HashMap;
use zokrates_field::Field;

cfg_if::cfg_if! {
    if #[cfg(feature = "bellman")] {
        use pairing_ce::bn256::Bn256;
        use zokrates_embed::{bellman::{from_bellman, generate_sha256_round_constraints}};
    }
}

cfg_if::cfg_if! {
    if #[cfg(feature = "ark")] {
        use ark_bls12_377::Bls12_377;
        use zokrates_embed::ark::{from_ark, generate_verify_constraints};
    }
}

/// A low level function that contains non-deterministic introduction of variables. It is carried out as is until
/// the flattening step when it can be inlined.
#[derive(Debug, Clone, PartialEq, Eq, Hash, Copy)]
pub enum FlatEmbed {
    U32ToField,
    Unpack,
    U8ToBits,
    U16ToBits,
    U32ToBits,
    U64ToBits,
    U8FromBits,
    U16FromBits,
    U32FromBits,
    U64FromBits,
    #[cfg(feature = "bellman")]
    Sha256Round,
    #[cfg(feature = "ark")]
    SnarkVerifyBls12377,
}

impl FlatEmbed {
    pub fn signature(&self) -> DeclarationSignature<'static> {
        match self {
            FlatEmbed::U32ToField => DeclarationSignature::new()
                .inputs(vec![DeclarationType::uint(32)])
                .outputs(vec![DeclarationType::FieldElement]),
            FlatEmbed::Unpack => DeclarationSignature::new()
                .generics(vec![Some(DeclarationConstant::Generic(
                    GenericIdentifier {
                        name: "N",
                        index: 0,
                    },
                ))])
                .inputs(vec![DeclarationType::FieldElement])
                .outputs(vec![DeclarationType::array((
                    DeclarationType::Boolean,
                    GenericIdentifier {
                        name: "N",
                        index: 0,
                    },
                ))]),
            FlatEmbed::U8ToBits => DeclarationSignature::new()
                .inputs(vec![DeclarationType::uint(8)])
                .outputs(vec![DeclarationType::array((
                    DeclarationType::Boolean,
                    8usize,
                ))]),
            FlatEmbed::U16ToBits => DeclarationSignature::new()
                .inputs(vec![DeclarationType::uint(16)])
                .outputs(vec![DeclarationType::array((
                    DeclarationType::Boolean,
                    16usize,
                ))]),
            FlatEmbed::U32ToBits => DeclarationSignature::new()
                .inputs(vec![DeclarationType::uint(32)])
                .outputs(vec![DeclarationType::array((
                    DeclarationType::Boolean,
                    32usize,
                ))]),
            FlatEmbed::U64ToBits => DeclarationSignature::new()
                .inputs(vec![DeclarationType::uint(64)])
                .outputs(vec![DeclarationType::array((
                    DeclarationType::Boolean,
                    64usize,
                ))]),
            FlatEmbed::U8FromBits => DeclarationSignature::new()
                .outputs(vec![DeclarationType::uint(8)])
                .inputs(vec![DeclarationType::array((
                    DeclarationType::Boolean,
                    8usize,
                ))]),
            FlatEmbed::U16FromBits => DeclarationSignature::new()
                .outputs(vec![DeclarationType::uint(16)])
                .inputs(vec![DeclarationType::array((
                    DeclarationType::Boolean,
                    16usize,
                ))]),
            FlatEmbed::U32FromBits => DeclarationSignature::new()
                .outputs(vec![DeclarationType::uint(32)])
                .inputs(vec![DeclarationType::array((
                    DeclarationType::Boolean,
                    32usize,
                ))]),
            FlatEmbed::U64FromBits => DeclarationSignature::new()
                .outputs(vec![DeclarationType::uint(64)])
                .inputs(vec![DeclarationType::array((
                    DeclarationType::Boolean,
                    64usize,
                ))]),
            #[cfg(feature = "bellman")]
            FlatEmbed::Sha256Round => DeclarationSignature::new()
                .inputs(vec![
                    DeclarationType::array((DeclarationType::Boolean, 512usize)),
                    DeclarationType::array((DeclarationType::Boolean, 256usize)),
                ])
                .outputs(vec![DeclarationType::array((
                    DeclarationType::Boolean,
                    256usize,
                ))]),
            #[cfg(feature = "ark")]
            FlatEmbed::SnarkVerifyBls12377 => DeclarationSignature::new()
                .generics(vec![
                    Some(Constant::Generic(GenericIdentifier {
                        name: "N",
                        index: 0,
                    })),
                    Some(Constant::Generic(GenericIdentifier {
                        name: "V",
                        index: 1,
                    })),
                ])
                .inputs(vec![
                    DeclarationType::array((
                        DeclarationType::FieldElement,
                        GenericIdentifier {
                            name: "N",
                            index: 0,
                        },
                    )), // inputs
                    DeclarationType::array((DeclarationType::FieldElement, 8usize)), // proof
                    DeclarationType::array((
                        DeclarationType::FieldElement,
                        GenericIdentifier {
                            name: "V",
                            index: 1,
                        },
                    )), // 18 + (2 * n) // vk
                ])
                .outputs(vec![DeclarationType::Boolean]),
        }
    }

    pub fn generics<'ast>(&self, assignment: &ConcreteGenericsAssignment<'ast>) -> Vec<u32> {
        let gen = self
            .signature()
            .generics
            .into_iter()
            .map(|c| match c.unwrap() {
                DeclarationConstant::Generic(g) => g,
                _ => unreachable!(),
            });

        assert_eq!(gen.len(), assignment.0.len());
        gen.map(|g| *assignment.0.get(&g).unwrap() as u32).collect()
    }

    pub fn id(&self) -> &'static str {
        match self {
            FlatEmbed::U32ToField => "_U32_TO_FIELD",
            FlatEmbed::Unpack => "_UNPACK",
            FlatEmbed::U8ToBits => "_U8_TO_BITS",
            FlatEmbed::U16ToBits => "_U16_TO_BITS",
            FlatEmbed::U32ToBits => "_U32_TO_BITS",
            FlatEmbed::U64ToBits => "_U64_TO_BITS",
            FlatEmbed::U8FromBits => "_U8_FROM_BITS",
            FlatEmbed::U16FromBits => "_U16_FROM_BITS",
            FlatEmbed::U32FromBits => "_U32_FROM_BITS",
            FlatEmbed::U64FromBits => "_U64_FROM_BITS",
            #[cfg(feature = "bellman")]
            FlatEmbed::Sha256Round => "_SHA256_ROUND",
            #[cfg(feature = "ark")]
            FlatEmbed::SnarkVerifyBls12377 => "_SNARK_VERIFY_BLS12_377",
        }
    }

    /// Actually get the `FlatFunction` that this `FlatEmbed` represents
    pub fn synthetize<T: Field>(&self, generics: &[u32]) -> FlatFunction<T> {
        match self {
            FlatEmbed::Unpack => unpack_to_bitwidth(generics[0] as usize),
            #[cfg(feature = "bellman")]
            FlatEmbed::Sha256Round => sha256_round(),
            #[cfg(feature = "ark")]
            FlatEmbed::SnarkVerifyBls12377 => snark_verify_bls12_377(generics[0] as usize),
            _ => unreachable!(),
        }
    }
}

// util to convert a vector of `(variable_id, coefficient)` to a flat_expression
// we build a binary tree of additions by splitting the vector recursively
fn flat_expression_from_vec<T: Field>(v: &[(usize, T)]) -> FlatExpression<T> {
    match v.len() {
        0 => FlatExpression::Number(T::zero()),
        1 => {
            let (key, val) = v[0].clone();
            FlatExpression::Mult(
                box FlatExpression::Number(val),
                box FlatExpression::Identifier(FlatVariable::new(key)),
            )
        }
        n => {
            let (u, v) = v.split_at(n / 2);
            FlatExpression::Add(
                box flat_expression_from_vec::<T>(u),
                box flat_expression_from_vec::<T>(v),
            )
        }
    }
}

<<<<<<< HEAD
#[cfg(feature = "bellman")]
impl<T: Field, E: Engine> From<BellmanConstraint<E>> for FlatStatement<T> {
    fn from(c: BellmanConstraint<E>) -> FlatStatement<T> {
        let rhs_a = flat_expression_from_vec::<T, E>(&c.a);
        let rhs_b = flat_expression_from_vec::<T, E>(&c.b);
        let lhs = flat_expression_from_vec::<T, E>(&c.c);

        FlatStatement::Condition(
            lhs,
            FlatExpression::Mult(box rhs_a, box rhs_b),
            RuntimeError::BellmanConstraint,
        )
    }
}

=======
>>>>>>> ffac53c7
/// Returns a flat function which computes a sha256 round
///
/// # Remarks
///
/// The variables inside the function are set in this order:
/// - constraint system variables
/// - arguments
#[cfg(feature = "bellman")]
pub fn sha256_round<T: Field>() -> FlatFunction<T> {
    use zokrates_field::Bn128Field;
    assert_eq!(T::id(), Bn128Field::id());

    // Define iterators for all indices at hand
    let (r1cs, input_indices, current_hash_indices, output_indices) =
        generate_sha256_round_constraints::<Bn256>();
    // indices of the input
    let input_indices = input_indices.into_iter();
    // indices of the current hash
    let current_hash_indices = current_hash_indices.into_iter();
    // indices of the output
    let output_indices = output_indices.into_iter();
    let variable_count = r1cs.aux_count + 1; // auxiliary and ONE
                                             // indices of the sha256round constraint system variables
    let cs_indices = 0..variable_count;
    // indices of the arguments to the function
    // apply an offset of `variable_count` to get the indice of our dummy `input` argument
    let input_argument_indices = input_indices
        .clone()
        .into_iter()
        .map(|i| i + variable_count);
    // apply an offset of `variable_count` to get the indice of our dummy `current_hash` argument
    let current_hash_argument_indices = current_hash_indices
        .clone()
        .into_iter()
        .map(|i| i + variable_count);
    // define parameters to the function based on the variables
    let arguments = input_argument_indices
        .clone()
        .chain(current_hash_argument_indices.clone())
        .map(|i| FlatParameter {
            id: FlatVariable::new(i),
            private: true,
        })
        .collect();
    // define a binding of the first variable in the constraint system to one
    let one_binding_statement = FlatStatement::Condition(
        FlatVariable::new(0).into(),
        FlatExpression::Number(T::from(1)),
        RuntimeError::BellmanOneBinding,
    );
    let input_binding_statements =
    // bind input and current_hash to inputs
    input_indices.chain(current_hash_indices).zip(input_argument_indices.clone().chain(current_hash_argument_indices.clone())).map(|(cs_index, argument_index)| {
        FlatStatement::Condition(
            FlatVariable::new(cs_index).into(),
            FlatVariable::new(argument_index).into(),
            RuntimeError::BellmanInputBinding
        )
    });
    // insert flattened statements to represent constraints
    let constraint_statements = r1cs.constraints.into_iter().map(|c| {
        let c = from_bellman::<T, Bn256>(c);
        let rhs_a = flat_expression_from_vec::<T>(c.a.as_slice());
        let rhs_b = flat_expression_from_vec::<T>(c.b.as_slice());
        let lhs = flat_expression_from_vec::<T>(c.c.as_slice());

        FlatStatement::Condition(lhs, FlatExpression::Mult(box rhs_a, box rhs_b))
    });

    // define which subset of the witness is returned
    let outputs: Vec<FlatExpression<T>> = output_indices
        .map(|o| FlatExpression::Identifier(FlatVariable::new(o)))
        .collect();
    // insert a directive to set the witness based on the bellman gadget and  inputs
    let directive_statement = FlatStatement::Directive(FlatDirective {
        outputs: cs_indices.map(FlatVariable::new).collect(),
        inputs: input_argument_indices
            .chain(current_hash_argument_indices)
            .map(|i| FlatVariable::new(i).into())
            .collect(),
        solver: Solver::Sha256Round,
    });
    // insert a statement to return the subset of the witness
    let return_statement = FlatStatement::Return(FlatExpressionList {
        expressions: outputs,
    });
    let statements = std::iter::once(directive_statement)
        .chain(std::iter::once(one_binding_statement))
        .chain(input_binding_statements)
        .chain(constraint_statements)
        .chain(std::iter::once(return_statement))
        .collect();
    FlatFunction {
        arguments,
        statements,
    }
}

#[cfg(feature = "ark")]
pub fn snark_verify_bls12_377<T: Field>(n: usize) -> FlatFunction<T> {
    use zokrates_field::Bw6_761Field;
    assert_eq!(T::id(), Bw6_761Field::id());

    let (out_index, input_indices, proof_indices, vk_indices, constraints, variable_count) =
        generate_verify_constraints(n);

    let cs_indices = 0..variable_count;
    let input_indices = input_indices.into_iter();
    let proof_indices = proof_indices.into_iter();
    let vk_indices = vk_indices.into_iter();

    // indices of the arguments to the function
    let input_argument_indices = input_indices.clone().map(|i| i + variable_count);

    let proof_argument_indices = proof_indices.clone().map(|i| i + variable_count);

    let vk_argument_indices = vk_indices.clone().map(|i| i + variable_count);

    let input_arguments = input_argument_indices
        .clone()
        .map(|i| FlatParameter::private(FlatVariable::new(i)));

    let proof_arguments = proof_argument_indices
        .clone()
        .map(|i| FlatParameter::private(FlatVariable::new(i)));

    let vk_arguments = vk_argument_indices
        .clone()
        .map(|i| FlatParameter::private(FlatVariable::new(i)));

    let arguments = input_arguments
        .chain(proof_arguments)
        .chain(vk_arguments)
        .collect();

    let one_binding_statement = FlatStatement::Condition(
        FlatExpression::Identifier(FlatVariable::new(0)),
        FlatExpression::Number(T::from(1)),
    );

    let input_binding_statements: Vec<_> = input_indices
        .chain(proof_indices)
        .chain(vk_indices)
        .zip(
            input_argument_indices
                .clone()
                .chain(proof_argument_indices.clone())
                .chain(vk_argument_indices.clone()),
        )
        .map(|(cs_index, argument_index)| {
            FlatStatement::Condition(
                FlatVariable::new(cs_index).into(),
                FlatVariable::new(argument_index).into(),
            )
        })
        .collect();

    let constraint_statements: Vec<FlatStatement<T>> = constraints
        .into_iter()
        .map(|c| {
            let c = from_ark::<T, Bls12_377>(c);
            let rhs_a = flat_expression_from_vec::<T>(c.a.as_slice());
            let rhs_b = flat_expression_from_vec::<T>(c.b.as_slice());
            let lhs = flat_expression_from_vec::<T>(c.c.as_slice());

            FlatStatement::Condition(lhs, FlatExpression::Mult(box rhs_a, box rhs_b))
        })
        .collect();

    let return_statement = FlatStatement::Return(FlatExpressionList {
        expressions: vec![FlatExpression::Identifier(FlatVariable::new(out_index))],
    });

    // insert a directive to set the witness
    let directive_statement = FlatStatement::Directive(FlatDirective {
        outputs: cs_indices.map(FlatVariable::new).collect(),
        inputs: input_argument_indices
            .chain(proof_argument_indices)
            .chain(vk_argument_indices)
            .map(|i| FlatVariable::new(i).into())
            .collect(),
        solver: Solver::SnarkVerifyBls12377(n),
    });

    let statements: Vec<_> = std::iter::once(directive_statement)
        .chain(std::iter::once(one_binding_statement))
        .chain(input_binding_statements)
        .chain(constraint_statements)
        .chain(std::iter::once(return_statement))
        .collect();

    FlatFunction {
        arguments,
        statements,
    }
}

fn use_variable(
    layout: &mut HashMap<String, FlatVariable>,
    name: String,
    index: &mut usize,
) -> FlatVariable {
    let var = FlatVariable::new(*index);
    layout.insert(name, var);
    *index += 1;
    var
}

/// A `FlatFunction` which returns a bit decomposition of a field element
///
/// # Inputs
/// * bit_width the number of bits we want to decompose to
///
/// # Remarks
/// * the return value of the `FlatFunction` is not deterministic if `bit_width == T::get_required_bits()`
///   as we decompose over `log_2(p) + 1 bits, some
///   elements can have multiple representations: For example, `unpack(0)` is `[0, ..., 0]` but also `unpack(p)`
pub fn unpack_to_bitwidth<T: Field>(bit_width: usize) -> FlatFunction<T> {
    let nbits = T::get_required_bits();

    assert!(bit_width <= nbits);

    let mut counter = 0;

    let mut layout = HashMap::new();

    let arguments = vec![FlatParameter {
        id: FlatVariable::new(0),
        private: true,
    }];

    // o0, ..., o253 = ToBits(i0)

    let directive_inputs = vec![FlatExpression::Identifier(use_variable(
        &mut layout,
        "i0".into(),
        &mut counter,
    ))];

    let directive_outputs: Vec<FlatVariable> = (0..bit_width)
        .map(|index| use_variable(&mut layout, format!("o{}", index), &mut counter))
        .collect();

    let solver = Solver::bits(bit_width);

    let outputs = directive_outputs
        .iter()
        .enumerate()
        .map(|(_, o)| FlatExpression::Identifier(*o))
        .collect::<Vec<_>>();

    // o253, o252, ... o{253 - (bit_width - 1)} are bits
    let mut statements: Vec<FlatStatement<T>> = (0..bit_width)
        .map(|index| {
            let bit = FlatExpression::Identifier(FlatVariable::new(bit_width - index));
            FlatStatement::Condition(
                bit.clone(),
                FlatExpression::Mult(box bit.clone(), box bit.clone()),
                RuntimeError::Bitness,
            )
        })
        .collect();

    // sum check: o253 + o252 * 2 + ... + o{253 - (bit_width - 1)} * 2**(bit_width - 1)
    let mut lhs_sum = FlatExpression::Number(T::from(0));

    for i in 0..bit_width {
        lhs_sum = FlatExpression::Add(
            box lhs_sum,
            box FlatExpression::Mult(
                box FlatExpression::Identifier(FlatVariable::new(bit_width - i)),
                box FlatExpression::Number(T::from(2).pow(i)),
            ),
        );
    }

    statements.push(FlatStatement::Condition(
        lhs_sum,
        FlatExpression::Mult(
            box FlatExpression::Identifier(FlatVariable::new(0)),
            box FlatExpression::Number(T::from(1)),
        ),
        RuntimeError::Sum,
    ));

    statements.insert(
        0,
        FlatStatement::Directive(FlatDirective {
            inputs: directive_inputs,
            outputs: directive_outputs,
            solver,
        }),
    );

    statements.push(FlatStatement::Return(FlatExpressionList {
        expressions: outputs,
    }));

    FlatFunction {
        arguments,
        statements,
    }
}

#[cfg(test)]
mod tests {
    use super::*;
    use zokrates_field::Bn128Field;

    #[cfg(test)]
    mod split {
        use super::*;

        #[test]
        fn split254() {
            let unpack: FlatFunction<Bn128Field> =
                unpack_to_bitwidth(Bn128Field::get_required_bits());

            assert_eq!(
                unpack.arguments,
                vec![FlatParameter::private(FlatVariable::new(0))]
            );
            assert_eq!(
                unpack.statements.len(),
                Bn128Field::get_required_bits() + 1 + 1 + 1
            ); // 128 bit checks, 1 directive, 1 sum check, 1 return
            assert_eq!(
                unpack.statements[0],
                FlatStatement::Directive(FlatDirective::new(
                    (0..Bn128Field::get_required_bits())
                        .map(|i| FlatVariable::new(i + 1))
                        .collect(),
                    Solver::bits(Bn128Field::get_required_bits()),
                    vec![FlatVariable::new(0)]
                ))
            );
            assert_eq!(
                *unpack.statements.last().unwrap(),
                FlatStatement::Return(FlatExpressionList {
                    expressions: (0..Bn128Field::get_required_bits())
                        .map(|i| FlatExpression::Identifier(FlatVariable::new(i + 1)))
                        .collect()
                })
            );
        }
    }

    #[cfg(feature = "bellman")]
    #[cfg(test)]
    mod sha256 {
        use super::*;
        use crate::ir::Interpreter;

        #[test]
        fn generate_sha256_constraints() {
            let compiled = sha256_round::<Bn128Field>();

            // function should have 768 inputs
            assert_eq!(compiled.arguments.len(), 768);

            // function should return 256 values
            assert_eq!(
                compiled
                    .statements
                    .iter()
                    .filter_map(|s| match s {
                        FlatStatement::Return(v) => Some(v),
                        _ => None,
                    })
                    .next()
                    .unwrap()
                    .expressions
                    .len(),
                256,
            );

            // directive should take 768 inputs and return n_var outputs
            let directive = compiled
                .statements
                .iter()
                .filter_map(|s| match s {
                    FlatStatement::Directive(d) => Some(d.clone()),
                    _ => None,
                })
                .next()
                .unwrap();
            assert_eq!(directive.inputs.len(), 768);
            assert_eq!(directive.outputs.len(), 26935);
            // function input should be offset by variable_count
            assert_eq!(
                compiled.arguments[0].id,
                FlatVariable::new(directive.outputs.len() + 1)
            );

            // bellman variable #0: index 0 should equal 1
            assert_eq!(
                compiled.statements[1],
                FlatStatement::Condition(
                    FlatVariable::new(0).into(),
                    FlatExpression::Number(Bn128Field::from(1)),
                    RuntimeError::BellmanOneBinding
                )
            );

            // bellman input #0: index 1 should equal zokrates input #0: index v_count
            assert_eq!(
                compiled.statements[2],
                FlatStatement::Condition(
                    FlatVariable::new(1).into(),
                    FlatVariable::new(26936).into(),
                    RuntimeError::BellmanInputBinding
                )
            );

            let f = crate::ir::Function::from(compiled);
            let prog = crate::ir::Prog {
                main: f,
                private: vec![true; 768],
            };

            let input: Vec<_> = (0..512)
                .map(|_| 0)
                .chain((0..256).map(|_| 1))
                .map(Bn128Field::from)
                .collect();

            let interpreter = Interpreter::default();
            interpreter.execute(&prog, &input).unwrap();
        }
    }
}<|MERGE_RESOLUTION|>--- conflicted
+++ resolved
@@ -126,11 +126,11 @@
             #[cfg(feature = "ark")]
             FlatEmbed::SnarkVerifyBls12377 => DeclarationSignature::new()
                 .generics(vec![
-                    Some(Constant::Generic(GenericIdentifier {
+                    Some(DeclarationConstant::Generic(GenericIdentifier {
                         name: "N",
                         index: 0,
                     })),
-                    Some(Constant::Generic(GenericIdentifier {
+                    Some(DeclarationConstant::Generic(GenericIdentifier {
                         name: "V",
                         index: 1,
                     })),
@@ -224,24 +224,6 @@
     }
 }
 
-<<<<<<< HEAD
-#[cfg(feature = "bellman")]
-impl<T: Field, E: Engine> From<BellmanConstraint<E>> for FlatStatement<T> {
-    fn from(c: BellmanConstraint<E>) -> FlatStatement<T> {
-        let rhs_a = flat_expression_from_vec::<T, E>(&c.a);
-        let rhs_b = flat_expression_from_vec::<T, E>(&c.b);
-        let lhs = flat_expression_from_vec::<T, E>(&c.c);
-
-        FlatStatement::Condition(
-            lhs,
-            FlatExpression::Mult(box rhs_a, box rhs_b),
-            RuntimeError::BellmanConstraint,
-        )
-    }
-}
-
-=======
->>>>>>> ffac53c7
 /// Returns a flat function which computes a sha256 round
 ///
 /// # Remarks
@@ -308,7 +290,11 @@
         let rhs_b = flat_expression_from_vec::<T>(c.b.as_slice());
         let lhs = flat_expression_from_vec::<T>(c.c.as_slice());
 
-        FlatStatement::Condition(lhs, FlatExpression::Mult(box rhs_a, box rhs_b))
+        FlatStatement::Condition(
+            lhs,
+            FlatExpression::Mult(box rhs_a, box rhs_b),
+            RuntimeError::BellmanConstraint,
+        )
     });
 
     // define which subset of the witness is returned
@@ -380,6 +366,7 @@
     let one_binding_statement = FlatStatement::Condition(
         FlatExpression::Identifier(FlatVariable::new(0)),
         FlatExpression::Number(T::from(1)),
+        RuntimeError::ArkOneBinding,
     );
 
     let input_binding_statements: Vec<_> = input_indices
@@ -395,6 +382,7 @@
             FlatStatement::Condition(
                 FlatVariable::new(cs_index).into(),
                 FlatVariable::new(argument_index).into(),
+                RuntimeError::ArkInputBinding,
             )
         })
         .collect();
@@ -407,7 +395,11 @@
             let rhs_b = flat_expression_from_vec::<T>(c.b.as_slice());
             let lhs = flat_expression_from_vec::<T>(c.c.as_slice());
 
-            FlatStatement::Condition(lhs, FlatExpression::Mult(box rhs_a, box rhs_b))
+            FlatStatement::Condition(
+                lhs,
+                FlatExpression::Mult(box rhs_a, box rhs_b),
+                RuntimeError::ArkConstraint,
+            )
         })
         .collect();
 

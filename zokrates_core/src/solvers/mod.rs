use std::fmt;
use zokrates_embed::generate_sha256_round_witness;
use zokrates_field::field::Field;

#[derive(Clone, PartialEq, Debug, Serialize, Deserialize, Hash, Eq)]
pub enum Solver {
    Identity,
    ConditionEq,
    Bits(usize),
    Div,
    Sha256Round,
}

impl fmt::Display for Solver {
    fn fmt(&self, f: &mut fmt::Formatter) -> fmt::Result {
        write!(f, "{:?}", self)
    }
}

impl Solver {
    pub fn get_signature(&self) -> (usize, usize) {
        match self {
            Solver::Identity => (1, 1),
            Solver::ConditionEq => (1, 2),
<<<<<<< HEAD
            Solver::Bits(bitwidth) => (1, *bitwidth),
=======
            Solver::Bits(bit_width) => (1, *bit_width),
>>>>>>> 6bee1f89
            Solver::Div => (2, 1),
            Solver::Sha256Round => (768, 26935),
        }
    }
}

impl Solver {
    pub fn execute<T: Field>(&self, inputs: &Vec<T>) -> Result<Vec<T>, String> {
        let res = match self {
            Solver::Identity => inputs.clone(),
            Solver::ConditionEq => match inputs[0].is_zero() {
                true => vec![T::zero(), T::one()],
                false => vec![T::one(), T::one() / inputs[0].clone()],
            },
<<<<<<< HEAD
            Solver::Bits(bitwidth) => {
                let mut num = inputs[0].clone();
                let mut res = vec![];

                for i in (0..*bitwidth).rev() {
=======
            Solver::Bits(bit_width) => {
                let mut num = inputs[0].clone();
                let mut res = vec![];

                for i in (0..*bit_width).rev() {
>>>>>>> 6bee1f89
                    if T::from(2).pow(i) <= num {
                        num = num - T::from(2).pow(i);
                        res.push(T::one());
                    } else {
                        res.push(T::zero());
                    }
                }
                assert_eq!(num, T::zero());
                res
            }
            Solver::Div => vec![inputs[0].clone() / inputs[1].clone()],
            Solver::Sha256Round => {
                let i = &inputs[0..512];
                let h = &inputs[512..];
                let i: Vec<_> = i.iter().map(|x| x.clone().into_bellman()).collect();
                let h: Vec<_> = h.iter().map(|x| x.clone().into_bellman()).collect();
                assert!(h.len() == 256);
                generate_sha256_round_witness::<T::BellmanEngine>(&i, &h)
                    .into_iter()
                    .map(|x| T::from_bellman(x))
                    .collect()
            }
        };

        assert_eq!(res.len(), self.get_signature().1);

        Ok(res)
    }
}

impl Solver {
    pub fn bits(width: usize) -> Self {
        Solver::Bits(width)
    }
}

#[cfg(test)]
mod tests {
    use super::*;
    use zokrates_field::field::FieldPrime;

    #[test]
    fn bits_of_one() {
        let inputs = vec![FieldPrime::from(1)];
        let res = Solver::Bits(FieldPrime::get_required_bits())
            .execute(&inputs)
            .unwrap();
        assert_eq!(res[253], FieldPrime::from(1));
        for i in 0..252 {
            assert_eq!(res[i], FieldPrime::from(0));
        }
    }

    #[test]
    fn bits_of_42() {
        let inputs = vec![FieldPrime::from(42)];
        let res = Solver::Bits(FieldPrime::get_required_bits())
            .execute(&inputs)
            .unwrap();
        assert_eq!(res[253], FieldPrime::from(0));
        assert_eq!(res[252], FieldPrime::from(1));
        assert_eq!(res[251], FieldPrime::from(0));
        assert_eq!(res[250], FieldPrime::from(1));
        assert_eq!(res[249], FieldPrime::from(0));
        assert_eq!(res[248], FieldPrime::from(1));
        assert_eq!(res[247], FieldPrime::from(0));
    }
}<|MERGE_RESOLUTION|>--- conflicted
+++ resolved
@@ -22,11 +22,7 @@
         match self {
             Solver::Identity => (1, 1),
             Solver::ConditionEq => (1, 2),
-<<<<<<< HEAD
-            Solver::Bits(bitwidth) => (1, *bitwidth),
-=======
             Solver::Bits(bit_width) => (1, *bit_width),
->>>>>>> 6bee1f89
             Solver::Div => (2, 1),
             Solver::Sha256Round => (768, 26935),
         }
@@ -41,19 +37,11 @@
                 true => vec![T::zero(), T::one()],
                 false => vec![T::one(), T::one() / inputs[0].clone()],
             },
-<<<<<<< HEAD
-            Solver::Bits(bitwidth) => {
-                let mut num = inputs[0].clone();
-                let mut res = vec![];
-
-                for i in (0..*bitwidth).rev() {
-=======
             Solver::Bits(bit_width) => {
                 let mut num = inputs[0].clone();
                 let mut res = vec![];
 
                 for i in (0..*bit_width).rev() {
->>>>>>> 6bee1f89
                     if T::from(2).pow(i) <= num {
                         num = num - T::from(2).pow(i);
                         res.push(T::one());

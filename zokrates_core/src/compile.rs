//! Module containing the complete compilation pipeline.
//!
//! @file compile.rs
//! @author Thibaut Schaeffer <thibaut@schaeff.fr>
//! @date 2018
use absy::{Module, ModuleId, Program};
use flatten::Flattener;
use imports::{self, Importer};
use ir;
use optimizer::Optimize;
use semantics::{self, Checker};
use static_analysis::Analyse;
use std::collections::HashMap;
use std::fmt;
use std::io;
use std::path::PathBuf;
use typed_absy::abi::Abi;
use typed_arena::Arena;
<<<<<<< HEAD
use zokrates_field::Field;
=======
use zokrates_common::Resolver;
use zokrates_field::field::Field;
>>>>>>> e2599ee2
use zokrates_pest_ast as pest;

#[derive(Debug)]
pub struct CompilationArtifacts<T: Field> {
    prog: ir::Prog<T>,
    abi: Abi,
}

impl<T: Field> CompilationArtifacts<T> {
    pub fn prog(&self) -> &ir::Prog<T> {
        &self.prog
    }

    pub fn abi(&self) -> &Abi {
        &self.abi
    }
}

#[derive(Debug)]
pub struct CompileErrors(pub Vec<CompileError>);

impl From<CompileError> for CompileErrors {
    fn from(e: CompileError) -> CompileErrors {
        CompileErrors(vec![e])
    }
}

#[derive(Debug)]
pub enum CompileErrorInner {
    ParserError(pest::Error),
    ImportError(imports::Error),
    SemanticError(semantics::ErrorInner),
    ReadError(io::Error),
}

impl CompileErrorInner {
    pub fn in_file(self, context: &PathBuf) -> CompileError {
        CompileError {
            value: self,
            file: context.clone(),
        }
    }
}

#[derive(Debug)]
pub struct CompileError {
    file: PathBuf,
    value: CompileErrorInner,
}

impl CompileError {
    pub fn file(&self) -> &PathBuf {
        &self.file
    }

    pub fn value(&self) -> &CompileErrorInner {
        &self.value
    }
}

impl CompileErrors {
    pub fn with_context(self, file: PathBuf) -> Self {
        CompileErrors(
            self.0
                .into_iter()
                .map(|e| CompileError {
                    file: file.clone(),
                    ..e
                })
                .collect(),
        )
    }
}

impl From<pest::Error> for CompileErrorInner {
    fn from(error: pest::Error) -> Self {
        CompileErrorInner::ParserError(error)
    }
}

impl From<imports::Error> for CompileErrorInner {
    fn from(error: imports::Error) -> Self {
        CompileErrorInner::ImportError(error)
    }
}

impl From<io::Error> for CompileErrorInner {
    fn from(error: io::Error) -> Self {
        CompileErrorInner::ReadError(error)
    }
}

impl From<semantics::Error> for CompileError {
    fn from(error: semantics::Error) -> Self {
        CompileError {
            value: CompileErrorInner::SemanticError(error.inner),
            file: error.module_id,
        }
    }
}

impl fmt::Display for CompileErrorInner {
    fn fmt(&self, f: &mut fmt::Formatter) -> fmt::Result {
        match *self {
            CompileErrorInner::ParserError(ref e) => write!(f, "{}", e),
            CompileErrorInner::SemanticError(ref e) => write!(f, "{}", e),
            CompileErrorInner::ReadError(ref e) => write!(f, "{}", e),
            CompileErrorInner::ImportError(ref e) => write!(f, "{}", e),
        }
    }
}

type FilePath = PathBuf;

pub fn compile<T: Field, E: Into<imports::Error>>(
    source: String,
    location: FilePath,
    resolver: Option<&dyn Resolver<E>>,
) -> Result<CompilationArtifacts<T>, CompileErrors> {
    let arena = Arena::new();

    let source = arena.alloc(source);
    let compiled = compile_program(source, location.clone(), resolver, &arena)?;

    // check semantics
    let typed_ast = Checker::check(compiled).map_err(|errors| {
        CompileErrors(errors.into_iter().map(|e| CompileError::from(e)).collect())
    })?;

    let abi = typed_ast.abi();

    // analyse (unroll and constant propagation)
    let typed_ast = typed_ast.analyse();

    // flatten input program
    let program_flattened = Flattener::flatten(typed_ast);

    // analyse (constant propagation after call resolution)
    let program_flattened = program_flattened.analyse();

    // convert to ir
    let ir_prog = ir::Prog::from(program_flattened);

    // optimize
    let optimized_ir_prog = ir_prog.optimize();

    // analyse (check for unused constraints)
    let optimized_ir_prog = optimized_ir_prog.analyse();

    Ok(CompilationArtifacts {
        prog: optimized_ir_prog,
        abi,
    })
}

pub fn compile_program<'ast, T: Field, E: Into<imports::Error>>(
    source: &'ast str,
    location: FilePath,
    resolver: Option<&dyn Resolver<E>>,
    arena: &'ast Arena<String>,
) -> Result<Program<'ast, T>, CompileErrors> {
    let mut modules = HashMap::new();

    let main = compile_module(&source, location.clone(), resolver, &mut modules, &arena)?;

    modules.insert(location.clone(), main);

    Ok(Program {
        main: location,
        modules,
    })
}

pub fn compile_module<'ast, T: Field, E: Into<imports::Error>>(
    source: &'ast str,
    location: FilePath,
    resolver: Option<&dyn Resolver<E>>,
    modules: &mut HashMap<ModuleId, Module<'ast, T>>,
    arena: &'ast Arena<String>,
) -> Result<Module<'ast, T>, CompileErrors> {
    let ast = pest::generate_ast(&source)
        .map_err(|e| CompileErrors::from(CompileErrorInner::from(e).in_file(&location)))?;
    let module_without_imports: Module<T> = Module::from(ast);

    Importer::new().apply_imports(
        module_without_imports,
        location.clone(),
        resolver,
        modules,
        &arena,
    )
}

#[cfg(test)]
mod test {
    use super::*;
<<<<<<< HEAD
    use std::io::{BufReader, Empty};
    use zokrates_field::Bn128Field;
=======
    use zokrates_field::field::FieldPrime;
>>>>>>> e2599ee2

    #[test]
    fn no_resolver_with_imports() {
        let source = r#"
			import "./path/to/file" as foo
			def main() -> (field):
			   return foo()
		"#
<<<<<<< HEAD
            .as_bytes(),
        );
        let res: Result<ir::Prog<Bn128Field>, CompileErrors> = compile(
            &mut r,
            Some(String::from("./path/to/file")),
            None::<Resolve<BufReader<Empty>, io::Error>>,
=======
        .to_string();
        let res: Result<CompilationArtifacts<FieldPrime>, CompileErrors> = compile(
            source,
            "./path/to/file".into(),
            None::<&dyn Resolver<io::Error>>,
>>>>>>> e2599ee2
        );
        assert!(res.unwrap_err().0[0]
            .value()
            .to_string()
            .contains(&"Can't resolve import without a resolver"));
    }

    #[test]
    fn no_resolver_without_imports() {
        let source = r#"
			def main() -> (field):
			   return 1
		"#
<<<<<<< HEAD
            .as_bytes(),
        );
        let res: Result<ir::Prog<Bn128Field>, CompileErrors> = compile(
            &mut r,
            Some(String::from("./path/to/file")),
            None::<Resolve<BufReader<Empty>, io::Error>>,
=======
        .to_string();
        let res: Result<CompilationArtifacts<FieldPrime>, CompileErrors> = compile(
            source,
            "./path/to/file".into(),
            None::<&dyn Resolver<io::Error>>,
>>>>>>> e2599ee2
        );
        assert!(res.is_ok());
    }
}<|MERGE_RESOLUTION|>--- conflicted
+++ resolved
@@ -16,12 +16,8 @@
 use std::path::PathBuf;
 use typed_absy::abi::Abi;
 use typed_arena::Arena;
-<<<<<<< HEAD
+use zokrates_common::Resolver;
 use zokrates_field::Field;
-=======
-use zokrates_common::Resolver;
-use zokrates_field::field::Field;
->>>>>>> e2599ee2
 use zokrates_pest_ast as pest;
 
 #[derive(Debug)]
@@ -218,12 +214,7 @@
 #[cfg(test)]
 mod test {
     use super::*;
-<<<<<<< HEAD
-    use std::io::{BufReader, Empty};
     use zokrates_field::Bn128Field;
-=======
-    use zokrates_field::field::FieldPrime;
->>>>>>> e2599ee2
 
     #[test]
     fn no_resolver_with_imports() {
@@ -232,20 +223,11 @@
 			def main() -> (field):
 			   return foo()
 		"#
-<<<<<<< HEAD
-            .as_bytes(),
-        );
-        let res: Result<ir::Prog<Bn128Field>, CompileErrors> = compile(
-            &mut r,
-            Some(String::from("./path/to/file")),
-            None::<Resolve<BufReader<Empty>, io::Error>>,
-=======
         .to_string();
-        let res: Result<CompilationArtifacts<FieldPrime>, CompileErrors> = compile(
+        let res: Result<CompilationArtifacts<Bn128Field>, CompileErrors> = compile(
             source,
             "./path/to/file".into(),
             None::<&dyn Resolver<io::Error>>,
->>>>>>> e2599ee2
         );
         assert!(res.unwrap_err().0[0]
             .value()
@@ -259,20 +241,11 @@
 			def main() -> (field):
 			   return 1
 		"#
-<<<<<<< HEAD
-            .as_bytes(),
-        );
-        let res: Result<ir::Prog<Bn128Field>, CompileErrors> = compile(
-            &mut r,
-            Some(String::from("./path/to/file")),
-            None::<Resolve<BufReader<Empty>, io::Error>>,
-=======
         .to_string();
-        let res: Result<CompilationArtifacts<FieldPrime>, CompileErrors> = compile(
+        let res: Result<CompilationArtifacts<Bn128Field>, CompileErrors> = compile(
             source,
             "./path/to/file".into(),
             None::<&dyn Resolver<io::Error>>,
->>>>>>> e2599ee2
         );
         assert!(res.is_ok());
     }

--- conflicted
+++ resolved
@@ -128,66 +128,6 @@
                     )
                 })
                 .collect(),
-<<<<<<< HEAD
-            main: p.main,
-        }
-    }
-
-    fn fold_declaration_type(&mut self, t: DeclarationType<'ast>) -> DeclarationType<'ast> {
-        match t {
-            DeclarationType::Array(ref array_ty) => match array_ty.size {
-                Constant::Identifier(name, _) => {
-                    let tc = self.get_constant(&name.into()).unwrap();
-                    let expression: UExpression<'ast, T> = tc.expression.try_into().unwrap();
-                    match expression.inner {
-                        UExpressionInner::Value(v) => DeclarationType::array((
-                            self.fold_declaration_type(*array_ty.ty.clone()),
-                            Constant::Concrete(v as u32),
-                        )),
-                        _ => unreachable!("expected u32 value"),
-                    }
-                }
-                _ => t,
-            },
-            DeclarationType::Struct(struct_ty) => DeclarationType::struc(DeclarationStructType {
-                members: struct_ty
-                    .members
-                    .into_iter()
-                    .map(|m| GStructMember::new(m.id, self.fold_declaration_type(*m.ty)))
-                    .collect(),
-                ..struct_ty
-            }),
-            _ => t,
-        }
-    }
-
-    fn fold_type(&mut self, t: Type<'ast, T>) -> Type<'ast, T> {
-        use self::GType::*;
-        match t {
-            Array(ref array_type) => match &array_type.size.inner {
-                UExpressionInner::Identifier(v) => match self.get_constant(&v.id) {
-                    Some(tc) => {
-                        let expression: UExpression<'ast, T> = tc.expression.try_into().unwrap();
-                        Type::array(GArrayType::new(
-                            self.fold_type(*array_type.ty.clone()),
-                            expression,
-                        ))
-                    }
-                    None => t,
-                },
-                _ => t,
-            },
-            Struct(struct_type) => Type::struc(GStructType {
-                members: struct_type
-                    .members
-                    .into_iter()
-                    .map(|m| GStructMember::new(m.id, self.fold_type(*m.ty)))
-                    .collect(),
-                ..struct_type
-            }),
-            _ => t,
-=======
->>>>>>> e6d07523
         }
     }
 
@@ -214,94 +154,12 @@
         E: Expr<'ast, T> + Id<'ast, T> + From<TypedExpression<'ast, T>>,
     >(
         &mut self,
-<<<<<<< HEAD
         _: &E::Ty,
         e: IdentifierExpression<'ast, E>,
     ) -> IdentifierOrExpression<'ast, T, E> {
-        match self.get_constant(&e.id) {
-            Some(c) => IdentifierOrExpression::Expression(
-                E::from(self.fold_constant(c).expression).into_inner(),
-            ),
+        match self.get_constant_for_identifier(&e.id) {
+            Some(c) => IdentifierOrExpression::Expression(E::from(c).into_inner()),
             None => IdentifierOrExpression::Identifier(e),
-=======
-        e: FieldElementExpression<'ast, T>,
-    ) -> FieldElementExpression<'ast, T> {
-        match e {
-            FieldElementExpression::Identifier(ref id) => {
-                match self.get_constant_for_identifier(id) {
-                    Some(c) => c.try_into().unwrap(),
-                    None => fold_field_expression(self, e),
-                }
-            }
-            e => fold_field_expression(self, e),
-        }
-    }
-
-    fn fold_boolean_expression(
-        &mut self,
-        e: BooleanExpression<'ast, T>,
-    ) -> BooleanExpression<'ast, T> {
-        match e {
-            BooleanExpression::Identifier(ref id) => match self.get_constant_for_identifier(id) {
-                Some(c) => c.try_into().unwrap(),
-                None => fold_boolean_expression(self, e),
-            },
-            e => fold_boolean_expression(self, e),
-        }
-    }
-
-    fn fold_uint_expression_inner(
-        &mut self,
-        size: UBitwidth,
-        e: UExpressionInner<'ast, T>,
-    ) -> UExpressionInner<'ast, T> {
-        match e {
-            UExpressionInner::Identifier(ref id) => match self.get_constant_for_identifier(id) {
-                Some(c) => {
-                    let e: UExpression<'ast, T> = c.try_into().unwrap();
-                    e.into_inner()
-                }
-                None => fold_uint_expression_inner(self, size, e),
-            },
-            e => fold_uint_expression_inner(self, size, e),
-        }
-    }
-
-    fn fold_array_expression_inner(
-        &mut self,
-        ty: &ArrayType<'ast, T>,
-        e: ArrayExpressionInner<'ast, T>,
-    ) -> ArrayExpressionInner<'ast, T> {
-        match e {
-            ArrayExpressionInner::Identifier(ref id) => {
-                match self.get_constant_for_identifier(id) {
-                    Some(c) => {
-                        let e: ArrayExpression<'ast, T> = c.try_into().unwrap();
-                        e.into_inner()
-                    }
-                    None => fold_array_expression_inner(self, ty, e),
-                }
-            }
-            e => fold_array_expression_inner(self, ty, e),
-        }
-    }
-
-    fn fold_struct_expression_inner(
-        &mut self,
-        ty: &StructType<'ast, T>,
-        e: StructExpressionInner<'ast, T>,
-    ) -> StructExpressionInner<'ast, T> {
-        match e {
-            StructExpressionInner::Identifier(ref id) => match self.get_constant_for_identifier(id)
-            {
-                Some(c) => {
-                    let e: StructExpression<'ast, T> = c.try_into().unwrap();
-                    e.into_inner()
-                }
-                None => fold_struct_expression_inner(self, ty, e),
-            },
-            e => fold_struct_expression_inner(self, ty, e),
->>>>>>> e6d07523
         }
     }
 }

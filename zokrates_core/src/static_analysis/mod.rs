//! Module containing static analysis
//!
//! @file mod.rs
//! @author Thibaut Schaeffer <thibaut@schaeff.fr>
//! @date 2018

mod constrain_inputs;
mod flat_propagation;
mod inline;
mod propagate_unroll;
mod propagation;
mod uint_optimizer;
mod unroll;

use self::constrain_inputs::InputConstrainer;
use self::inline::Inliner;
use self::propagate_unroll::PropagatedUnroller;
use self::propagation::Propagator;
<<<<<<< HEAD
use self::uint_optimizer::UintOptimizer;
use self::unroll::Unroller;
=======
>>>>>>> 84c144a7
use crate::flat_absy::FlatProg;
use crate::typed_absy::TypedProgram;
use zokrates_field::field::Field;

pub trait Analyse {
    fn analyse(self) -> Self;
}

impl<'ast, T: Field> Analyse for TypedProgram<'ast, T> {
    fn analyse(self) -> Self {
        // propagated unrolling
        let r = PropagatedUnroller::unroll(self).unwrap_or_else(|e| panic!(e));
        // inline
        let r = Inliner::inline(r);
        // propagate
        let r = Propagator::propagate(r);
        // constrain inputs
        let r = InputConstrainer::constrain(r);
<<<<<<< HEAD
        // optimize uint expressions
        let r = UintOptimizer::optimize(r);
=======

>>>>>>> 84c144a7
        r
    }
}

impl<T: Field> Analyse for FlatProg<T> {
    fn analyse(self) -> Self {
        self.propagate()
    }
}<|MERGE_RESOLUTION|>--- conflicted
+++ resolved
@@ -16,11 +16,8 @@
 use self::inline::Inliner;
 use self::propagate_unroll::PropagatedUnroller;
 use self::propagation::Propagator;
-<<<<<<< HEAD
 use self::uint_optimizer::UintOptimizer;
-use self::unroll::Unroller;
-=======
->>>>>>> 84c144a7
+
 use crate::flat_absy::FlatProg;
 use crate::typed_absy::TypedProgram;
 use zokrates_field::field::Field;
@@ -39,12 +36,9 @@
         let r = Propagator::propagate(r);
         // constrain inputs
         let r = InputConstrainer::constrain(r);
-<<<<<<< HEAD
         // optimize uint expressions
         let r = UintOptimizer::optimize(r);
-=======
 
->>>>>>> 84c144a7
         r
     }
 }

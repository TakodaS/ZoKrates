//! Module containing inlining for the typed AST
//!
//! @file inline.rs
//! @author Thibaut Schaeffer <thibaut@schaeff.fr>
//! @date 2019

//! Start from the `main` function in the `main` module and inline all calls except those to flat embeds
//! The resulting program has a single module, where we define a function for each flat embed and replace the function calls with the embeds found
//! during inlining by calls to these functions, to be resolved during flattening.

//! The resulting program has a single module of the form

//! def main() -> ():
//! def _SHA_256_ROUND() -> ():
//! def _UNPACK() -> ():

//! where any call in `main` must be to `_SHA_256_ROUND` or `_UNPACK`

use std::collections::HashMap;
use typed_absy::types::{FunctionKey, StructMember, Type};
use typed_absy::{folder::*, *};
use zokrates_field::field::Field;

/// An inliner
#[derive(Debug)]
pub struct Inliner<'ast, T: Field> {
    modules: TypedModules<'ast, T>, // the modules in which to look for functions when inlining
    module_id: TypedModuleId,       // the current module we're visiting
    statement_buffer: Vec<TypedStatement<'ast, T>>, // a buffer of statements to be added to the inlined statements
    stack: Vec<(TypedModuleId, FunctionKey<'ast>, usize)>, // the current call stack
    call_count: HashMap<(TypedModuleId, FunctionKey<'ast>), usize>, // the call count for each function
}

impl<'ast, T: Field> Inliner<'ast, T> {
    fn with_modules_and_module_id<S: Into<TypedModuleId>>(
        modules: TypedModules<'ast, T>,
        module_id: S,
    ) -> Self {
        Inliner {
            modules,
            module_id: module_id.into(),
            statement_buffer: vec![],
            stack: vec![],
            call_count: HashMap::new(),
        }
    }

    pub fn inline(p: TypedProgram<T>) -> TypedProgram<T> {
        let main_module_id = p.main;

        // get the main module
        let main_module = p.modules.get(&main_module_id).unwrap().clone();

        // get the main function in the main module
        let (main_key, main) = main_module
            .functions
            .into_iter()
            .find(|(k, _)| k.id == "main")
            .unwrap();

        // initialize an inliner over all modules, starting from the main module
        let mut inliner = Inliner::with_modules_and_module_id(p.modules, main_module_id);

        // inline all calls in the main function, recursively
        let main = inliner.fold_function_symbol(main);

        // define a function in the main module for the `unpack` embed
        let unpack = crate::embed::FlatEmbed::Unpack;
        let unpack_key = unpack.key::<T>();

        // define a function in the main module for the `sha256_round` embed
        let sha256_round = crate::embed::FlatEmbed::Sha256Round;
        let sha256_round_key = sha256_round.key::<T>();

        // define a function in the main module for the `check_u8` embed
        let check_u8 = crate::embed::FlatEmbed::CheckU8;
        let check_u8_key = check_u8.key::<T>();

        // define a function in the main module for the `check_u8` embed
        let check_u16 = crate::embed::FlatEmbed::CheckU16;
        let check_u16_key = check_u16.key::<T>();

        // define a function in the main module for the `check_u8` embed
        let check_u32 = crate::embed::FlatEmbed::CheckU32;
        let check_u32_key = check_u32.key::<T>();

<<<<<<< HEAD
=======
        // define a function in the main module for the `u32_to_bits` embed
        let u32_to_bits = crate::embed::FlatEmbed::U32ToBits;
        let u32_to_bits_key = u32_to_bits.key::<T>();

        // define a function in the main module for the `u32_to_bits` embed
        let u32_from_bits = crate::embed::FlatEmbed::U32FromBits;
        let u32_from_bits_key = u32_from_bits.key::<T>();

>>>>>>> b0382ea6
        // return a program with a single module containing `main`, `_UNPACK`, and `_SHA256_ROUND
        TypedProgram {
            main: "main".into(),
            modules: vec![(
                "main".into(),
                TypedModule {
                    functions: vec![
<<<<<<< HEAD
                        (unpack_key, TypedFunctionSymbol::Flat(unpack)),
                        (sha256_round_key, TypedFunctionSymbol::Flat(sha256_round)),
                        (check_u8_key, TypedFunctionSymbol::Flat(check_u8)),
                        (check_u16_key, TypedFunctionSymbol::Flat(check_u16)),
                        (check_u32_key, TypedFunctionSymbol::Flat(check_u32)),
=======
                        // (unpack_key, TypedFunctionSymbol::Flat(unpack)),
                        // (sha256_round_key, TypedFunctionSymbol::Flat(sha256_round)),
                        // (check_u8_key, TypedFunctionSymbol::Flat(check_u8)),
                        // (check_u16_key, TypedFunctionSymbol::Flat(check_u16)),
                        // (check_u32_key, TypedFunctionSymbol::Flat(check_u32)),
                        (u32_to_bits_key, TypedFunctionSymbol::Flat(u32_to_bits)),
                        (u32_from_bits_key, TypedFunctionSymbol::Flat(u32_from_bits)),
>>>>>>> b0382ea6
                        (main_key, main),
                    ]
                    .into_iter()
                    .collect(),
                },
            )]
            .into_iter()
            .collect(),
        }
    }

    /// try to inline a call to function with key `key` in the stack of `self`
    /// if inlining succeeds, return the expressions returned by the function call
    /// if inlining fails (as in the case of flat function symbols), return the arguments to the function call for further processing
    fn try_inline_call(
        &mut self,
        key: &FunctionKey<'ast>,
        expressions: Vec<TypedExpression<'ast, T>>,
    ) -> Result<Vec<TypedExpression<'ast, T>>, (FunctionKey<'ast>, Vec<TypedExpression<'ast, T>>)>
    {
        // here we clone a function symbol, which is cheap except when it contains the function body, in which case we'd clone anyways
        match self.module().functions.get(&key).unwrap().clone() {
            // if the function called is in the same module, we can go ahead and inline in this module
            TypedFunctionSymbol::Here(function) => {
                // increase the number of calls for this function by one
                let count = self
                    .call_count
                    .entry((self.module_id.clone(), key.clone()))
                    .and_modify(|i| *i += 1)
                    .or_insert(1);
                // push this call to the stack
                self.stack
                    .push((self.module_id.clone(), key.clone(), *count));
                // add definitions for the inputs
                let inputs_bindings: Vec<_> = function
                    .arguments
                    .iter()
                    .zip(expressions)
                    .map(|(a, e)| {
                        TypedStatement::Definition(
                            self.fold_assignee(TypedAssignee::Identifier(a.id.clone())),
                            e,
                        )
                    })
                    .collect();

                self.statement_buffer.extend(inputs_bindings);

                // filter out the return statement and keep it aside
                let (statements, mut ret): (Vec<_>, Vec<_>) = function
                    .statements
                    .into_iter()
                    .flat_map(|s| self.fold_statement(s))
                    .partition(|s| match s {
                        TypedStatement::Return(..) => false,
                        _ => true,
                    });

                // add all statements to the buffer
                self.statement_buffer.extend(statements);

                // pop this call from the stack
                self.stack.pop();

                match ret.pop().unwrap() {
                    TypedStatement::Return(exprs) => Ok(exprs),
                    _ => unreachable!(""),
                }
            }
            // if the function called is in some other module, we switch focus to that module and call the function locally there
            TypedFunctionSymbol::There(function_key, module_id) => {
                // switch focus to `module_id`
                let current_module = self.change_module(module_id);
                // inline the call there
                let res = self.try_inline_call(&function_key, expressions)?;
                // switch back focus
                self.change_module(current_module);
                Ok(res)
            }
            // if the function is a flat symbol, replace the call with a call to the local function we provide so it can be inlined in flattening
            TypedFunctionSymbol::Flat(embed) => Err((embed.key::<T>(), expressions)),
        }
    }

    // Focus the inliner on another module with id `module_id` and return the current `module_id`
    fn change_module(&mut self, module_id: TypedModuleId) -> TypedModuleId {
        std::mem::replace(&mut self.module_id, module_id)
    }

    fn module(&self) -> &TypedModule<'ast, T> {
        self.modules.get(&self.module_id).unwrap()
    }
}

impl<'ast, T: Field> Folder<'ast, T> for Inliner<'ast, T> {
    // add extra statements before the modified statement
    fn fold_statement(&mut self, s: TypedStatement<'ast, T>) -> Vec<TypedStatement<'ast, T>> {
        let folded = match s {
            TypedStatement::MultipleDefinition(variables, elist) => match elist {
                TypedExpressionList::FunctionCall(key, exps, types) => {
                    let variables: Vec<_> = variables
                        .into_iter()
                        .map(|a| self.fold_variable(a))
                        .collect();
                    let exps: Vec<_> = exps.into_iter().map(|e| self.fold_expression(e)).collect();

                    match self.try_inline_call(&key, exps) {
                        Ok(ret) => variables
                            .into_iter()
                            .zip(ret.into_iter())
                            .map(|(v, e)| {
                                TypedStatement::Definition(TypedAssignee::Identifier(v), e)
                            })
                            .collect(),
                        Err((key, expressions)) => vec![TypedStatement::MultipleDefinition(
                            variables,
                            TypedExpressionList::FunctionCall(key, expressions, types),
                        )],
                    }
                }
            },
            s => fold_statement(self, s),
        };
        self.statement_buffer.drain(..).chain(folded).collect()
    }

    // prefix all names with the stack
    fn fold_name(&mut self, n: Identifier<'ast>) -> Identifier<'ast> {
        Identifier {
            stack: self.stack.clone(),
            ..n
        }
    }

    // inline calls which return a field element
    fn fold_field_expression(
        &mut self,
        e: FieldElementExpression<'ast, T>,
    ) -> FieldElementExpression<'ast, T> {
        match e {
            FieldElementExpression::FunctionCall(key, exps) => {
                let exps: Vec<_> = exps.into_iter().map(|e| self.fold_expression(e)).collect();

                match self.try_inline_call(&key, exps) {
                    Ok(mut ret) => match ret.pop().unwrap() {
                        TypedExpression::FieldElement(e) => e,
                        _ => unreachable!(),
                    },
                    Err((key, expressions)) => {
                        FieldElementExpression::FunctionCall(key, expressions)
                    }
                }
            }
            e => fold_field_expression(self, e),
        }
    }

    // inline calls which return a boolean element
    fn fold_boolean_expression(
        &mut self,
        e: BooleanExpression<'ast, T>,
    ) -> BooleanExpression<'ast, T> {
        match e {
            BooleanExpression::FunctionCall(key, exps) => {
                let exps: Vec<_> = exps.into_iter().map(|e| self.fold_expression(e)).collect();

                match self.try_inline_call(&key, exps) {
                    Ok(mut ret) => match ret.pop().unwrap() {
                        TypedExpression::Boolean(e) => e,
                        _ => unreachable!(),
                    },
                    Err((key, expressions)) => BooleanExpression::FunctionCall(key, expressions),
                }
            }
            e => fold_boolean_expression(self, e),
        }
    }

    // inline calls which return an array
    fn fold_array_expression_inner(
        &mut self,
        ty: &Type,
        size: usize,
        e: ArrayExpressionInner<'ast, T>,
    ) -> ArrayExpressionInner<'ast, T> {
        match e {
            ArrayExpressionInner::FunctionCall(key, exps) => {
                let exps: Vec<_> = exps.into_iter().map(|e| self.fold_expression(e)).collect();

                match self.try_inline_call(&key, exps) {
                    Ok(mut ret) => match ret.pop().unwrap() {
                        TypedExpression::Array(e) => e.into_inner(),
                        _ => unreachable!(),
                    },
                    Err((key, expressions)) => ArrayExpressionInner::FunctionCall(key, expressions),
                }
            }
            // default
            e => fold_array_expression_inner(self, ty, size, e),
        }
    }

    fn fold_struct_expression_inner(
        &mut self,
        ty: &Vec<StructMember>,
        e: StructExpressionInner<'ast, T>,
    ) -> StructExpressionInner<'ast, T> {
        match e {
            StructExpressionInner::FunctionCall(key, exps) => {
                let exps: Vec<_> = exps.into_iter().map(|e| self.fold_expression(e)).collect();

                match self.try_inline_call(&key, exps) {
                    Ok(mut ret) => match ret.pop().unwrap() {
                        TypedExpression::Struct(e) => e.into_inner(),
                        _ => unreachable!(),
                    },
                    Err((key, expressions)) => {
                        StructExpressionInner::FunctionCall(key, expressions)
                    }
                }
            }
            // default
            e => fold_struct_expression_inner(self, ty, e),
        }
    }

    fn fold_uint_expression_inner(
        &mut self,
        size: usize,
        e: UExpressionInner<'ast, T>,
    ) -> UExpressionInner<'ast, T> {
        match e {
            UExpressionInner::FunctionCall(key, exps) => {
                let exps: Vec<_> = exps.into_iter().map(|e| self.fold_expression(e)).collect();

                match self.try_inline_call(&key, exps) {
                    Ok(mut ret) => match ret.pop().unwrap() {
                        TypedExpression::Uint(e) => e.into_inner(),
                        _ => unreachable!(),
                    },
                    Err((key, expressions)) => UExpressionInner::FunctionCall(key, expressions),
                }
            }
            // default
            e => fold_uint_expression_inner(self, size, e),
        }
    }
}

#[cfg(test)]
mod tests {
    use super::*;
    use std::path::PathBuf;
    use typed_absy::types::{FunctionKey, Signature, Type};
    use zokrates_field::field::FieldPrime;

    #[test]
    fn call_other_module_without_variables() {
        // // main
        // from "foo" import foo
        // def main() -> (field):
        //    return foo()
        //
        // // foo
        // def foo() -> (field):
        //    return 42
        //
        //
        // // inlined
        // def main() -> (field):
        //    return 42

        let main = TypedModule {
            functions: vec![
                (
                    FunctionKey::with_id("main")
                        .signature(Signature::new().outputs(vec![Type::FieldElement])),
                    TypedFunctionSymbol::Here(TypedFunction {
                        arguments: vec![],
                        statements: vec![TypedStatement::Return(vec![
                            FieldElementExpression::FunctionCall(
                                FunctionKey::with_id("foo")
                                    .signature(Signature::new().outputs(vec![Type::FieldElement])),
                                vec![],
                            )
                            .into(),
                        ])],
                        signature: Signature::new().outputs(vec![Type::FieldElement]),
                    }),
                ),
                (
                    FunctionKey::with_id("foo")
                        .signature(Signature::new().outputs(vec![Type::FieldElement])),
                    TypedFunctionSymbol::There(
                        FunctionKey::with_id("foo")
                            .signature(Signature::new().outputs(vec![Type::FieldElement])),
                        "foo".into(),
                    ),
                ),
            ]
            .into_iter()
            .collect(),
        };

        let foo = TypedModule {
            functions: vec![(
                FunctionKey::with_id("foo")
                    .signature(Signature::new().outputs(vec![Type::FieldElement])),
                TypedFunctionSymbol::Here(TypedFunction {
                    arguments: vec![],
                    statements: vec![TypedStatement::Return(vec![
                        FieldElementExpression::Number(FieldPrime::from(42)).into(),
                    ])],
                    signature: Signature::new().outputs(vec![Type::FieldElement]),
                }),
            )]
            .into_iter()
            .collect(),
        };

        let modules: HashMap<_, _> = vec![("main".into(), main), ("foo".into(), foo)]
            .into_iter()
            .collect();

        let program = TypedProgram {
            main: "main".into(),
            modules,
        };

        let program = Inliner::inline(program);

        assert_eq!(program.modules.len(), 1);
        assert_eq!(
            program
                .modules
                .get(&PathBuf::from("main"))
                .unwrap()
                .functions
                .get(
                    &FunctionKey::with_id("main")
                        .signature(Signature::new().outputs(vec![Type::FieldElement]))
                )
                .unwrap(),
            &TypedFunctionSymbol::Here(TypedFunction {
                arguments: vec![],
                statements: vec![TypedStatement::Return(vec![
                    FieldElementExpression::Number(FieldPrime::from(42)).into(),
                ])],
                signature: Signature::new().outputs(vec![Type::FieldElement]),
            })
        );
    }

    #[test]
    fn call_other_module_with_variables() {
        // // main
        // from "foo" import foo
        // def main(field a) -> (field):
        //    return a * foo(a)
        //
        // // foo
        // def foo(field a) -> (field):
        //    return a * a
        //
        //
        // // inlined
        // def main(a) -> (field):
        //    field a_0 = a
        //    return a * a_0 * a_0

        let main = TypedModule {
            functions: vec![
                (
                    FunctionKey::with_id("main").signature(
                        Signature::new()
                            .inputs(vec![Type::FieldElement])
                            .outputs(vec![Type::FieldElement]),
                    ),
                    TypedFunctionSymbol::Here(TypedFunction {
                        arguments: vec![Parameter::private(Variable::field_element("a"))],
                        statements: vec![TypedStatement::Return(vec![
                            FieldElementExpression::Mult(
                                box FieldElementExpression::Identifier("a".into()),
                                box FieldElementExpression::FunctionCall(
                                    FunctionKey::with_id("foo").signature(
                                        Signature::new()
                                            .inputs(vec![Type::FieldElement])
                                            .outputs(vec![Type::FieldElement]),
                                    ),
                                    vec![FieldElementExpression::Identifier("a".into()).into()],
                                ),
                            )
                            .into(),
                        ])],
                        signature: Signature::new()
                            .inputs(vec![Type::FieldElement])
                            .outputs(vec![Type::FieldElement]),
                    }),
                ),
                (
                    FunctionKey::with_id("foo").signature(
                        Signature::new()
                            .inputs(vec![Type::FieldElement])
                            .outputs(vec![Type::FieldElement]),
                    ),
                    TypedFunctionSymbol::There(
                        FunctionKey::with_id("foo").signature(
                            Signature::new()
                                .inputs(vec![Type::FieldElement])
                                .outputs(vec![Type::FieldElement]),
                        ),
                        "foo".into(),
                    ),
                ),
            ]
            .into_iter()
            .collect(),
        };

        let foo = TypedModule {
            functions: vec![(
                FunctionKey::with_id("foo").signature(
                    Signature::new()
                        .inputs(vec![Type::FieldElement])
                        .outputs(vec![Type::FieldElement]),
                ),
                TypedFunctionSymbol::Here(TypedFunction {
                    arguments: vec![Parameter::private(Variable::field_element("a"))],
                    statements: vec![TypedStatement::Return(vec![FieldElementExpression::Mult(
                        box FieldElementExpression::Identifier("a".into()),
                        box FieldElementExpression::Identifier("a".into()),
                    )
                    .into()])],
                    signature: Signature::new()
                        .inputs(vec![Type::FieldElement])
                        .outputs(vec![Type::FieldElement]),
                }),
            )]
            .into_iter()
            .collect(),
        };

        let modules: HashMap<_, _> = vec![("main".into(), main), ("foo".into(), foo)]
            .into_iter()
            .collect();

        let program: TypedProgram<FieldPrime> = TypedProgram {
            main: "main".into(),
            modules,
        };

        let program = Inliner::inline(program);

        assert_eq!(program.modules.len(), 1);

        let stack = vec![(
            "foo".into(),
            FunctionKey::with_id("foo").signature(
                Signature::new()
                    .inputs(vec![Type::FieldElement])
                    .outputs(vec![Type::FieldElement]),
            ),
            1,
        )];

        assert_eq!(
            program
                .modules
                .get(&PathBuf::from("main"))
                .unwrap()
                .functions
                .get(
                    &FunctionKey::with_id("main").signature(
                        Signature::new()
                            .inputs(vec![Type::FieldElement])
                            .outputs(vec![Type::FieldElement])
                    )
                )
                .unwrap(),
            &TypedFunctionSymbol::Here(TypedFunction {
                arguments: vec![Parameter::private(Variable::field_element("a"))],
                statements: vec![
                    TypedStatement::Definition(
                        TypedAssignee::Identifier(Variable::field_element(
                            Identifier::from("a").stack(stack.clone())
                        )),
                        FieldElementExpression::Identifier("a".into()).into()
                    ),
                    TypedStatement::Return(vec![FieldElementExpression::Mult(
                        box FieldElementExpression::Identifier("a".into()),
                        box FieldElementExpression::Mult(
                            box FieldElementExpression::Identifier(
                                Identifier::from("a").stack(stack.clone())
                            ),
                            box FieldElementExpression::Identifier(
                                Identifier::from("a").stack(stack.clone())
                            )
                        )
                    )
                    .into(),])
                ],
                signature: Signature::new()
                    .inputs(vec![Type::FieldElement])
                    .outputs(vec![Type::FieldElement]),
            })
        );
    }

    #[test]
    fn multi_def_from_other_module() {
        // // foo
        // def foo() -> (field):
        //     return 42

        // // main
        // def main() -> (field):
        //     field b = foo()
        //     return b

        // inlined
        // def main() -> (field)
        //     field _0 = 42
        //     return _0

        let main = TypedModule {
            functions: vec![
                (
                    FunctionKey::with_id("main")
                        .signature(Signature::new().outputs(vec![Type::FieldElement])),
                    TypedFunctionSymbol::Here(TypedFunction {
                        arguments: vec![],
                        statements: vec![
                            TypedStatement::MultipleDefinition(
                                vec![Variable::field_element("a")],
                                TypedExpressionList::FunctionCall(
                                    FunctionKey::with_id("foo").signature(
                                        Signature::new().outputs(vec![Type::FieldElement]),
                                    ),
                                    vec![],
                                    vec![Type::FieldElement],
                                ),
                            ),
                            TypedStatement::Return(vec![FieldElementExpression::Identifier(
                                "a".into(),
                            )
                            .into()]),
                        ],
                        signature: Signature::new().outputs(vec![Type::FieldElement]),
                    }),
                ),
                (
                    FunctionKey::with_id("foo")
                        .signature(Signature::new().outputs(vec![Type::FieldElement])),
                    TypedFunctionSymbol::There(
                        FunctionKey::with_id("foo")
                            .signature(Signature::new().outputs(vec![Type::FieldElement])),
                        "foo".into(),
                    ),
                ),
            ]
            .into_iter()
            .collect(),
        };

        let foo = TypedModule {
            functions: vec![(
                FunctionKey::with_id("foo")
                    .signature(Signature::new().outputs(vec![Type::FieldElement])),
                TypedFunctionSymbol::Here(TypedFunction {
                    arguments: vec![],
                    statements: vec![TypedStatement::Return(vec![
                        FieldElementExpression::Number(FieldPrime::from(42)).into(),
                    ])],
                    signature: Signature::new().outputs(vec![Type::FieldElement]),
                }),
            )]
            .into_iter()
            .collect(),
        };

        let modules: HashMap<_, _> = vec![("main".into(), main), ("foo".into(), foo)]
            .into_iter()
            .collect();

        let program = TypedProgram {
            main: "main".into(),
            modules,
        };

        let program = Inliner::inline(program);

        assert_eq!(program.modules.len(), 1);
        assert_eq!(
            program
                .modules
                .get(&PathBuf::from("main"))
                .unwrap()
                .functions
                .get(
                    &FunctionKey::with_id("main")
                        .signature(Signature::new().outputs(vec![Type::FieldElement]))
                )
                .unwrap(),
            &TypedFunctionSymbol::Here(TypedFunction {
                arguments: vec![],
                statements: vec![
                    TypedStatement::Definition(
                        TypedAssignee::Identifier(Variable::field_element("a")),
                        FieldElementExpression::Number(FieldPrime::from(42)).into()
                    ),
                    TypedStatement::Return(vec![
                        FieldElementExpression::Identifier("a".into()).into(),
                    ])
                ],
                signature: Signature::new().outputs(vec![Type::FieldElement]),
            })
        );
    }

    #[test]
    fn multi_def_from_same_module() {
        // // main
        // def foo() -> (field):
        //     return 42
        // def main() -> (field):
        //     field a = foo()
        //     return a

        // inlined
        // def main() -> (field)
        //     field _0 = 42
        //     return _0

        let main = TypedModule {
            functions: vec![
                (
                    FunctionKey::with_id("main")
                        .signature(Signature::new().outputs(vec![Type::FieldElement])),
                    TypedFunctionSymbol::Here(TypedFunction {
                        arguments: vec![],
                        statements: vec![
                            TypedStatement::MultipleDefinition(
                                vec![Variable::field_element("a")],
                                TypedExpressionList::FunctionCall(
                                    FunctionKey::with_id("foo").signature(
                                        Signature::new().outputs(vec![Type::FieldElement]),
                                    ),
                                    vec![],
                                    vec![Type::FieldElement],
                                ),
                            ),
                            TypedStatement::Return(vec![FieldElementExpression::Identifier(
                                "a".into(),
                            )
                            .into()]),
                        ],
                        signature: Signature::new().outputs(vec![Type::FieldElement]),
                    }),
                ),
                (
                    FunctionKey::with_id("foo")
                        .signature(Signature::new().outputs(vec![Type::FieldElement])),
                    TypedFunctionSymbol::Here(TypedFunction {
                        arguments: vec![],
                        statements: vec![TypedStatement::Return(vec![
                            FieldElementExpression::Number(FieldPrime::from(42)).into(),
                        ])],
                        signature: Signature::new().outputs(vec![Type::FieldElement]),
                    }),
                ),
            ]
            .into_iter()
            .collect(),
        };

        let modules: HashMap<_, _> = vec![("main".into(), main)].into_iter().collect();

        let program = TypedProgram {
            main: "main".into(),
            modules,
        };

        let program = Inliner::inline(program);

        assert_eq!(program.modules.len(), 1);
        assert_eq!(
            program
                .modules
                .get(&PathBuf::from("main"))
                .unwrap()
                .functions
                .get(
                    &FunctionKey::with_id("main")
                        .signature(Signature::new().outputs(vec![Type::FieldElement]))
                )
                .unwrap(),
            &TypedFunctionSymbol::Here(TypedFunction {
                arguments: vec![],
                statements: vec![
                    TypedStatement::Definition(
                        TypedAssignee::Identifier(Variable::field_element("a")),
                        FieldElementExpression::Number(FieldPrime::from(42)).into()
                    ),
                    TypedStatement::Return(vec![
                        FieldElementExpression::Identifier("a".into()).into(),
                    ])
                ],
                signature: Signature::new().outputs(vec![Type::FieldElement]),
            })
        );
    }

    #[test]
    fn recursive_call_in_other_module() {
        // // main
        // def main(field a) -> (field):
        //     return id(id(a))

        // // id
        // def main(field a) -> (field)
        //     return a

        // inlined
        // def main(field a) -> (field)
        //     id_main_0_a = a
        //     id_main_1_a = id_main_0_a
        //     return id_main_1_a

        let main = TypedModule {
            functions: vec![
                (
                    FunctionKey::with_id("main").signature(
                        Signature::new()
                            .inputs(vec![Type::FieldElement])
                            .outputs(vec![Type::FieldElement]),
                    ),
                    TypedFunctionSymbol::Here(TypedFunction {
                        arguments: vec![Parameter::private(Variable::field_element("a"))],
                        statements: vec![TypedStatement::Return(vec![
                            FieldElementExpression::FunctionCall(
                                FunctionKey::with_id("id").signature(
                                    Signature::new()
                                        .inputs(vec![Type::FieldElement])
                                        .outputs(vec![Type::FieldElement]),
                                ),
                                vec![FieldElementExpression::FunctionCall(
                                    FunctionKey::with_id("id").signature(
                                        Signature::new()
                                            .inputs(vec![Type::FieldElement])
                                            .outputs(vec![Type::FieldElement]),
                                    ),
                                    vec![FieldElementExpression::Identifier("a".into()).into()],
                                )
                                .into()],
                            )
                            .into(),
                        ])],
                        signature: Signature::new()
                            .inputs(vec![Type::FieldElement])
                            .outputs(vec![Type::FieldElement]),
                    }),
                ),
                (
                    FunctionKey::with_id("id").signature(
                        Signature::new()
                            .inputs(vec![Type::FieldElement])
                            .outputs(vec![Type::FieldElement]),
                    ),
                    TypedFunctionSymbol::There(
                        FunctionKey::with_id("main").signature(
                            Signature::new()
                                .inputs(vec![Type::FieldElement])
                                .outputs(vec![Type::FieldElement]),
                        ),
                        "id".into(),
                    ),
                ),
            ]
            .into_iter()
            .collect(),
        };

        let id = TypedModule {
            functions: vec![(
                FunctionKey::with_id("main").signature(
                    Signature::new()
                        .inputs(vec![Type::FieldElement])
                        .outputs(vec![Type::FieldElement]),
                ),
                TypedFunctionSymbol::Here(TypedFunction {
                    arguments: vec![Parameter::private(Variable::field_element("a"))],
                    statements: vec![TypedStatement::Return(vec![
                        FieldElementExpression::Identifier("a".into()).into(),
                    ])],
                    signature: Signature::new()
                        .inputs(vec![Type::FieldElement])
                        .outputs(vec![Type::FieldElement]),
                }),
            )]
            .into_iter()
            .collect(),
        };

        let modules = vec![("main".into(), main), ("id".into(), id)]
            .into_iter()
            .collect();

        let program: TypedProgram<FieldPrime> = TypedProgram {
            main: "main".into(),
            modules,
        };

        let program = Inliner::inline(program);

        let stack0 = vec![(
            "id".into(),
            FunctionKey::with_id("main").signature(
                Signature::new()
                    .inputs(vec![Type::FieldElement])
                    .outputs(vec![Type::FieldElement]),
            ),
            1,
        )];
        let stack1 = vec![(
            "id".into(),
            FunctionKey::with_id("main").signature(
                Signature::new()
                    .inputs(vec![Type::FieldElement])
                    .outputs(vec![Type::FieldElement]),
            ),
            2,
        )];

        assert_eq!(program.modules.len(), 1);
        assert_eq!(
            program
                .modules
                .get(&PathBuf::from("main"))
                .unwrap()
                .functions
                .get(
                    &FunctionKey::with_id("main").signature(
                        Signature::new()
                            .inputs(vec![Type::FieldElement])
                            .outputs(vec![Type::FieldElement])
                    )
                )
                .unwrap(),
            &TypedFunctionSymbol::Here(TypedFunction {
                arguments: vec![Parameter::private(Variable::field_element("a"))],
                statements: vec![
                    TypedStatement::Definition(
                        TypedAssignee::Identifier(Variable::field_element(
                            Identifier::from("a").stack(stack0.clone())
                        )),
                        FieldElementExpression::Identifier("a".into()).into()
                    ),
                    TypedStatement::Definition(
                        TypedAssignee::Identifier(Variable::field_element(
                            Identifier::from("a").stack(stack1.clone())
                        )),
                        FieldElementExpression::Identifier(
                            Identifier::from("a").stack(stack0.clone())
                        )
                        .into()
                    ),
                    TypedStatement::Return(vec![FieldElementExpression::Identifier(
                        Identifier::from("a").stack(stack1.clone())
                    )
                    .into(),])
                ],
                signature: Signature::new()
                    .inputs(vec![Type::FieldElement])
                    .outputs(vec![Type::FieldElement]),
            })
        );
    }
}<|MERGE_RESOLUTION|>--- conflicted
+++ resolved
@@ -84,8 +84,6 @@
         let check_u32 = crate::embed::FlatEmbed::CheckU32;
         let check_u32_key = check_u32.key::<T>();
 
-<<<<<<< HEAD
-=======
         // define a function in the main module for the `u32_to_bits` embed
         let u32_to_bits = crate::embed::FlatEmbed::U32ToBits;
         let u32_to_bits_key = u32_to_bits.key::<T>();
@@ -94,7 +92,6 @@
         let u32_from_bits = crate::embed::FlatEmbed::U32FromBits;
         let u32_from_bits_key = u32_from_bits.key::<T>();
 
->>>>>>> b0382ea6
         // return a program with a single module containing `main`, `_UNPACK`, and `_SHA256_ROUND
         TypedProgram {
             main: "main".into(),
@@ -102,13 +99,6 @@
                 "main".into(),
                 TypedModule {
                     functions: vec![
-<<<<<<< HEAD
-                        (unpack_key, TypedFunctionSymbol::Flat(unpack)),
-                        (sha256_round_key, TypedFunctionSymbol::Flat(sha256_round)),
-                        (check_u8_key, TypedFunctionSymbol::Flat(check_u8)),
-                        (check_u16_key, TypedFunctionSymbol::Flat(check_u16)),
-                        (check_u32_key, TypedFunctionSymbol::Flat(check_u32)),
-=======
                         // (unpack_key, TypedFunctionSymbol::Flat(unpack)),
                         // (sha256_round_key, TypedFunctionSymbol::Flat(sha256_round)),
                         // (check_u8_key, TypedFunctionSymbol::Flat(check_u8)),
@@ -116,7 +106,6 @@
                         // (check_u32_key, TypedFunctionSymbol::Flat(check_u32)),
                         (u32_to_bits_key, TypedFunctionSymbol::Flat(u32_to_bits)),
                         (u32_from_bits_key, TypedFunctionSymbol::Flat(u32_from_bits)),
->>>>>>> b0382ea6
                         (main_key, main),
                     ]
                     .into_iter()

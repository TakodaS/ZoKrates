--- conflicted
+++ resolved
@@ -106,20 +106,10 @@
             .clone()
             .into_iter()
             .map(|(g, v)| {
-<<<<<<< HEAD
                 TypedStatement::definition(
-                    TypedAssignee::Identifier(Variable::new(
-                        g.name(),
-                        Type::Uint(UBitwidth::B32),
-                        false,
-                    )),
-                    UExpression::from(*v as u32).into(),
-=======
-                TypedStatement::Definition(
                     Variable::new(CoreIdentifier::from(g), Type::Uint(UBitwidth::B32), false)
                         .into(),
                     UExpression::from(v as u32).into(),
->>>>>>> d3d6810f
                 )
             })
             .chain(f.statements)
@@ -776,11 +766,11 @@
             let f: TypedFunction<Bn128Field> = TypedFunction {
                 arguments: vec![DeclarationVariable::field_element("a").into()],
                 statements: vec![
-                    TypedStatement::Definition(
+                    TypedStatement::definition(
                         Variable::field_element("a").into(),
                         TypedExpression::Uint(42u32.into()),
                     ),
-                    TypedStatement::Definition(
+                    TypedStatement::definition(
                         Variable::boolean("a").into(),
                         BooleanExpression::Value(true).into(),
                     ),
@@ -798,11 +788,11 @@
             let expected: TypedFunction<Bn128Field> = TypedFunction {
                 arguments: vec![DeclarationVariable::field_element("a").into()],
                 statements: vec![
-                    TypedStatement::Definition(
+                    TypedStatement::definition(
                         Variable::field_element(Identifier::from("a").version(1)).into(),
                         TypedExpression::Uint(42u32.into()),
                     ),
-                    TypedStatement::Definition(
+                    TypedStatement::definition(
                         Variable::boolean(Identifier::from("a").version(2)).into(),
                         BooleanExpression::Value(true).into(),
                     ),
@@ -854,11 +844,11 @@
                         0u32.into(),
                         1u32.into(),
                         vec![
-                            TypedStatement::Definition(
+                            TypedStatement::definition(
                                 Variable::field_element(Identifier::from("a")).into(),
                                 FieldElementExpression::Identifier("a".into()).into(),
                             ),
-                            TypedStatement::Definition(
+                            TypedStatement::definition(
                                 Variable::field_element(Identifier::from("a")).into(),
                                 FieldElementExpression::Number(42usize.into()).into(),
                             ),
@@ -887,11 +877,11 @@
                         0u32.into(),
                         1u32.into(),
                         vec![
-                            TypedStatement::Definition(
+                            TypedStatement::definition(
                                 Variable::field_element(Identifier::from("a")).into(),
                                 FieldElementExpression::Identifier(Identifier::from("a")).into(),
                             ),
-                            TypedStatement::Definition(
+                            TypedStatement::definition(
                                 Variable::field_element(Identifier::from("a")).into(),
                                 FieldElementExpression::Number(42usize.into()).into(),
                             ),

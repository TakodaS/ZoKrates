--- conflicted
+++ resolved
@@ -273,16 +273,8 @@
                         .and_modify(|e| *e += 1) // if it was already declared, we increment
                         .or_insert(0),
                 );
-<<<<<<< HEAD
-                let var = Variable::new(
-                    identifier.clone(),
-                    output_types.clone().inner.pop().unwrap(),
-                    false,
-                );
-=======
-                let var = Variable::with_id_and_type(identifier.clone(), output_type);
->>>>>>> 70f4291b
-
+
+                let var = Variable::immutable(identifier.clone(), output_type);
                 let v = var.clone().into();
 
                 self.statement_buffer

//! Module containing the `Flattener` to process a program that it is R1CS-able.
//!
//! @file flatten.rs
//! @author Dennis Kuhnert <dennis.kuhnert@campus.tu-berlin.de>
//! @author Jacob Eberhardt <jacob.eberhardt@tu-berlin.de>
//! @date 2017

use std::collections::{HashMap, HashSet};
use typed_absy::*;
use field::Field;
use flat_absy::*;
use helpers::{DirectiveStatement, Helper, RustHelper};
use types::Type;
use types::Signature;
use types::conversions::cast;
use absy::variable::Variable;
use absy::parameter::Parameter;
use bimap::BiMap;

/// Flattener, computes flattened program.
#[derive(Debug)]
pub struct Flattener {
    /// Number of bits needed to represent the maximum value.
    bits: usize,
    /// Vector containing all used variables while processing the program.
    variables: HashSet<FlatVariable>,
    /// Map of renamings for reassigned variables while processing the program.
    substitution: HashMap<FlatVariable, FlatVariable>,
    /// Index of the next introduced variable while processing the program.
    next_var_idx: usize,
    ///
    bijection: BiMap<String, FlatVariable>,
}
impl Flattener {
    /// Returns a `Flattener` with fresh a fresh [substitution] and [variables].
    ///
    /// # Arguments
    ///
    /// * `bits` - Number of bits needed to represent the maximum value.
    pub fn new(bits: usize) -> Flattener {
        Flattener {
            bits: bits,
            variables: HashSet::new(),
            substitution: HashMap::new(),
            next_var_idx: 0,
            bijection: BiMap::new(),
        }
    }

    /// Loads the standard library
    fn load_stdlib<T: Field>(
        &mut self,
        functions_flattened: &mut Vec<FlatFunction<T>>,
    ) -> () {

        // Load type casting functions
        functions_flattened.push(cast(&Type::Boolean, &Type::FieldElement));
        functions_flattened.push(cast(&Type::FieldElement, &Type::Boolean));

        // Load IfElse helpers
        let ie = TypedFunction {
            id: "_if_else_field".to_string(),
            arguments: vec![Parameter {
                id: Variable {
                    id: "condition".to_string(),
                    _type: Type::Boolean
                }, 
                private: true 
            },
            Parameter {
                id: Variable {
                    id: "consequence".to_string(),
                    _type: Type::FieldElement
                }, 
                private: true 
            },
            Parameter {
                id: Variable {
                    id: "alternative".to_string(),
                    _type: Type::FieldElement
                }, 
                private: true 
            }],
            statements: vec![
                TypedStatement::Definition(
                    TypedAssignee::Identifier(Variable::field_element("condition_as_field")),
                    FieldElementExpression::FunctionCall(
                        "_bool_to_field".to_string(), 
                        vec![
                                BooleanExpression::Identifier("condition".to_string()).into()
                        ]
                    ).into()
                ),
                TypedStatement::Return(
                    vec![
                        FieldElementExpression::Add(
                            box FieldElementExpression::Mult(
                                box FieldElementExpression::Identifier("condition_as_field".to_string()),
                                box FieldElementExpression::Identifier("consequence".to_string()),
                            ),
                            box FieldElementExpression::Mult(
                                box FieldElementExpression::Sub(
                                    box FieldElementExpression::Number(T::one()),
                                    box FieldElementExpression::Identifier("condition_as_field".to_string())
                                ),
                                box FieldElementExpression::Identifier("alternative".to_string())
                            )
                        ).into()
                    ]
                )
            ],
            signature: Signature::new()
                .inputs(vec![Type::Boolean, Type::FieldElement, Type::FieldElement])
                .outputs(vec![Type::FieldElement])
        };

        let ief = self.flatten_function(
            functions_flattened,
            ie,
        );
        functions_flattened.push(ief);
    }

    /// Flattens a boolean expression
    ///
    /// # Arguments
    ///
    /// * `statements_flattened` - Vector where new flattened statements can be added.
    /// * `condition` - `Condition` that will be flattened.
    fn flatten_boolean_expression<T: Field>(
        &mut self,
        functions_flattened: &Vec<FlatFunction<T>>,
        arguments_flattened: &Vec<FlatParameter>,
        statements_flattened: &mut Vec<FlatStatement<T>>,
        expression: BooleanExpression<T>,
    ) -> FlatExpression<T> { // those will be booleans in the future
        match expression {
            BooleanExpression::Identifier(x) => FlatExpression::Identifier(self.bijection.get_by_left(&x).unwrap().clone()),
            BooleanExpression::Lt(box lhs, box rhs) => {

                // We know from semantic checking that lhs and rhs have the same type
                // What the expression will flatten to depends on that type

                let lhs_flattened = self.flatten_field_expression(
                    functions_flattened,
                    arguments_flattened,
                    statements_flattened,
                    lhs,
                );
                let rhs_flattened = self.flatten_field_expression(
                    functions_flattened,
                    arguments_flattened,
                    statements_flattened,
                    rhs,
                );

                // lhs
                let lhs_id = self.use_sym();
                statements_flattened
                    .push(FlatStatement::Definition(lhs_id, lhs_flattened));

                // check that lhs and rhs are within the right range, ie, their last two bits are zero

                // lhs
                {
                    // define variables for the bits
                    let lhs_bits: Vec<FlatVariable> = (0..self.bits).map(|_| self.use_sym()).collect();
                    
                    // add a directive to get the bits
                    statements_flattened.push(FlatStatement::Directive(DirectiveStatement::new(
                        lhs_bits.clone(),
                        Helper::Rust(RustHelper::Bits),
                        vec![lhs_id]
                    )));

                    // bitness checks
                    for i in 0..self.bits - 2 {
                        statements_flattened.push(FlatStatement::Condition(
                            FlatExpression::Identifier(lhs_bits[i + 2]),
                            FlatExpression::Mult(
                                box FlatExpression::Identifier(lhs_bits[i + 2]),
                                box FlatExpression::Identifier(lhs_bits[i + 2]),
                            ),
                        ));
                    }

                    // bit decomposition check
                    let mut lhs_sum = FlatExpression::Number(T::from(0));

                    for i in 0..self.bits - 2 {
                        lhs_sum = FlatExpression::Add(
                            box lhs_sum,
                            box FlatExpression::Mult(
                                box FlatExpression::Identifier(lhs_bits[i + 2]),
                                box FlatExpression::Number(T::from(2).pow(self.bits - 2 - i - 1)),
                            ),
                        );
                    }

                    statements_flattened
                        .push(FlatStatement::Condition(
                                FlatExpression::Identifier(lhs_id), 
                                lhs_sum
                            )
                        );
                }

                // rhs
                let rhs_id = self.use_sym();
                statements_flattened
                    .push(FlatStatement::Definition(rhs_id, rhs_flattened));

                // rhs
                {
                    // define variables for the bits
                    let rhs_bits: Vec<FlatVariable> = (0..self.bits).map(|_| self.use_sym()).collect();

                    // add a directive to get the bits
                    statements_flattened.push(FlatStatement::Directive(DirectiveStatement::new(
                        rhs_bits.clone(),
                        Helper::Rust(RustHelper::Bits),
                        vec![rhs_id]
                    )));

                    // bitness checks
                    for i in 0..self.bits - 2 {
                        statements_flattened.push(FlatStatement::Condition(
                            FlatExpression::Identifier(rhs_bits[i + 2]),
                            FlatExpression::Mult(
                                box FlatExpression::Identifier(rhs_bits[i + 2]),
                                box FlatExpression::Identifier(rhs_bits[i + 2]),
                            ),
                        ));
                    }

                    // bit decomposition check
                    let mut rhs_sum = FlatExpression::Number(T::from(0));

                    for i in 0..self.bits - 2 {
                        rhs_sum = FlatExpression::Add(
                            box rhs_sum,
                            box FlatExpression::Mult(
                                box FlatExpression::Identifier(rhs_bits[i + 2]),
                                box FlatExpression::Number(T::from(2).pow(self.bits - 2 - i - 1)),
                            ),
                        );
                    }

                    statements_flattened
                        .push(FlatStatement::Condition(
                                FlatExpression::Identifier(rhs_id), 
                                rhs_sum
                            )
                        );
                }

                // sym = (lhs * 2) - (rhs * 2)
                let subtraction_result_id = self.use_sym();

                statements_flattened.push(FlatStatement::Definition(
                    subtraction_result_id,
                    FlatExpression::Sub(
                        box FlatExpression::Mult(box FlatExpression::Number(T::from(2)), box FlatExpression::Identifier(lhs_id)),
                        box FlatExpression::Mult(box FlatExpression::Number(T::from(2)), box FlatExpression::Identifier(rhs_id)),
                    ),
                ));

                // define variables for the bits
                let sub_bits: Vec<FlatVariable> = (0..self.bits).map(|_| self.use_sym()).collect();

                // add a directive to get the bits
                statements_flattened.push(FlatStatement::Directive(DirectiveStatement::new(
                    sub_bits.clone(),
                    Helper::Rust(RustHelper::Bits),
                    vec![subtraction_result_id]
                )));

                // bitness checks
                for i in 0..self.bits {
                    statements_flattened.push(FlatStatement::Condition(
                        FlatExpression::Identifier(sub_bits[i]),
                        FlatExpression::Mult(
                            box FlatExpression::Identifier(sub_bits[i]),
                            box FlatExpression::Identifier(sub_bits[i]),
                        ),
                    ));
                }

                // sum(sym_b{i} * 2**i)
                let mut expr = FlatExpression::Number(T::from(0));

                for i in 0..self.bits {
                    expr = FlatExpression::Add(
                        box expr,
                        box FlatExpression::Mult(
                            box FlatExpression::Identifier(sub_bits[i]),
                            box FlatExpression::Number(T::from(2).pow(self.bits - i - 1)),
                        ),
                    );
                }

                statements_flattened
                    .push(FlatStatement::Condition(
                            FlatExpression::Identifier(subtraction_result_id), 
                            expr
                        )
                    );

                FlatExpression::Identifier(sub_bits[0])
            }
            BooleanExpression::Eq(box lhs, box rhs) => {

                // We know from semantic checking that lhs and rhs have the same type
                // What the expression will flatten to depends on that type

                // Wanted: (Y = (X != 0) ? 1 : 0)
                // X = a - b
                // # Y = if X == 0 then 0 else 1 fi
                // # M = if X == 0 then 1 else 1/X fi
                // Y == X * M
                // 0 == (1-Y) * X

                let name_x = self.use_sym();
                let name_y = self.use_sym();
                let name_m = self.use_sym();
                let name_1_y = self.use_sym();

                let x = self.flatten_field_expression(
                    functions_flattened,
                    arguments_flattened,
                    statements_flattened,
                    FieldElementExpression::Sub(box lhs, box rhs),
                );

                statements_flattened.push(FlatStatement::Definition(name_x, x));
                statements_flattened.push(
                    FlatStatement::Directive(DirectiveStatement::new(
                        vec![name_y, name_m],
                        Helper::Rust(RustHelper::ConditionEq),
                        vec![name_x],
                    ))
                );
                statements_flattened.push(FlatStatement::Condition(
                    FlatExpression::Identifier(name_y),
                    FlatExpression::Mult(box FlatExpression::Identifier(name_x), box FlatExpression::Identifier(name_m)),
                ));
                statements_flattened.push(FlatStatement::Definition(
                    name_1_y,
                    FlatExpression::Sub(box FlatExpression::Number(T::one()), box FlatExpression::Identifier(name_y)),
                ));
                statements_flattened.push(FlatStatement::Condition(
                    FlatExpression::Number(T::zero()),
                    FlatExpression::Mult(box FlatExpression::Identifier(name_1_y), box FlatExpression::Identifier(name_x)),
                ));

                FlatExpression::Identifier(name_1_y)
            },
            BooleanExpression::Value(b) => {
                FlatExpression::Number(match b {
                    true => T::from(1),
                    false => T::from(0)
                })
            }
            _ => unimplemented!(),
        }
    }

    fn flatten_function_call<T: Field>(
        &mut self,
        functions_flattened: &Vec<FlatFunction<T>>,
        arguments_flattened: &Vec<FlatParameter>,
        statements_flattened: &mut Vec<FlatStatement<T>>,
        id: &String,
        return_types: Vec<Type>,
        param_expressions: &Vec<TypedExpression<T>>
    ) -> FlatExpressionList<T> {
        let passed_signature = Signature::new()
            .inputs(param_expressions.into_iter().map(|e| e.get_type()).collect())
            .outputs(return_types);

        for funct in functions_flattened {
            if funct.id == *id && funct.signature == passed_signature {
                // funct is now the called function

                // Stores prefixed variables

                let mut replacement_map = HashMap::new();

                // Handle complex parameters and assign values:
                // Rename Parameters, assign them to values in call. Resolve complex expressions with definitions
                let params_flattened = param_expressions.clone().into_iter().map(|param_expr|
                    self.flatten_expression(
                            functions_flattened,
                            arguments_flattened,
                            statements_flattened,
                            param_expr,
                        )
                    ).into_iter().flat_map(|x| x).collect::<Vec<_>>();

                let params_flattened = params_flattened.into_iter().map(|e| e.apply_recursive_substitution(&self.substitution)).collect::<Vec<_>>();

                for (index, r) in params_flattened.into_iter().enumerate() {
                    let new_var = self.use_sym();
                    statements_flattened
                        .push(FlatStatement::Definition(new_var, r));
                    replacement_map.insert(funct.arguments.get(index).unwrap().id.clone(), new_var);
                }

                // Ensure Renaming and correct returns:
                // add all flattened statements, adapt return statement
                for stat in funct.statements.clone() {
                    match stat {
                        // set return statements right sidreturne as expression result
                        FlatStatement::Return(list) => {
                            return FlatExpressionList {
                                expressions: list.expressions.into_iter().map(|x| x.apply_direct_substitution(&replacement_map)).collect()
                            }
                        },
                        FlatStatement::Definition(var, rhs) => {
                            let new_var = self.issue_new_variable();
                            replacement_map.insert(var, new_var);
                            let new_rhs = rhs.apply_direct_substitution(&replacement_map);
                            statements_flattened.push(
                                FlatStatement::Definition(new_var, new_rhs)
                            );
                        },
                        FlatStatement::Condition(lhs, rhs) => {
                            let new_lhs = lhs.apply_direct_substitution(&replacement_map);
                            let new_rhs = rhs.apply_direct_substitution(&replacement_map);
                            statements_flattened
                                .push(FlatStatement::Condition(new_lhs, new_rhs));
                        },
                        FlatStatement::Directive(d) => {
                            let new_outputs = d.outputs.into_iter().map(|o| {
                                let new_o = self.issue_new_variable();
                                replacement_map.insert(o, new_o);
                                new_o
                            }).collect();
<<<<<<< HEAD
                            let new_inputs = d.inputs.into_iter().map(|i| i.apply_direct_substitution(&replacement_map)).collect();
=======
                            let new_inputs = d.inputs.into_iter().map(|i| replacement_map.get(&i).unwrap().clone()).collect();
>>>>>>> e8ea5905
                            statements_flattened.push(
                                FlatStatement::Directive(
                                    DirectiveStatement {
                                        outputs: new_outputs,
                                        helper: d.helper.clone(),
                                        inputs: new_inputs,
                                    }
                                )
                            )
                        }
                    }
                }
            }
        }
        panic!(
            "TypedFunction definition for function {} with {:?} argument(s) not found. Should have been detected during semantic checking.",
            id,
            param_expressions
        );
    }

    fn flatten_expression<T: Field>(
        &mut self,
        functions_flattened: &Vec<FlatFunction<T>>,
        arguments_flattened: &Vec<FlatParameter>,
        statements_flattened: &mut Vec<FlatStatement<T>>,
        expr: TypedExpression<T>,
    ) -> Vec<FlatExpression<T>> {
        match expr {
            TypedExpression::FieldElement(e) => 
                vec![self.flatten_field_expression(
                    functions_flattened,
                    arguments_flattened,
                    statements_flattened,
                    e,
                )],
            TypedExpression::Boolean(e) => 
                vec![self.flatten_boolean_expression(
                    functions_flattened,
                    arguments_flattened,
                    statements_flattened,
                    e,
                )],
            TypedExpression::FieldElementArray(e) => 
                self.flatten_field_array_expression(
                    functions_flattened,
                    arguments_flattened,
                    statements_flattened,
                    e,
                ),     
        }
    }

    fn flatten_field_expression<T: Field>(
        &mut self,
        functions_flattened: &Vec<FlatFunction<T>>,
        arguments_flattened: &Vec<FlatParameter>,
        statements_flattened: &mut Vec<FlatStatement<T>>,
        expr: FieldElementExpression<T>,
    ) -> FlatExpression<T> {
        match expr {
            FieldElementExpression::Number(x) => FlatExpression::Number(x), // force to be a field element
            FieldElementExpression::Identifier(x) => FlatExpression::Identifier(self.bijection.get_by_left(&x).unwrap().clone()),
            FieldElementExpression::Add(box left, box right) => {
                let left_flattened = self.flatten_field_expression(
                    functions_flattened,
                    arguments_flattened,
                    statements_flattened,
                    left,
                );
                let right_flattened = self.flatten_field_expression(
                    functions_flattened,
                    arguments_flattened,
                    statements_flattened,
                    right,
                );
                let new_left = if left_flattened.is_linear() {
                    left_flattened
                } else {
                    let id = self.use_sym();
                    statements_flattened
                        .push(FlatStatement::Definition(id, left_flattened));
                    FlatExpression::Identifier(id)
                };
                let new_right = if right_flattened.is_linear() {
                    right_flattened
                } else {
                    let id = self.use_sym();
                    statements_flattened
                        .push(FlatStatement::Definition(id, right_flattened));
                    FlatExpression::Identifier(id)
                };
                FlatExpression::Add(box new_left, box new_right)
            },
            FieldElementExpression::Sub(box left, box right) => {
                let left_flattened = self.flatten_field_expression(
                    functions_flattened,
                    arguments_flattened,
                    statements_flattened,
                    left,
                );
                let right_flattened = self.flatten_field_expression(
                    functions_flattened,
                    arguments_flattened,
                    statements_flattened,
                    right,
                );
                let new_left = if left_flattened.is_linear() {
                    left_flattened
                } else {
                    let id = self.use_sym();
                    statements_flattened
                        .push(FlatStatement::Definition(id, left_flattened));
                    FlatExpression::Identifier(id)
                };
                let new_right = if right_flattened.is_linear() {
                    right_flattened
                } else {
                    let id = self.use_sym();
                    statements_flattened
                        .push(FlatStatement::Definition(id, right_flattened));
                    FlatExpression::Identifier(id)
                };
                FlatExpression::Sub(box new_left, box new_right)
            },
            FieldElementExpression::Mult(box left, box right) => {
                let left_flattened = self.flatten_field_expression(
                    functions_flattened,
                    arguments_flattened,
                    statements_flattened,
                    left,
                );
                let right_flattened = self.flatten_field_expression(
                    functions_flattened,
                    arguments_flattened,
                    statements_flattened,
                    right,
                );
                let new_left = if left_flattened.is_linear() {
                    if let FlatExpression::Sub(..) = left_flattened {
                        let id = self.use_sym();
                        statements_flattened
                            .push(FlatStatement::Definition(id, left_flattened));
                        FlatExpression::Identifier(id)
                    } else {
                        left_flattened
                    }
                } else {
                    let id = self.use_sym();
                    statements_flattened
                        .push(FlatStatement::Definition(id, left_flattened));
                    FlatExpression::Identifier(id)
                };
                let new_right = if right_flattened.is_linear() {
                    if let FlatExpression::Sub(..) = right_flattened {
                        let id = self.use_sym();
                        statements_flattened
                            .push(FlatStatement::Definition(id, right_flattened));
                        FlatExpression::Identifier(id)
                    } else {
                        right_flattened
                    }
                } else {
                    let id = self.use_sym();
                    statements_flattened
                        .push(FlatStatement::Definition(id, right_flattened));
                    FlatExpression::Identifier(id)
                };
                FlatExpression::Mult(box new_left, box new_right)
            },
            FieldElementExpression::Div(box left, box right) => {
                let left_flattened = self.flatten_field_expression(
                    functions_flattened,
                    arguments_flattened,
                    statements_flattened,
                    left,
                );
                let right_flattened = self.flatten_field_expression(
                    functions_flattened,
                    arguments_flattened,
                    statements_flattened,
                    right,
                );
                let new_left = {
                    let id = self.use_sym();
                    statements_flattened
                        .push(FlatStatement::Definition(id, left_flattened));
                    FlatExpression::Identifier(id)
                };
                let new_right = {
                    let id = self.use_sym();
                    statements_flattened
                        .push(FlatStatement::Definition(id, right_flattened));
                    FlatExpression::Identifier(id)
                };
                FlatExpression::Div(box new_left, box new_right)
            },
            FieldElementExpression::Pow(box base, box exponent) => {
                match exponent {
                    FieldElementExpression::Number(ref e) => {
                        // flatten the base expression
                        let base_flattened = self.flatten_field_expression(
                                functions_flattened,
                                arguments_flattened,
                                statements_flattened,
                                base.clone(),
                            ).apply_recursive_substitution(&self.substitution);

                        // we require from the base to be linear
                        // TODO change that
                        assert!(base_flattened.is_linear());

                        match e {
                            // flatten(base ** 1) == flatten(base)
                            e if *e == T::one() => {
                                base_flattened
                            },
                            // flatten(base ** 2) == flatten(base) * flatten(base)
                            // in this case, no need to define an intermediate variable
                            // as if a is linear, a ** 2 quadratic
                            e if *e == T::from(2) => {
                                FlatExpression::Mult(box base_flattened.clone(), box base_flattened)
                            },
                            // flatten(base ** n) = flatten(base) * flatten(base ** (n-1))
                            e => {
                                // flatten(base ** (n-1))
                                let tmp_expression = self.flatten_field_expression(
                                    functions_flattened,
                                    arguments_flattened,
                                    statements_flattened,
                                    FieldElementExpression::Pow(
                                        box base,
                                        box FieldElementExpression::Number(e.clone() - T::one()),
                                    ),
                                ).apply_recursive_substitution(&self.substitution);

                                let id = self.use_sym();

                                statements_flattened.push(
                                    FlatStatement::Definition(id, tmp_expression));
                            
                                FlatExpression::Mult(
                                    box FlatExpression::Identifier(id),
                                    box base_flattened,
                                )
                            }
                        }
                    },
                    _ => panic!("Expected number as pow exponent"),
                }
            },
            FieldElementExpression::IfElse(box condition, box consequent, box alternative) => {
                self.flatten_function_call(
                    functions_flattened,
                    arguments_flattened,
                    statements_flattened,
                    &"_if_else_field".to_string(),
                    vec![Type::FieldElement],
                    &vec![condition.into(), consequent.into(), alternative.into()],
                ).expressions[0].clone()

            },
            FieldElementExpression::FunctionCall(ref id, ref param_expressions) => {
                let exprs_flattened = self.flatten_function_call(
                    functions_flattened,
                    arguments_flattened,
                    statements_flattened,
                    id,
                    vec![Type::FieldElement],
                    param_expressions
                );
                assert!(exprs_flattened.expressions.len() == 1); // outside of MultipleDefinition, FunctionCalls must return a single value
                exprs_flattened.expressions[0].clone()
            },
            FieldElementExpression::Select(box array, box index) => {
                match index {
                    FieldElementExpression::Number(n) => {
                        match array {
                            FieldElementArrayExpression::Identifier(size, id) => {
                                assert!(n < T::from(size));
                                FlatExpression::Identifier(self.get_latest_var_substitution(&format!("{}_c{}", id, n)).clone())
                            },
                            FieldElementArrayExpression::Value(size, expressions) => {
                                assert!(n < T::from(size));
                                self.flatten_field_expression(
                                    functions_flattened,
                                    arguments_flattened,
                                    statements_flattened,
                                    expressions[n.to_dec_string().parse::<usize>().unwrap()].clone()
                                ).apply_recursive_substitution(&self.substitution)
                            }
                        }
                    }
                    e => {
                        let size = array.size();
                        // we have array[e] with e an arbitrary expression
                        // first we check that e is in 0..array.len(), so we check that sum(if e == i then 1 else 0) == 1
                        // here depending on the size, we could use a proper range check based on bits
                        let range_check = (0..size)
                            .map(|i| 
                                FieldElementExpression::IfElse(
                                    box BooleanExpression::Eq(
                                        box e.clone(), box FieldElementExpression::Number(T::from(i))
                                    ),
                                    box FieldElementExpression::Number(T::from(1)),
                                    box FieldElementExpression::Number(T::from(0)),
                                )
                            )
                            .fold(FieldElementExpression::Number(T::from(0)), |acc, e| FieldElementExpression::Add(box acc, box e));

                        let range_check_statement = TypedStatement::Condition(FieldElementExpression::Number(T::from(1)).into(), range_check.into());
                        
                        self.flatten_statement(
                            functions_flattened,
                            arguments_flattened,
                            statements_flattened,
                            range_check_statement
                        );

                        // now we flatten to sum(if e == i then array[i] else 0)
                        let lookup = (0..size)
                            .map(|i| 
                                FieldElementExpression::IfElse(
                                    box BooleanExpression::Eq(
                                        box e.clone(), box FieldElementExpression::Number(T::from(i))
                                    ),
                                    box match array.clone() {
                                        FieldElementArrayExpression::Identifier(_, id) => {
                                            FieldElementExpression::Identifier(format!("{}_c{}", id, i))
                                        },
                                        FieldElementArrayExpression::Value(size, expressions) => {
                                            assert_eq!(size, expressions.len());
                                            expressions[i].clone()
                                        }
                                    },
                                    box FieldElementExpression::Number(T::from(0)),
                                )
                            )
                            .fold(FieldElementExpression::Number(T::from(0)), |acc, e| FieldElementExpression::Add(box acc, box e));

                        self.flatten_field_expression(
                            functions_flattened,
                            arguments_flattened,
                            statements_flattened,
                            lookup
                        ).apply_recursive_substitution(&self.substitution)
                    }
                }
            }
        }
    }

    fn flatten_field_array_expression<T: Field>(
        &mut self,
        functions_flattened: &Vec<FlatFunction<T>>,
        arguments_flattened: &Vec<FlatParameter>,
        statements_flattened: &mut Vec<FlatStatement<T>>,
        expr: FieldElementArrayExpression<T>,
    ) -> Vec<FlatExpression<T>> {
        match expr {
            FieldElementArrayExpression::Identifier(size, x) => (0..size).map(|index| FlatExpression::Identifier(self.get_latest_var_substitution(&format!("{}_c{}", x, index)).clone())).collect(),
            FieldElementArrayExpression::Value(size, values) => {
                assert_eq!(size, values.len());
                values.into_iter().map(|v| 
                    self.flatten_field_expression(
                        functions_flattened,
                        arguments_flattened,
                        statements_flattened,
                        v
                )).collect()
            }
        }
    }

    pub fn flatten_statement<T: Field>(
        &mut self,
        functions_flattened: &Vec<FlatFunction<T>>,
        arguments_flattened: &Vec<FlatParameter>,
        statements_flattened: &mut Vec<FlatStatement<T>>,
        stat: TypedStatement<T>,
    ) {
        println!("a statement... {}", statements_flattened.len());
        match stat {
            TypedStatement::Return(exprs) => {
                let flat_expressions = exprs.into_iter().map(|expr| 
                    self.flatten_expression(
                        functions_flattened,
                        arguments_flattened,
                        statements_flattened,
                        expr
                    )
                ).flat_map(|x| x).collect::<Vec<_>>();

                let flat_expressions = flat_expressions.into_iter().map(|e| e.apply_recursive_substitution(&self.substitution)).collect();

                statements_flattened.push(
                    FlatStatement::Return(
                        FlatExpressionList {
                            expressions: flat_expressions
                        }
                    )
                );
            }
            TypedStatement::Declaration(_) => {
                // declarations have already been checked
                ()
            }
            TypedStatement::Definition(assignee, expr) => {

                // define n variables with n the number of primitive types for v_type
                // assign them to the n primitive types for expr

                let rhs = self.flatten_expression(
                        functions_flattened,
                        arguments_flattened,
                        statements_flattened,
                        expr.clone()
                    );

                let rhs = rhs.into_iter().map(|e| e.apply_recursive_substitution(&self.substitution)).collect::<Vec<_>>();

                match rhs.len() {
                    1 => {
                        match assignee {
                            TypedAssignee::Identifier(ref v) => {
                                let debug_name = v.clone().id;
                                let var = self.use_variable(&debug_name);
                                // handle return of function call
                                let var_to_replace = self.get_latest_var_substitution(&debug_name);
                                if !(var == var_to_replace) && self.variables.contains(&var_to_replace) && !self.substitution.contains_key(&var_to_replace){
                                    self.substitution.insert(var_to_replace.clone(),var.clone());
                                }
                                statements_flattened.push(FlatStatement::Definition(var, rhs[0].clone()));
                            }
                            TypedAssignee::ArrayElement(ref array, ref index) => {
                                let expr = match expr {
                                    TypedExpression::FieldElement(e) => e,
                                    _ => panic!("not a field element as rhs of array element update, should have been caught at semantic")
                                };
                                match index {
                                    box FieldElementExpression::Number(n) => {
                                        match array {
                                            box TypedAssignee::Identifier(id) => {
                                                let debug_name = format!("{}_c{}", id.id, n);
                                                let var = self.use_variable(&debug_name);
                                                // handle return of function call
                                                let var_to_replace = self.get_latest_var_substitution(&debug_name);
                                                if !(var == var_to_replace) && self.variables.contains(&var_to_replace) && !self.substitution.contains_key(&var_to_replace){
                                                    self.substitution.insert(var_to_replace.clone(),var.clone());
                                                }
                                                statements_flattened.push(FlatStatement::Definition(var, rhs[0].clone()));
                                            }
                                            _ => panic!("no multidimension array for now")
                                        }
                                    },
                                    box e => {
                                        // we have array[e] with e an arbitrary expression
                                        // first we check that e is in 0..array.len(), so we check that sum(if e == i then 1 else 0) == 1
                                        // here depending on the size, we could use a proper range check based on bits
                                        let size = match array.get_type() {
                                            Type::FieldElementArray(n) => n,
                                            _ => panic!("checker should generate array element based on non array")
                                        };
                                        let range_check = (0..size)
                                            .map(|i| 
                                                FieldElementExpression::IfElse(
                                                    box BooleanExpression::Eq(
                                                        box e.clone(), box FieldElementExpression::Number(T::from(i))
                                                    ),
                                                    box FieldElementExpression::Number(T::from(1)),
                                                    box FieldElementExpression::Number(T::from(0)),
                                                )
                                            )
                                            .fold(FieldElementExpression::Number(T::from(0)), |acc, e| FieldElementExpression::Add(box acc, box e));

                                        let range_check_statement = TypedStatement::Condition(FieldElementExpression::Number(T::from(1)).into(), range_check.into());
                                        
                                        self.flatten_statement(
                                            functions_flattened,
                                            arguments_flattened,
                                            statements_flattened,
                                            range_check_statement
                                        );

                                        // now we redefine the whole array, updating only the piece that changed
                                        // stat(array[i] = if e == i then `expr` else `array[i]`)
                                        for i in 0..size {
                                            let rhs = FieldElementExpression::IfElse(
                                                box BooleanExpression::Eq(
                                                    box e.clone(), box FieldElementExpression::Number(T::from(i))
                                                ),
                                                box expr.clone(),
                                                box e.clone(),
                                            );

                                            let rhs_flattened = self.flatten_field_expression(
                                                functions_flattened,
                                                arguments_flattened,
                                                statements_flattened,
                                                rhs
                                            );

                                            let var = self.use_variable(&format!("{}_c{}", array, i));

                                            statements_flattened.push(
                                                FlatStatement::Definition(
                                                    var,
                                                    rhs_flattened)
                                                );
                                        }
                                    }
                                }
                            }
                        }
                    },
                    _ => {
                        for (index, r) in rhs.into_iter().enumerate() {
                            let debug_name = match assignee {
                                TypedAssignee::Identifier(ref v) => format!("{}_c{}", v.id, index),
                                _ => unimplemented!()
                            };
                            let var = self.use_variable(&debug_name);
                            // handle return of function call
                            let var_to_replace = self.get_latest_var_substitution(&debug_name);
                            if !(var == var_to_replace) && self.variables.contains(&var_to_replace) && !self.substitution.contains_key(&var_to_replace){
                                self.substitution.insert(var_to_replace.clone(),var.clone());
                            }
                            statements_flattened.push(FlatStatement::Definition(var, r));
                        }
                    }
                }
            }
            TypedStatement::Condition(expr1, expr2) => {

                // flatten expr1 and expr2 to n flattened expressions with n the number of primitive types for expr1
                // add n conditions to check equality of the n expressions

                match (expr1, expr2) {
                    (TypedExpression::FieldElement(e1), TypedExpression::FieldElement(e2)) => {

                        let (lhs, rhs) =
                            (
                                self.flatten_field_expression(
                                    functions_flattened,
                                    arguments_flattened,
                                    statements_flattened,
                                    e1
                                ).apply_recursive_substitution(&self.substitution),
                                self.flatten_field_expression(
                                    functions_flattened,
                                    arguments_flattened,
                                    statements_flattened,
                                    e2,
                                ).apply_recursive_substitution(&self.substitution),
                            );

                        if lhs.is_linear() {
                            statements_flattened.push(FlatStatement::Condition(lhs, rhs));
                        } else if rhs.is_linear() {
                            // swap so that left side is linear
                            statements_flattened.push(FlatStatement::Condition(rhs, lhs));
                        } else {
                            unimplemented!()
                        }

                    },
                    (TypedExpression::Boolean(e1), TypedExpression::Boolean(e2)) => {
                        
                        let (lhs, rhs) =
                            (
                                self.flatten_boolean_expression(
                                    functions_flattened,
                                    arguments_flattened,
                                    statements_flattened,
                                    e1
                                ).apply_recursive_substitution(&self.substitution),
                                self.flatten_boolean_expression(
                                    functions_flattened,
                                    arguments_flattened,
                                    statements_flattened,
                                    e2,
                                ).apply_recursive_substitution(&self.substitution),
                            );

                        if lhs.is_linear() {
                            statements_flattened.push(FlatStatement::Condition(lhs, rhs));
                        } else if rhs.is_linear() {
                            // swap so that left side is linear
                            statements_flattened.push(FlatStatement::Condition(rhs, lhs));
                        } else {
                            unimplemented!()
                        }
                    },
                    (TypedExpression::FieldElementArray(e1), TypedExpression::FieldElementArray(e2)) => {

                        let (lhs, rhs) =
                            (
                                self.flatten_field_array_expression(
                                    functions_flattened,
                                    arguments_flattened,
                                    statements_flattened,
                                    e1
                                ),
                                self.flatten_field_array_expression(
                                    functions_flattened,
                                    arguments_flattened,
                                    statements_flattened,
                                    e2,
                                )
                            );

                        let (lhs, rhs) = 
                            (
                                lhs.into_iter().map(|e| e.apply_recursive_substitution(&self.substitution)),
                                rhs.into_iter().map(|e| e.apply_recursive_substitution(&self.substitution)),
                            );

                        assert_eq!(lhs.len(), rhs.len());

                        for (l, r) in lhs.into_iter().zip(rhs.into_iter()) {
                            if l.is_linear() {
                                statements_flattened.push(FlatStatement::Condition(l, r));
                            } else if r.is_linear() {
                                // swap so that left side is linear
                                statements_flattened.push(FlatStatement::Condition(r, l));
                            } else {
                                unimplemented!()
                            }
                        }
                    },
                    _ => panic!("non matching types in condition should have been caught at semantic stage")
                }
            }
            TypedStatement::For(var, start, end, statements) => {
                let mut current = start;
                while current < end {
                    statements_flattened.push(FlatStatement::Definition(
                        self.use_variable(&var.id),
                        FlatExpression::Number(current.clone()),
                    ));
                    for s in statements.clone() {
                        self.flatten_statement(
                            functions_flattened,
                            arguments_flattened,
                            statements_flattened,
                            s,
                        );
                    }
                    current = T::one() + &current;
                }
            }
            TypedStatement::MultipleDefinition(vars, rhs) => {

                // flatten the right side to p = sum(var_i.type.primitive_count) expressions
                // define p new variables to the right side expressions 

                let var_types = vars.iter().map(|v| v.get_type()).collect();
                
                match rhs {
                    TypedExpressionList::FunctionCall(fun_id, exprs, _) => {
                        let rhs_flattened = self.flatten_function_call(
                            functions_flattened,
                            arguments_flattened,
                            statements_flattened,
                            &fun_id,
                            var_types,
                            &exprs,
                        ).apply_recursive_substitution(&self.substitution);

                        let mut iterator = rhs_flattened.expressions.into_iter();

                        // take each new variable being assigned
                        for v in vars {
                            // determine how many field elements it carries
                            let n = v.get_type().get_primitive_count();

                            match n {
                                1 => {
                                    let debug_name = v.id;
                                    let var = self.use_variable(&debug_name);
                                    // handle return of function call
                                    let var_to_replace = self.get_latest_var_substitution(&debug_name);
                                    if !(var == var_to_replace) && self.variables.contains(&var_to_replace) && !self.substitution.contains_key(&var_to_replace){
                                        self.substitution.insert(var_to_replace.clone(),var.clone());
                                    }
                                    statements_flattened.push(FlatStatement::Definition(var, iterator.next().unwrap()));
                                },
                                n => {
                                    for index in 0..n {
                                        let debug_name = format!("{}_c{}", v.id, index);
                                        let var = self.use_variable(&debug_name);
                                        // handle return of function call
                                        let var_to_replace = self.get_latest_var_substitution(&debug_name);
                                        if !(var == var_to_replace) && self.variables.contains(&var_to_replace) && !self.substitution.contains_key(&var_to_replace){
                                            self.substitution.insert(var_to_replace.clone(),var.clone());
                                        }
                                        statements_flattened.push(FlatStatement::Definition(var, iterator.next().unwrap()));
                                    }
                                }
                            }
                        }
                        
                        // we should have exhausted the return values
                        assert_eq!(iterator.next(), None);
                    },
                }
            },
        }
    }

    /// Returns a flattened `TypedFunction` based on the given `funct`.
    ///
    /// # Arguments
    ///
    /// * `functions_flattened` - Vector where new flattened functions can be added.
    /// * `funct` - `TypedFunction` that will be flattened.
    pub fn flatten_function<T: Field>(
        &mut self,
        functions_flattened: &mut Vec<FlatFunction<T>>,
        funct: TypedFunction<T>,
    ) -> FlatFunction<T> {
        println!("FLATTEN {}", funct.id);
        self.variables = HashSet::new();
        self.substitution = HashMap::new();

        self.bijection = BiMap::new();

        self.next_var_idx = 0;

        let mut arguments_flattened: Vec<FlatParameter> = Vec::new();
        let mut statements_flattened: Vec<FlatStatement<T>> = Vec::new();
        // push parameters
        for arg in &funct.arguments {
            let arg_type = arg.id.get_type();

            match arg_type {
                Type::FieldElement => {
                    arguments_flattened.push(FlatParameter {
                        id: self.use_variable(&arg.id.id),
                        private: arg.private,
                    });
                },
                Type::Boolean => {
                    arguments_flattened.push(FlatParameter {
                        id: self.use_variable(&arg.id.id), 
                        private: arg.private,
                    });
                },
                Type::FieldElementArray(size) => {
                    for i in 0..size {
                        arguments_flattened.push(FlatParameter {
                            id: self.use_variable(&format!("{}_c{}", arg.id.id, i)),
                            private: arg.private,
                        })
                    }
                }
            }
        }

        // flatten statements in functions and apply substitution
        for stat in funct.statements {
            self.flatten_statement(
                functions_flattened,
                &arguments_flattened,
                &mut statements_flattened,
                stat,
            );
        }

        FlatFunction {
            id: funct.id.clone(),
            arguments: arguments_flattened,
            statements: statements_flattened,
            signature: funct.signature
        }
    }

    /// Returns a flattened `Prog`ram based on the given `prog`.
    ///
    /// # Arguments
    ///
    /// * `prog` - `Prog`ram that will be flattened.
    pub fn flatten_program<T: Field>(&mut self, prog: TypedProg<T>) -> FlatProg<T> {
        let mut functions_flattened = Vec::new();

        self.load_stdlib(&mut functions_flattened);

        for func in prog.imported_functions {
            functions_flattened.push(func);
        }

        for func in prog.functions {
            let flattened_func = self.flatten_function(&mut functions_flattened, func);
            functions_flattened.push(flattened_func);
        }

        FlatProg {
            functions: functions_flattened
        }
    }


    /// Checks if the given name is a not used variable and returns a fresh variable.
    /// # Arguments
    ///
    /// * `name` - a String that holds the name of the variable
    fn use_variable(&mut self, name: &String) -> FlatVariable {
        // issue the variable we'll use
        let var = self.issue_new_variable();

        self.bijection.insert(name.to_string(), var);
        var
    }

    fn issue_new_variable(&mut self) -> FlatVariable {
        let var = FlatVariable::new(self.next_var_idx);
        self.next_var_idx += 1;
        var
    }

    fn use_sym(&mut self) -> FlatVariable {
        let name = format!("sym_{}", self.next_var_idx);
        let var = self.issue_new_variable();
        self.bijection.insert(name, var);
        var
    }

    fn get_latest_var_substitution(&mut self, name: &String) -> FlatVariable {
        // start with the variable name
        let latest_var = self.bijection.get_by_left(name).unwrap().clone();
        // loop {
        //     // walk the substitutions
        //     match self.substitution.get(&latest_var) {
        //         Some(x) => latest_var = x,
        //         None => break,
        //     }
        // }
        latest_var
    }
}

#[cfg(test)]
mod tests {
    use super::*;
    use field::FieldPrime;
    use types::Type;
    use types::Signature;
    use absy::variable::Variable;

    #[test]
    fn multiple_definition() {

        // def foo()
        //     return 1, 2
        // def main()
        //     a, b = foo()

        let mut flattener = Flattener::new(FieldPrime::get_required_bits());
        let mut functions_flattened = vec![
            FlatFunction {
                id: "foo".to_string(),
                arguments: vec![],
                statements: vec![FlatStatement::Return(
                    FlatExpressionList {
                        expressions: vec![
                            FlatExpression::Number(FieldPrime::from(1)),
                            FlatExpression::Number(FieldPrime::from(2))
                        ]
                    }
                )],
                signature: Signature::new()
                    .inputs(vec![])
                    .outputs(vec![Type::FieldElement, Type::FieldElement])
            }
        ];
        let arguments_flattened = vec![];
        let mut statements_flattened = vec![];
        let statement = TypedStatement::MultipleDefinition(
            vec![
                Variable::field_element("a".to_string()),
                Variable::field_element("b".to_string())
            ],
            TypedExpressionList::FunctionCall("foo".to_string(), vec![], vec![Type::FieldElement, Type::FieldElement])
        );

        flattener.flatten_statement(
            &mut functions_flattened,
            &arguments_flattened,
            &mut statements_flattened,
            statement,
        );

        let a = FlatVariable::new(0);

        assert_eq!(
            statements_flattened[0]
            ,
            FlatStatement::Definition(a, FlatExpression::Number(FieldPrime::from(1)))
        );
    }

    #[test]
    fn multiple_definition2() {

        // def dup(x)
        //     return x, x
        // def main()
        //     a, b = dup(2)

        let a = FlatVariable::new(0);

        let mut flattener = Flattener::new(FieldPrime::get_required_bits());
        let mut functions_flattened = vec![
            FlatFunction {
                id: "dup".to_string(),
                arguments: vec![FlatParameter { id: a, private: true }],
                statements: vec![FlatStatement::Return(
                    FlatExpressionList {
                        expressions: vec![
                            FlatExpression::Identifier(a),
                            FlatExpression::Identifier(a),
                        ]
                    }
                )],
                signature: Signature::new()
                    .inputs(vec![Type::FieldElement])
                    .outputs(vec![Type::FieldElement, Type::FieldElement])
            }
        ];
        let statement = TypedStatement::MultipleDefinition(
            vec![
                Variable::field_element("a".to_string()),
                Variable::field_element("b".to_string())
            ],
            TypedExpressionList::FunctionCall("dup".to_string(), vec![TypedExpression::FieldElement(FieldElementExpression::Number(FieldPrime::from(2)))], vec![Type::FieldElement, Type::FieldElement])
        );

        let fun = TypedFunction {
            id: String::from("main"),
            arguments: vec![],
            statements: vec![statement],
            signature: Signature {
                inputs: vec![],
                outputs: vec![]
            }
        };

        let f = flattener.flatten_function(
            &mut functions_flattened,
            fun,
        );

        let a = FlatVariable::new(0);

        assert_eq!(
            f.statements[0]
            ,
            FlatStatement::Definition(a, FlatExpression::Number(FieldPrime::from(2)))
        );
    }

    #[test]
    fn simple_definition() {

        // def foo()
        //     return 1
        // def main()
        //     a = foo()

        let mut flattener = Flattener::new(FieldPrime::get_required_bits());
        let mut functions_flattened = vec![
            FlatFunction {
                id: "foo".to_string(),
                arguments: vec![],
                statements: vec![FlatStatement::Return(
                    FlatExpressionList {
                        expressions: vec![
                            FlatExpression::Number(FieldPrime::from(1))
                        ]
                    }
                )],
                signature: Signature::new()
                    .inputs(vec![])
                    .outputs(vec![Type::FieldElement])
            }
        ];
        let arguments_flattened = vec![];
        let mut statements_flattened = vec![];
        let statement = TypedStatement::Definition(
            TypedAssignee::Identifier(Variable::field_element("a")),
            TypedExpression::FieldElement(FieldElementExpression::FunctionCall("foo".to_string(), vec![]))
        );

        flattener.flatten_statement(
            &mut functions_flattened,
            &arguments_flattened,
            &mut statements_flattened,
            statement,
        );

        let a = FlatVariable::new(0);

        assert_eq!(
            statements_flattened[0]
            ,
            FlatStatement::Definition(a, FlatExpression::Number(FieldPrime::from(1)))
        );
    }

    #[test]
    fn redefine_argument() {

        // def foo(a)
        //     a = a + 1
        //     return 1

        // should flatten to no redefinition
        // def foo(a)
        //     a_0 = a + 1
        //     return 1

        let mut flattener = Flattener::new(FieldPrime::get_required_bits());
        let mut functions_flattened = vec![];

        let funct = TypedFunction {
            id: "foo".to_string(),
            signature: Signature::new()
                .inputs(vec![Type::FieldElement])
                .outputs(vec![Type::FieldElement])
            ,
            arguments: vec![Parameter { id: Variable::field_element("a"), private: true }],
            statements: vec![
                TypedStatement::Definition(
                    TypedAssignee::Identifier(Variable::field_element("a")),
                    FieldElementExpression::Add(
                        box FieldElementExpression::Identifier("a".to_string()), 
                        box FieldElementExpression::Number(FieldPrime::from(1))
                    ).into()
                ),
                TypedStatement::Return(
                    vec![FieldElementExpression::Number(FieldPrime::from(1)).into()]
                )
            ],
        };

        let flat_funct = flattener.flatten_function(
            &mut functions_flattened,
            funct,
        );

        let a = FlatVariable::new(0);
        let a_0 = FlatVariable::new(1);

        assert_eq!(
            flat_funct.statements[0],
            FlatStatement::Definition(a_0, FlatExpression::Add(box FlatExpression::Identifier(a), box FlatExpression::Number(FieldPrime::from(1))))
        );
    }

    #[test]
    fn call_with_def() {
        // def foo():
        //     a = 3
        //     return a

        // def main():
        //     return foo()

        let foo = TypedFunction {
            id: String::from("foo"),
            arguments: vec![],
            statements: vec![
                TypedStatement::Definition(
                    TypedAssignee::Identifier(Variable::field_element("a")),
                    FieldElementExpression::Number(FieldPrime::from(3)).into()),
                TypedStatement::Return(vec![
                    FieldElementExpression::Identifier(String::from("a")).into()
                    ]
                )
            ],
            signature: Signature {
                inputs: vec![],
                outputs: vec![Type::FieldElement]
            }
        };

        let main = TypedFunction {
            id: String::from("main"),
            arguments: vec![],
            statements: vec![
                TypedStatement::Return(vec![
                        FieldElementExpression::FunctionCall(String::from("foo"), vec![]).into()
                    ]
                )
            ],
            signature: Signature {
                inputs: vec![],
                outputs: vec![Type::FieldElement]
            }
        };

        let mut flattener = Flattener::new(FieldPrime::get_required_bits());

        let foo_flattened = flattener.flatten_function(
            &mut vec![],
            foo
        );

        let expected = FlatFunction {
            id: String::from("main"),
            arguments: vec![],
            statements: vec![
                FlatStatement::Definition(FlatVariable::new(0), FlatExpression::Number(FieldPrime::from(3))),
                FlatStatement::Return(FlatExpressionList { 
                    expressions: vec![FlatExpression::Identifier(FlatVariable::new(0))]
                })
            ],
            signature: Signature::new().outputs(vec![Type::FieldElement])
        };


        let main_flattened = flattener.flatten_function(
            &mut vec![foo_flattened],
            main
        );

        assert_eq!(main_flattened, expected);
    }


    #[test]
    fn powers() {

        // def main():
        //     field a = 7
        //     field b = a**4
        //     return b

        // def main():
        //     _0 = 7
        //     _1 = (_0 * _0)
        //     _2 = (_1 * _0)
        //     _3 = (_2 * _0)
        //     return _3

        let function = TypedFunction {
            id: String::from("main"),
            arguments: vec![],
            statements: vec![
                TypedStatement::Definition(
                    TypedAssignee::Identifier(Variable::field_element("a")),
                    FieldElementExpression::Number(FieldPrime::from(7)).into()
                ),
                TypedStatement::Definition(TypedAssignee::Identifier(Variable::field_element("b")), FieldElementExpression::Pow(box FieldElementExpression::Identifier(String::from("a")), box FieldElementExpression::Number(FieldPrime::from(4))).into()),
                TypedStatement::Return(vec![
                    FieldElementExpression::Identifier(String::from("b")).into()
                    ]
                )
            ],
            signature: Signature {
                inputs: vec![],
                outputs: vec![Type::FieldElement]
            }
        };

        let mut flattener = Flattener::new(FieldPrime::get_required_bits());

        let expected = FlatFunction {
            id: String::from("main"),
            arguments: vec![],
            statements: vec![
                FlatStatement::Definition(FlatVariable::new(0), FlatExpression::Number(FieldPrime::from(7))),
                FlatStatement::Definition(FlatVariable::new(1), FlatExpression::Mult(box FlatExpression::Identifier(FlatVariable::new(0)), box FlatExpression::Identifier(FlatVariable::new(0)))),
                FlatStatement::Definition(FlatVariable::new(2), FlatExpression::Mult(box FlatExpression::Identifier(FlatVariable::new(1)), box FlatExpression::Identifier(FlatVariable::new(0)))),
                FlatStatement::Definition(FlatVariable::new(3), FlatExpression::Mult(box FlatExpression::Identifier(FlatVariable::new(2)), box FlatExpression::Identifier(FlatVariable::new(0)))),
                FlatStatement::Return(FlatExpressionList {
                    expressions: vec![
                        FlatExpression::Identifier(FlatVariable::new(3))
                    ]
                })                
            ],
            signature: Signature::new().outputs(vec![Type::FieldElement])
        };

        let flattened = flattener.flatten_function(
            &mut vec![],
            function
        );

        assert_eq!(flattened, expected);
    }

    #[test]
    fn overload() {

        // def foo()
        //      return 1
        // def foo()
        //      return 1, 2
        // def main()
        //      a = foo()
        //      b, c = foo()
        //      return 1
        //
        //      should not panic
        //

        let mut flattener = Flattener::new(FieldPrime::get_required_bits());
        let functions = vec![
            TypedFunction {
                id: "foo".to_string(),
                arguments: vec![],
                statements: vec![TypedStatement::Return(
                    vec![
                            TypedExpression::FieldElement(FieldElementExpression::Number(FieldPrime::from(1)))
                        ]
                )],
                signature: Signature::new()
                    .inputs(vec![])
                    .outputs(vec![Type::FieldElement])
                ,
            },
            TypedFunction {
                id: "foo".to_string(),
                arguments: vec![],
                statements: vec![TypedStatement::Return(
                        vec![
                            TypedExpression::FieldElement(FieldElementExpression::Number(FieldPrime::from(1))),
                            TypedExpression::FieldElement(FieldElementExpression::Number(FieldPrime::from(2)))
                        ]
                )],
                signature: Signature::new()
                    .inputs(vec![])
                    .outputs(vec![Type::FieldElement, Type::FieldElement])
                ,
            },
            TypedFunction {
                id: "main".to_string(),
                arguments: vec![],
                statements: vec![
                    TypedStatement::Definition(TypedAssignee::Identifier(Variable::field_element("a")), TypedExpression::FieldElement(FieldElementExpression::FunctionCall("foo".to_string(), vec![]))),
                    TypedStatement::MultipleDefinition(vec![Variable::field_element("b".to_string()), Variable::field_element("c".to_string())], TypedExpressionList::FunctionCall("foo".to_string(), vec![], vec![Type::FieldElement, Type::FieldElement])),
                    TypedStatement::Return(
                        vec![TypedExpression::FieldElement(FieldElementExpression::Number(FieldPrime::from(1)))]
                    )
                ],
                signature: Signature::new()
                    .inputs(vec![])
                    .outputs(vec![Type::FieldElement])
                ,
            }
        ];

        flattener.flatten_program(
            TypedProg {
                functions: functions,
                imported_functions: vec![],
                imports: vec![]
            }
        );

        // shouldn't panic
    }

    #[test]
    fn if_else() {

        let expression = 
            FieldElementExpression::IfElse(
                box BooleanExpression::Eq(
                    box FieldElementExpression::Number(FieldPrime::from(32)),
                    box FieldElementExpression::Number(FieldPrime::from(4))
                ),
                box FieldElementExpression::Number(FieldPrime::from(12)),
                box FieldElementExpression::Number(FieldPrime::from(51)),
            );


        let mut functions_flattened = vec![];
        let mut flattener = Flattener::new(FieldPrime::get_required_bits());

        flattener.load_stdlib(&mut functions_flattened);

        flattener.flatten_field_expression(
            &functions_flattened,
            &vec![],
            &mut vec![],
            expression
        );
    }

    #[test]
    fn field_array() {

        // foo = [ , , ]

        let mut flattener = Flattener::new(FieldPrime::get_required_bits());
        let mut functions_flattened = vec![];
        let arguments_flattened = vec![];
        let mut statements_flattened = vec![];
        let statement = TypedStatement::Definition(TypedAssignee::Identifier(Variable::field_array("foo", 3)), FieldElementArrayExpression::Value(3, vec![
                FieldElementExpression::Number(FieldPrime::from(1)),
                FieldElementExpression::Number(FieldPrime::from(2)),
                FieldElementExpression::Number(FieldPrime::from(3)),
            ]).into()
        );
        let expression = FieldElementArrayExpression::Identifier(3, String::from("foo"));

        flattener.flatten_statement(
            &mut functions_flattened,
            &arguments_flattened,
            &mut statements_flattened,
            statement,
        );

        let expressions = flattener.flatten_field_array_expression(
            &mut functions_flattened,
            &arguments_flattened,
            &mut statements_flattened,
            expression,
        );

        assert_eq!(
            expressions
            ,
            vec![
                FlatExpression::Identifier(FlatVariable::new(0)),
                FlatExpression::Identifier(FlatVariable::new(1)),
                FlatExpression::Identifier(FlatVariable::new(2)),
            ]
        );
    }

    #[test]
    fn array_definition() {

        // field[3] foo = [1, 2, 3]

        let mut flattener = Flattener::new(FieldPrime::get_required_bits());
        let mut functions_flattened = vec![];
        let arguments_flattened = vec![];
        let mut statements_flattened = vec![];
        let statement = TypedStatement::Definition(
            TypedAssignee::Identifier(Variable::field_array("foo", 3)),
            FieldElementArrayExpression::Value(3, vec![
                FieldElementExpression::Number(FieldPrime::from(1)),
                FieldElementExpression::Number(FieldPrime::from(2)),
                FieldElementExpression::Number(FieldPrime::from(3)),
            ]).into()
        );

        flattener.flatten_statement(
            &mut functions_flattened,
            &arguments_flattened,
            &mut statements_flattened,
            statement,
        );

        assert_eq!(
            statements_flattened
            ,
            vec![
                FlatStatement::Definition(FlatVariable::new(0), FlatExpression::Number(FieldPrime::from(1))),
                FlatStatement::Definition(FlatVariable::new(1), FlatExpression::Number(FieldPrime::from(2))),
                FlatStatement::Definition(FlatVariable::new(2), FlatExpression::Number(FieldPrime::from(3))),
            ]
        );
    }

    #[test]
    fn array_selection() {

        // field[3] foo = [1, 2, 3]
        // foo[1]

        let mut flattener = Flattener::new(FieldPrime::get_required_bits());
        let mut functions_flattened = vec![];
        let arguments_flattened = vec![];
        let mut statements_flattened = vec![];
        let statement = TypedStatement::Definition(
            TypedAssignee::Identifier(Variable::field_array("foo", 3)),
            FieldElementArrayExpression::Value(3, vec![
                FieldElementExpression::Number(FieldPrime::from(1)),
                FieldElementExpression::Number(FieldPrime::from(2)),
                FieldElementExpression::Number(FieldPrime::from(3)),
            ]).into()
        );

        let expression = FieldElementExpression::Select(box FieldElementArrayExpression::Identifier(3, String::from("foo")), box FieldElementExpression::Number(FieldPrime::from(1)));

        flattener.flatten_statement::<FieldPrime>(
            &mut functions_flattened,
            &arguments_flattened,
            &mut statements_flattened,
            statement,
        );

        let flat_expression = flattener.flatten_field_expression::<FieldPrime>(
            &mut functions_flattened,
            &arguments_flattened,
            &mut statements_flattened,
            expression,
        );

        assert_eq!(
            flat_expression
            ,
            FlatExpression::Identifier(FlatVariable::new(1)),
        );
    }

    #[test]
    fn array_sum() {

        // field[3] foo = [1, 2, 3]
        // bar = foo[0] + foo[1] + foo[2]
        // we don't optimise detecting constants, this will be done in an optimiser pass

        let mut flattener = Flattener::new(FieldPrime::get_required_bits());
        let mut functions_flattened = vec![];
        let arguments_flattened = vec![];
        let mut statements_flattened = vec![];
        let def = TypedStatement::Definition(
            TypedAssignee::Identifier(Variable::field_array("foo", 3)),
            FieldElementArrayExpression::Value(3, vec![
                FieldElementExpression::Number(FieldPrime::from(1)),
                FieldElementExpression::Number(FieldPrime::from(2)),
                FieldElementExpression::Number(FieldPrime::from(3)),
            ]).into()
        );

        let sum = TypedStatement::Definition(
            TypedAssignee::Identifier(Variable::field_element("bar")),
            FieldElementExpression::Add(
                box FieldElementExpression::Add(
                    box FieldElementExpression::Select(box FieldElementArrayExpression::Identifier(3, String::from("foo")), box FieldElementExpression::Number(FieldPrime::from(0))),
                    box FieldElementExpression::Select(box FieldElementArrayExpression::Identifier(3, String::from("foo")), box FieldElementExpression::Number(FieldPrime::from(1))),
                ),
                box FieldElementExpression::Select(box FieldElementArrayExpression::Identifier(3, String::from("foo")), box FieldElementExpression::Number(FieldPrime::from(2)))
            ).into()
        );

        flattener.flatten_statement::<FieldPrime>(
            &mut functions_flattened,
            &arguments_flattened,
            &mut statements_flattened,
            def,
        );

        flattener.flatten_statement::<FieldPrime>(
            &mut functions_flattened,
            &arguments_flattened,
            &mut statements_flattened,
            sum,
        );

        assert_eq!(
            statements_flattened[3]
            ,
            FlatStatement::Definition(
                FlatVariable::new(3),
                FlatExpression::Add(
                    box FlatExpression::Add(
                        box FlatExpression::Identifier(FlatVariable::new(0)),
                        box FlatExpression::Identifier(FlatVariable::new(1)),
                    ),
                box FlatExpression::Identifier(FlatVariable::new(2)),
            )
        ));
    }

    #[test]
    fn next_variable() {
        let mut flattener = Flattener::new(FieldPrime::get_required_bits());
        assert_eq!(FlatVariable::new(0), flattener.use_variable(&String::from("a")));
        assert_eq!(flattener.get_latest_var_substitution(&String::from("a")), FlatVariable::new(0));
        assert_eq!(FlatVariable::new(1), flattener.use_variable(&String::from("a")));
        assert_eq!(flattener.get_latest_var_substitution(&String::from("a")), FlatVariable::new(1));
        assert_eq!(FlatVariable::new(2), flattener.use_variable(&String::from("a")));
        assert_eq!(flattener.get_latest_var_substitution(&String::from("a")), FlatVariable::new(2));
    }
}<|MERGE_RESOLUTION|>--- conflicted
+++ resolved
@@ -436,11 +436,7 @@
                                 replacement_map.insert(o, new_o);
                                 new_o
                             }).collect();
-<<<<<<< HEAD
                             let new_inputs = d.inputs.into_iter().map(|i| i.apply_direct_substitution(&replacement_map)).collect();
-=======
-                            let new_inputs = d.inputs.into_iter().map(|i| replacement_map.get(&i).unwrap().clone()).collect();
->>>>>>> e8ea5905
                             statements_flattened.push(
                                 FlatStatement::Directive(
                                     DirectiveStatement {
@@ -822,7 +818,6 @@
         statements_flattened: &mut Vec<FlatStatement<T>>,
         stat: TypedStatement<T>,
     ) {
-        println!("a statement... {}", statements_flattened.len());
         match stat {
             TypedStatement::Return(exprs) => {
                 let flat_expressions = exprs.into_iter().map(|expr| 
@@ -1162,7 +1157,6 @@
         functions_flattened: &mut Vec<FlatFunction<T>>,
         funct: TypedFunction<T>,
     ) -> FlatFunction<T> {
-        println!("FLATTEN {}", funct.id);
         self.variables = HashSet::new();
         self.substitution = HashMap::new();
 

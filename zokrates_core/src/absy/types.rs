<<<<<<< HEAD
use absy::ExpressionNode;
use absy::UnresolvedTypeNode;
=======
use crate::absy::UnresolvedTypeNode;
>>>>>>> d51de0e9
use std::fmt;

pub type Identifier<'ast> = &'ast str;

pub type MemberId = String;

pub type UserTypeId = String;

#[derive(Clone, PartialEq, Debug)]
<<<<<<< HEAD
pub enum UnresolvedType<'ast> {
=======
pub enum UnresolvedType {
>>>>>>> d51de0e9
    FieldElement,
    Boolean,
    Uint(usize),
    Array(Box<UnresolvedTypeNode<'ast>>, ExpressionNode<'ast>),
    User(UserTypeId),
}

impl<'ast> fmt::Display for UnresolvedType<'ast> {
    fn fmt(&self, f: &mut fmt::Formatter) -> fmt::Result {
        match self {
            UnresolvedType::FieldElement => write!(f, "field"),
            UnresolvedType::Boolean => write!(f, "bool"),
            UnresolvedType::Uint(bitwidth) => write!(f, "u{}", bitwidth),
            UnresolvedType::Array(ref ty, ref size) => write!(f, "{}[{}]", ty, size),
            UnresolvedType::User(i) => write!(f, "{}", i),
        }
    }
}

impl<'ast> UnresolvedType<'ast> {
    pub fn array(ty: UnresolvedTypeNode<'ast>, size: ExpressionNode<'ast>) -> Self {
        UnresolvedType::Array(box ty, size)
    }
}

pub type FunctionIdentifier<'ast> = &'ast str;

pub use self::signature::UnresolvedSignature;

mod signature {
    use std::fmt;

    use crate::absy::UnresolvedTypeNode;

    #[derive(Clone, PartialEq)]
<<<<<<< HEAD
    pub struct UnresolvedSignature<'ast> {
        pub inputs: Vec<UnresolvedTypeNode<'ast>>,
        pub outputs: Vec<UnresolvedTypeNode<'ast>>,
=======
    pub struct UnresolvedSignature {
        pub inputs: Vec<UnresolvedTypeNode>,
        pub outputs: Vec<UnresolvedTypeNode>,
>>>>>>> d51de0e9
    }

    impl<'ast> fmt::Debug for UnresolvedSignature<'ast> {
        fn fmt(&self, f: &mut fmt::Formatter) -> fmt::Result {
            write!(
                f,
                "Signature(inputs: {:?}, outputs: {:?})",
                self.inputs, self.outputs
            )
        }
    }

    impl<'ast> fmt::Display for UnresolvedSignature<'ast> {
        fn fmt(&self, f: &mut fmt::Formatter) -> fmt::Result {
            write!(f, "(")?;
            for (i, t) in self.inputs.iter().enumerate() {
                write!(f, "{}", t)?;
                if i < self.inputs.len() - 1 {
                    write!(f, ", ")?;
                }
            }
            write!(f, ") -> (")?;
            for (i, t) in self.outputs.iter().enumerate() {
                write!(f, "{}", t)?;
                if i < self.outputs.len() - 1 {
                    write!(f, ", ")?;
                }
            }
            write!(f, ")")
        }
    }

    impl<'ast> UnresolvedSignature<'ast> {
        pub fn new() -> UnresolvedSignature<'ast> {
            UnresolvedSignature {
                inputs: vec![],
                outputs: vec![],
            }
        }

        pub fn inputs(mut self, inputs: Vec<UnresolvedTypeNode<'ast>>) -> Self {
            self.inputs = inputs;
            self
        }

        pub fn outputs(mut self, outputs: Vec<UnresolvedTypeNode<'ast>>) -> Self {
            self.outputs = outputs;
            self
        }
    }
}<|MERGE_RESOLUTION|>--- conflicted
+++ resolved
@@ -1,9 +1,5 @@
-<<<<<<< HEAD
-use absy::ExpressionNode;
-use absy::UnresolvedTypeNode;
-=======
+use crate::absy::ExpressionNode;
 use crate::absy::UnresolvedTypeNode;
->>>>>>> d51de0e9
 use std::fmt;
 
 pub type Identifier<'ast> = &'ast str;
@@ -13,11 +9,7 @@
 pub type UserTypeId = String;
 
 #[derive(Clone, PartialEq, Debug)]
-<<<<<<< HEAD
 pub enum UnresolvedType<'ast> {
-=======
-pub enum UnresolvedType {
->>>>>>> d51de0e9
     FieldElement,
     Boolean,
     Uint(usize),
@@ -53,15 +45,9 @@
     use crate::absy::UnresolvedTypeNode;
 
     #[derive(Clone, PartialEq)]
-<<<<<<< HEAD
     pub struct UnresolvedSignature<'ast> {
         pub inputs: Vec<UnresolvedTypeNode<'ast>>,
         pub outputs: Vec<UnresolvedTypeNode<'ast>>,
-=======
-    pub struct UnresolvedSignature {
-        pub inputs: Vec<UnresolvedTypeNode>,
-        pub outputs: Vec<UnresolvedTypeNode>,
->>>>>>> d51de0e9
     }
 
     impl<'ast> fmt::Debug for UnresolvedSignature<'ast> {

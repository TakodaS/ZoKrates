//! Module containing structs and enums to represent a program.
//!
//! @file absy.rs
//! @author Dennis Kuhnert <dennis.kuhnert@campus.tu-berlin.de>
//! @author Jacob Eberhardt <jacob.eberhardt@tu-berlin.de>
//! @date 2017

mod from_ast;
mod node;
pub mod parameter;
pub mod types;
pub mod variable;

pub use crate::absy::node::{Node, NodeValue};
pub use crate::absy::parameter::{Parameter, ParameterNode};
use crate::absy::types::{FunctionIdentifier, UnresolvedSignature, UnresolvedType, UserTypeId};
pub use crate::absy::variable::{Variable, VariableNode};
use embed::FlatEmbed;
use num_bigint::BigUint;
use std::path::PathBuf;

use crate::imports::ImportNode;
use std::fmt;

use num_bigint::BigUint;
use std::collections::HashMap;

/// An identifier of a function or a variable
pub type Identifier<'ast> = &'ast str;

/// The identifier of a `Module`, typically a path or uri
pub type ModuleId = PathBuf;

/// A collection of `Module`s
pub type Modules<'ast> = HashMap<ModuleId, Module<'ast>>;

/// A collection of `SymbolDeclaration`. Duplicates are allowed here as they are fine syntactically.
pub type Declarations<'ast> = Vec<SymbolDeclarationNode<'ast>>;

/// A `Program` is a collection of `Module`s and an id of the main `Module`
pub struct Program<'ast> {
    pub modules: HashMap<ModuleId, Module<'ast>>,
    pub main: ModuleId,
}

/// A declaration of a `FunctionSymbol`, be it from an import or a function definition
#[derive(PartialEq, Clone, Debug)]
pub struct SymbolDeclaration<'ast> {
    pub id: Identifier<'ast>,
    pub symbol: Symbol<'ast>,
}

#[derive(PartialEq, Clone)]
<<<<<<< HEAD
pub enum Symbol<'ast, T> {
    HereType(StructDefinitionNode<'ast, T>),
    HereFunction(FunctionNode<'ast, T>),
=======
pub enum Symbol<'ast> {
    HereType(StructDefinitionNode<'ast>),
    HereFunction(FunctionNode<'ast>),
>>>>>>> e94f554f
    There(SymbolImportNode<'ast>),
    Flat(FlatEmbed),
}

impl<'ast> fmt::Debug for Symbol<'ast> {
    fn fmt(&self, f: &mut fmt::Formatter) -> fmt::Result {
        match self {
            Symbol::HereType(t) => write!(f, "HereType({:?})", t),
            Symbol::HereFunction(fun) => write!(f, "HereFunction({:?})", fun),
            Symbol::There(t) => write!(f, "There({:?})", t),
            Symbol::Flat(flat) => write!(f, "Flat({:?})", flat),
        }
    }
}

impl<'ast> fmt::Display for SymbolDeclaration<'ast> {
    fn fmt(&self, f: &mut fmt::Formatter) -> fmt::Result {
        match self.symbol {
            Symbol::HereType(ref t) => write!(f, "struct {} {}", self.id, t),
            Symbol::HereFunction(ref fun) => write!(f, "def {}{}", self.id, fun),
            Symbol::There(ref import) => write!(f, "import {} as {}", import, self.id),
            Symbol::Flat(ref flat_fun) => {
                write!(f, "def {}{}:\n\t// hidden", self.id, flat_fun.signature())
            }
        }
    }
}

pub type SymbolDeclarationNode<'ast> = Node<SymbolDeclaration<'ast>>;

/// A module as a collection of `FunctionDeclaration`s
#[derive(Clone, PartialEq)]
pub struct Module<'ast> {
    /// Symbols of the module
    pub symbols: Declarations<'ast>,
    pub imports: Vec<ImportNode<'ast>>, // we still use `imports` as they are not directly converted into `FunctionDeclaration`s after the importer is done, `imports` is empty
}

impl<'ast> Module<'ast> {
    pub fn with_symbols<I: IntoIterator<Item = SymbolDeclarationNode<'ast>>>(i: I) -> Self {
        Module {
            symbols: i.into_iter().collect(),
            imports: vec![],
        }
    }

    pub fn imports<I: IntoIterator<Item = ImportNode<'ast>>>(mut self, i: I) -> Self {
        self.imports = i.into_iter().collect();
        self
    }
}

pub type UnresolvedTypeNode<'ast, T> = Node<UnresolvedType<'ast, T>>;

/// A struct type definition
#[derive(Debug, Clone, PartialEq)]
pub struct StructDefinition<'ast, T> {
    pub fields: Vec<StructDefinitionFieldNode<'ast, T>>,
}

impl<'ast, T: fmt::Display> fmt::Display for StructDefinition<'ast, T> {
    fn fmt(&self, f: &mut fmt::Formatter) -> fmt::Result {
        write!(
            f,
            "{}",
            self.fields
                .iter()
                .map(|fi| fi.to_string())
                .collect::<Vec<_>>()
                .join("\n")
        )
    }
}

pub type StructDefinitionNode<'ast, T> = Node<StructDefinition<'ast, T>>;

/// A struct type definition
#[derive(Debug, Clone, PartialEq)]
pub struct StructDefinitionField<'ast, T> {
    pub id: Identifier<'ast>,
    pub ty: UnresolvedTypeNode<'ast, T>,
}

impl<'ast, T: fmt::Display> fmt::Display for StructDefinitionField<'ast, T> {
    fn fmt(&self, f: &mut fmt::Formatter) -> fmt::Result {
        write!(f, "{}: {},", self.id, self.ty)
    }
}

type StructDefinitionFieldNode<'ast, T> = Node<StructDefinitionField<'ast, T>>;

/// An import
#[derive(Debug, Clone, PartialEq)]
pub struct SymbolImport<'ast> {
    /// the id of the symbol in the target module. Note: there may be many candidates as imports statements do not specify the signature. In that case they must all be functions however.
    pub symbol_id: Identifier<'ast>,
    /// the id of the module to import from
    pub module_id: ModuleId,
}

type SymbolImportNode<'ast> = Node<SymbolImport<'ast>>;

impl<'ast> SymbolImport<'ast> {
    pub fn with_id_in_module<S: Into<Identifier<'ast>>, U: Into<ModuleId>>(
        symbol_id: S,
        module_id: U,
    ) -> Self {
        SymbolImport {
            symbol_id: symbol_id.into(),
            module_id: module_id.into(),
        }
    }
}

impl<'ast> fmt::Display for SymbolImport<'ast> {
    fn fmt(&self, f: &mut fmt::Formatter) -> fmt::Result {
        write!(
            f,
            "{} from {}",
            self.symbol_id,
            self.module_id.display().to_string()
        )
    }
}

<<<<<<< HEAD
impl<'ast, T: fmt::Display> fmt::Display for Module<'ast, T> {
=======
impl<'ast> fmt::Display for Module<'ast> {
>>>>>>> e94f554f
    fn fmt(&self, f: &mut fmt::Formatter) -> fmt::Result {
        let mut res = vec![];
        res.extend(
            self.imports
                .iter()
                .map(|x| format!("{}", x))
                .collect::<Vec<_>>(),
        );
        res.extend(
            self.symbols
                .iter()
                .map(|x| format!("{}", x))
                .collect::<Vec<_>>(),
        );
        write!(f, "{}", res.join("\n"))
    }
}

impl<'ast> fmt::Debug for Module<'ast> {
    fn fmt(&self, f: &mut fmt::Formatter) -> fmt::Result {
        write!(
            f,
            "module(\n\timports:\n\t\t{}\n\tsymbols:\n\t\t{}\n)",
            self.imports
                .iter()
                .map(|x| format!("{:?}", x))
                .collect::<Vec<_>>()
                .join("\n\t\t"),
            self.symbols
                .iter()
                .map(|x| format!("{:?}", x))
                .collect::<Vec<_>>()
                .join("\n\t\t")
        )
    }
}

/// A function defined locally
#[derive(Clone, PartialEq)]
pub struct Function<'ast> {
    /// Arguments of the function
    pub arguments: Vec<ParameterNode<'ast, T>>,
    /// Vector of statements that are executed when running the function
    pub statements: Vec<StatementNode<'ast>>,
    /// function signature
    pub signature: UnresolvedSignature<'ast, T>,
}

pub type FunctionNode<'ast> = Node<Function<'ast>>;

impl<'ast> fmt::Display for Function<'ast> {
    fn fmt(&self, f: &mut fmt::Formatter) -> fmt::Result {
        write!(
            f,
            "({}):\n{}",
            self.arguments
                .iter()
                .map(|x| format!("{}", x))
                .collect::<Vec<_>>()
                .join(","),
            self.statements
                .iter()
                .map(|x| format!("\t{}", x))
                .collect::<Vec<_>>()
                .join("\n")
        )
    }
}

impl<'ast> fmt::Debug for Function<'ast> {
    fn fmt(&self, f: &mut fmt::Formatter) -> fmt::Result {
        write!(
            f,
            "Function(arguments: {:?}, ...):\n{}",
            self.arguments,
            self.statements
                .iter()
                .map(|x| format!("\t{:?}", x))
                .collect::<Vec<_>>()
                .join("\n")
        )
    }
}

/// Something that we can assign to
#[derive(Clone, PartialEq)]
pub enum Assignee<'ast> {
    Identifier(Identifier<'ast>),
    Select(Box<AssigneeNode<'ast>>, Box<RangeOrExpression<'ast>>),
    Member(Box<AssigneeNode<'ast>>, Box<Identifier<'ast>>),
}

pub type AssigneeNode<'ast> = Node<Assignee<'ast>>;

impl<'ast> fmt::Debug for Assignee<'ast> {
    fn fmt(&self, f: &mut fmt::Formatter) -> fmt::Result {
        match *self {
            Assignee::Identifier(ref s) => write!(f, "Identifier({:?})", s),
            Assignee::Select(ref a, ref e) => write!(f, "Select({:?}[{:?}])", a, e),
            Assignee::Member(ref s, ref m) => write!(f, "Member({:?}.{:?})", s, m),
        }
    }
}

impl<'ast> fmt::Display for Assignee<'ast> {
    fn fmt(&self, f: &mut fmt::Formatter) -> fmt::Result {
        match *self {
            Assignee::Identifier(ref s) => write!(f, "{}", s),
            Assignee::Select(ref a, ref e) => write!(f, "{}[{}]", a, e),
            Assignee::Member(ref s, ref m) => write!(f, "{}.{}", s, m),
        }
    }
}

/// A statement in a `Function`
#[derive(Clone, PartialEq)]
<<<<<<< HEAD
pub enum Statement<'ast, T> {
    Return(ExpressionListNode<'ast, T>),
    Declaration(VariableNode<'ast, T>),
    Definition(AssigneeNode<'ast, T>, ExpressionNode<'ast, T>),
    Assertion(ExpressionNode<'ast, T>),
    For(
        VariableNode<'ast, T>,
        ExpressionNode<'ast, T>,
        ExpressionNode<'ast, T>,
        Vec<StatementNode<'ast, T>>,
=======
pub enum Statement<'ast> {
    Return(ExpressionListNode<'ast>),
    Declaration(VariableNode<'ast>),
    Definition(AssigneeNode<'ast>, ExpressionNode<'ast>),
    Assertion(ExpressionNode<'ast>),
    For(
        VariableNode<'ast>,
        ExpressionNode<'ast>,
        ExpressionNode<'ast>,
        Vec<StatementNode<'ast>>,
>>>>>>> e94f554f
    ),
    MultipleDefinition(Vec<AssigneeNode<'ast>>, ExpressionNode<'ast>),
}

pub type StatementNode<'ast> = Node<Statement<'ast>>;

impl<'ast> fmt::Display for Statement<'ast> {
    fn fmt(&self, f: &mut fmt::Formatter) -> fmt::Result {
        match *self {
            Statement::Return(ref expr) => write!(f, "return {}", expr),
            Statement::Declaration(ref var) => write!(f, "{}", var),
            Statement::Definition(ref lhs, ref rhs) => write!(f, "{} = {}", lhs, rhs),
            Statement::Assertion(ref e) => write!(f, "assert({})", e),
            Statement::For(ref var, ref start, ref stop, ref list) => {
                write!(f, "for {} in {}..{} do\n", var, start, stop)?;
                for l in list {
                    write!(f, "\t\t{}\n", l)?;
                }
                write!(f, "\tendfor")
            }
            Statement::MultipleDefinition(ref ids, ref rhs) => {
                for (i, id) in ids.iter().enumerate() {
                    write!(f, "{}", id)?;
                    if i < ids.len() - 1 {
                        write!(f, ", ")?;
                    }
                }
                write!(f, " = {}", rhs)
            }
        }
    }
}

impl<'ast> fmt::Debug for Statement<'ast> {
    fn fmt(&self, f: &mut fmt::Formatter) -> fmt::Result {
        match *self {
            Statement::Return(ref expr) => write!(f, "Return({:?})", expr),
            Statement::Declaration(ref var) => write!(f, "Declaration({:?})", var),
            Statement::Definition(ref lhs, ref rhs) => {
                write!(f, "Definition({:?}, {:?})", lhs, rhs)
            }
            Statement::Assertion(ref e) => write!(f, "Assertion({:?})", e),
            Statement::For(ref var, ref start, ref stop, ref list) => {
                write!(f, "for {:?} in {:?}..{:?} do\n", var, start, stop)?;
                for l in list {
                    write!(f, "\t\t{:?}\n", l)?;
                }
                write!(f, "\tendfor")
            }
            Statement::MultipleDefinition(ref lhs, ref rhs) => {
                write!(f, "MultipleDefinition({:?}, {:?})", lhs, rhs)
            }
        }
    }
}

/// An element of an inline array, can be a spread `...a` or an expression `a`
#[derive(Clone, PartialEq)]
pub enum SpreadOrExpression<'ast> {
    Spread(SpreadNode<'ast>),
    Expression(ExpressionNode<'ast>),
}

impl<'ast> From<ExpressionNode<'ast>> for SpreadOrExpression<'ast> {
    fn from(e: ExpressionNode<'ast>) -> SpreadOrExpression<'ast> {
        SpreadOrExpression::Expression(e)
    }
}

impl<'ast> fmt::Display for SpreadOrExpression<'ast> {
    fn fmt(&self, f: &mut fmt::Formatter) -> fmt::Result {
        match *self {
            SpreadOrExpression::Spread(ref s) => write!(f, "{}", s),
            SpreadOrExpression::Expression(ref e) => write!(f, "{}", e),
        }
    }
}

impl<'ast> fmt::Debug for SpreadOrExpression<'ast> {
    fn fmt(&self, f: &mut fmt::Formatter) -> fmt::Result {
        match *self {
            SpreadOrExpression::Spread(ref s) => write!(f, "{:?}", s),
            SpreadOrExpression::Expression(ref e) => write!(f, "{:?}", e),
        }
    }
}

/// The index in an array selector. Can be a range or an expression.
#[derive(Clone, PartialEq)]
pub enum RangeOrExpression<'ast> {
    Range(RangeNode<'ast>),
    Expression(ExpressionNode<'ast>),
}

impl<'ast> fmt::Display for RangeOrExpression<'ast> {
    fn fmt(&self, f: &mut fmt::Formatter) -> fmt::Result {
        match *self {
            RangeOrExpression::Range(ref s) => write!(f, "{}", s),
            RangeOrExpression::Expression(ref e) => write!(f, "{}", e),
        }
    }
}

impl<'ast> fmt::Debug for RangeOrExpression<'ast> {
    fn fmt(&self, f: &mut fmt::Formatter) -> fmt::Result {
        match *self {
            RangeOrExpression::Range(ref s) => write!(f, "{:?}", s),
            RangeOrExpression::Expression(ref e) => write!(f, "{:?}", e),
        }
    }
}

pub type SpreadNode<'ast> = Node<Spread<'ast>>;

impl<'ast> fmt::Display for Spread<'ast> {
    fn fmt(&self, f: &mut fmt::Formatter) -> fmt::Result {
        write!(f, "...{}", self.expression)
    }
}

impl<'ast> fmt::Debug for Spread<'ast> {
    fn fmt(&self, f: &mut fmt::Formatter) -> fmt::Result {
        write!(f, "Spread({:?})", self.expression)
    }
}

/// A spread
#[derive(Clone, PartialEq)]
pub struct Spread<'ast> {
    pub expression: ExpressionNode<'ast>,
}

/// A range
#[derive(Clone, PartialEq)]
pub struct Range<'ast> {
    pub from: Option<ExpressionNode<'ast>>,
    pub to: Option<ExpressionNode<'ast>>,
}

pub type RangeNode<'ast> = Node<Range<'ast>>;

impl<'ast> fmt::Display for Range<'ast> {
    fn fmt(&self, f: &mut fmt::Formatter) -> fmt::Result {
        write!(
            f,
            "{}..{}",
            self.from
                .as_ref()
                .map(|e| e.to_string())
                .unwrap_or("".to_string()),
            self.to
                .as_ref()
                .map(|e| e.to_string())
                .unwrap_or("".to_string())
        )
    }
}

impl<'ast> fmt::Debug for Range<'ast> {
    fn fmt(&self, f: &mut fmt::Formatter) -> fmt::Result {
        write!(f, "Range({:?}, {:?})", self.from, self.to)
    }
}

/// An expression
#[derive(Clone, PartialEq)]
<<<<<<< HEAD
pub enum Expression<'ast, T> {
    IntConstant(BigUint),
    FieldConstant(T),
=======
pub enum Expression<'ast> {
    FieldConstant(BigUint),
>>>>>>> e94f554f
    BooleanConstant(bool),
    U8Constant(u8),
    U16Constant(u16),
    U32Constant(u32),
    Identifier(Identifier<'ast>),
    Add(Box<ExpressionNode<'ast>>, Box<ExpressionNode<'ast>>),
    Sub(Box<ExpressionNode<'ast>>, Box<ExpressionNode<'ast>>),
    Mult(Box<ExpressionNode<'ast>>, Box<ExpressionNode<'ast>>),
    Div(Box<ExpressionNode<'ast>>, Box<ExpressionNode<'ast>>),
    Pow(Box<ExpressionNode<'ast>>, Box<ExpressionNode<'ast>>),
    IfElse(
        Box<ExpressionNode<'ast>>,
        Box<ExpressionNode<'ast>>,
        Box<ExpressionNode<'ast>>,
    ),
<<<<<<< HEAD
    FunctionCall(FunctionIdentifier<'ast>, Vec<ExpressionNode<'ast, T>>),
    Lt(Box<ExpressionNode<'ast, T>>, Box<ExpressionNode<'ast, T>>),
    Le(Box<ExpressionNode<'ast, T>>, Box<ExpressionNode<'ast, T>>),
    Eq(Box<ExpressionNode<'ast, T>>, Box<ExpressionNode<'ast, T>>),
    Ge(Box<ExpressionNode<'ast, T>>, Box<ExpressionNode<'ast, T>>),
    Gt(Box<ExpressionNode<'ast, T>>, Box<ExpressionNode<'ast, T>>),
    And(Box<ExpressionNode<'ast, T>>, Box<ExpressionNode<'ast, T>>),
    Not(Box<ExpressionNode<'ast, T>>),
    InlineArray(Vec<SpreadOrExpression<'ast, T>>),
    ArrayInitializer(Box<ExpressionNode<'ast, T>>, Box<ExpressionNode<'ast, T>>),
    InlineStruct(UserTypeId, Vec<(Identifier<'ast>, ExpressionNode<'ast, T>)>),
    Select(
        Box<ExpressionNode<'ast, T>>,
        Box<RangeOrExpression<'ast, T>>,
    ),
    Member(Box<ExpressionNode<'ast, T>>, Box<Identifier<'ast>>),
    Or(Box<ExpressionNode<'ast, T>>, Box<ExpressionNode<'ast, T>>),
    BitXor(Box<ExpressionNode<'ast, T>>, Box<ExpressionNode<'ast, T>>),
    BitAnd(Box<ExpressionNode<'ast, T>>, Box<ExpressionNode<'ast, T>>),
    BitOr(Box<ExpressionNode<'ast, T>>, Box<ExpressionNode<'ast, T>>),
    LeftShift(Box<ExpressionNode<'ast, T>>, Box<ExpressionNode<'ast, T>>),
    RightShift(Box<ExpressionNode<'ast, T>>, Box<ExpressionNode<'ast, T>>),
}

pub type ExpressionNode<'ast, T> = Node<Expression<'ast, T>>;

impl<'ast, T: fmt::Display> fmt::Display for Expression<'ast, T> {
=======
    FunctionCall(FunctionIdentifier<'ast>, Vec<ExpressionNode<'ast>>),
    Lt(Box<ExpressionNode<'ast>>, Box<ExpressionNode<'ast>>),
    Le(Box<ExpressionNode<'ast>>, Box<ExpressionNode<'ast>>),
    Eq(Box<ExpressionNode<'ast>>, Box<ExpressionNode<'ast>>),
    Ge(Box<ExpressionNode<'ast>>, Box<ExpressionNode<'ast>>),
    Gt(Box<ExpressionNode<'ast>>, Box<ExpressionNode<'ast>>),
    And(Box<ExpressionNode<'ast>>, Box<ExpressionNode<'ast>>),
    Not(Box<ExpressionNode<'ast>>),
    InlineArray(Vec<SpreadOrExpression<'ast>>),
    InlineStruct(UserTypeId, Vec<(Identifier<'ast>, ExpressionNode<'ast>)>),
    Select(Box<ExpressionNode<'ast>>, Box<RangeOrExpression<'ast>>),
    Member(Box<ExpressionNode<'ast>>, Box<Identifier<'ast>>),
    Or(Box<ExpressionNode<'ast>>, Box<ExpressionNode<'ast>>),
    BitXor(Box<ExpressionNode<'ast>>, Box<ExpressionNode<'ast>>),
    BitAnd(Box<ExpressionNode<'ast>>, Box<ExpressionNode<'ast>>),
    BitOr(Box<ExpressionNode<'ast>>, Box<ExpressionNode<'ast>>),
    LeftShift(Box<ExpressionNode<'ast>>, Box<ExpressionNode<'ast>>),
    RightShift(Box<ExpressionNode<'ast>>, Box<ExpressionNode<'ast>>),
}

pub type ExpressionNode<'ast> = Node<Expression<'ast>>;

impl<'ast> fmt::Display for Expression<'ast> {
>>>>>>> e94f554f
    fn fmt(&self, f: &mut fmt::Formatter) -> fmt::Result {
        match *self {
            Expression::FieldConstant(ref i) => write!(f, "{}", i.to_str_radix(10)),
            Expression::U8Constant(ref i) => write!(f, "{}", i),
            Expression::U16Constant(ref i) => write!(f, "{}", i),
            Expression::U32Constant(ref i) => write!(f, "{}", i),
            Expression::IntConstant(ref i) => write!(f, "{}", i),
            Expression::Identifier(ref var) => write!(f, "{}", var),
            Expression::Add(ref lhs, ref rhs) => write!(f, "({} + {})", lhs, rhs),
            Expression::Sub(ref lhs, ref rhs) => write!(f, "({} - {})", lhs, rhs),
            Expression::Mult(ref lhs, ref rhs) => write!(f, "({} * {})", lhs, rhs),
            Expression::Div(ref lhs, ref rhs) => write!(f, "({} / {})", lhs, rhs),
            Expression::Pow(ref lhs, ref rhs) => write!(f, "({}**{})", lhs, rhs),
            Expression::BooleanConstant(b) => write!(f, "{}", b),
            Expression::IfElse(ref condition, ref consequent, ref alternative) => write!(
                f,
                "if {} then {} else {} fi",
                condition, consequent, alternative
            ),
            Expression::FunctionCall(ref i, ref p) => {
                write!(f, "{}(", i,)?;
                for (i, param) in p.iter().enumerate() {
                    write!(f, "{}", param)?;
                    if i < p.len() - 1 {
                        write!(f, ", ")?;
                    }
                }
                write!(f, ")")
            }
            Expression::Lt(ref lhs, ref rhs) => write!(f, "({} < {})", lhs, rhs),
            Expression::Le(ref lhs, ref rhs) => write!(f, "({} <= {})", lhs, rhs),
            Expression::Eq(ref lhs, ref rhs) => write!(f, "({} == {})", lhs, rhs),
            Expression::Ge(ref lhs, ref rhs) => write!(f, "({} >= {})", lhs, rhs),
            Expression::Gt(ref lhs, ref rhs) => write!(f, "({} > {})", lhs, rhs),
            Expression::And(ref lhs, ref rhs) => write!(f, "({} && {})", lhs, rhs),
            Expression::Not(ref exp) => write!(f, "!{}", exp),
            Expression::InlineArray(ref exprs) => {
                write!(f, "[")?;
                for (i, e) in exprs.iter().enumerate() {
                    write!(f, "{}", e)?;
                    if i < exprs.len() - 1 {
                        write!(f, ", ")?;
                    }
                }
                write!(f, "]")
            }
            Expression::InlineStruct(ref id, ref members) => {
                write!(f, "{} {{", id)?;
                for (i, (member_id, e)) in members.iter().enumerate() {
                    write!(f, "{}: {}", member_id, e)?;
                    if i < members.len() - 1 {
                        write!(f, ", ")?;
                    }
                }
                write!(f, "}}")
            }
            Expression::ArrayInitializer(..) => unimplemented!(),
            Expression::Select(ref array, ref index) => write!(f, "{}[{}]", array, index),
            Expression::Member(ref struc, ref id) => write!(f, "{}.{}", struc, id),
            Expression::Or(ref lhs, ref rhs) => write!(f, "({} || {})", lhs, rhs),
            Expression::BitXor(ref lhs, ref rhs) => write!(f, "({} ^ {})", lhs, rhs),
            Expression::BitAnd(ref lhs, ref rhs) => write!(f, "({} & {})", lhs, rhs),
            Expression::BitOr(ref lhs, ref rhs) => write!(f, "({} | {})", lhs, rhs),
            Expression::LeftShift(ref lhs, ref rhs) => write!(f, "({} << {})", lhs, rhs),
            Expression::RightShift(ref lhs, ref rhs) => write!(f, "({} >> {})", lhs, rhs),
        }
    }
}

impl<'ast> fmt::Debug for Expression<'ast> {
    fn fmt(&self, f: &mut fmt::Formatter) -> fmt::Result {
        match *self {
            Expression::U8Constant(ref i) => write!(f, "U8({:x})", i),
            Expression::U16Constant(ref i) => write!(f, "U16({:x})", i),
            Expression::U32Constant(ref i) => write!(f, "U32({:x})", i),
            Expression::FieldConstant(ref i) => write!(f, "Field({:?})", i),
            Expression::IntConstant(ref i) => write!(f, "Int({:?})", i),
            Expression::Identifier(ref var) => write!(f, "Ide({})", var),
            Expression::Add(ref lhs, ref rhs) => write!(f, "Add({:?}, {:?})", lhs, rhs),
            Expression::Sub(ref lhs, ref rhs) => write!(f, "Sub({:?}, {:?})", lhs, rhs),
            Expression::Mult(ref lhs, ref rhs) => write!(f, "Mult({:?}, {:?})", lhs, rhs),
            Expression::Div(ref lhs, ref rhs) => write!(f, "Div({:?}, {:?})", lhs, rhs),
            Expression::Pow(ref lhs, ref rhs) => write!(f, "Pow({:?}, {:?})", lhs, rhs),
            Expression::BooleanConstant(b) => write!(f, "{}", b),
            Expression::IfElse(ref condition, ref consequent, ref alternative) => write!(
                f,
                "IfElse({:?}, {:?}, {:?})",
                condition, consequent, alternative
            ),
            Expression::FunctionCall(ref i, ref p) => {
                write!(f, "FunctionCall({:?}, (", i)?;
                f.debug_list().entries(p.iter()).finish()?;
                write!(f, ")")
            }
            Expression::Lt(ref lhs, ref rhs) => write!(f, "Lt({:?}, {:?})", lhs, rhs),
            Expression::Le(ref lhs, ref rhs) => write!(f, "Le({:?}, {:?})", lhs, rhs),
            Expression::Eq(ref lhs, ref rhs) => write!(f, "Eq({:?}, {:?})", lhs, rhs),
            Expression::Ge(ref lhs, ref rhs) => write!(f, "Ge({:?}, {:?})", lhs, rhs),
            Expression::Gt(ref lhs, ref rhs) => write!(f, "Gt({:?}, {:?})", lhs, rhs),
            Expression::And(ref lhs, ref rhs) => write!(f, "And({:?}, {:?})", lhs, rhs),
            Expression::Not(ref exp) => write!(f, "Not({:?})", exp),
            Expression::InlineArray(ref exprs) => {
                write!(f, "InlineArray([")?;
                f.debug_list().entries(exprs.iter()).finish()?;
                write!(f, "]")
            }
            Expression::InlineStruct(ref id, ref members) => {
                write!(f, "InlineStruct({:?}, [", id)?;
                f.debug_list().entries(members.iter()).finish()?;
                write!(f, "]")
            }
            Expression::ArrayInitializer(..) => unimplemented!(),
            Expression::Select(ref array, ref index) => {
                write!(f, "Select({:?}, {:?})", array, index)
            }
            Expression::Member(ref struc, ref id) => write!(f, "Member({:?}, {:?})", struc, id),
            Expression::Or(ref lhs, ref rhs) => write!(f, "Or({:?}, {:?})", lhs, rhs),
            Expression::BitXor(ref lhs, ref rhs) => write!(f, "BitXor({:?}, {:?})", lhs, rhs),
            Expression::BitAnd(ref lhs, ref rhs) => write!(f, "BitAnd({:?}, {:?})", lhs, rhs),
            Expression::BitOr(ref lhs, ref rhs) => write!(f, "BitOr({:?}, {:?})", lhs, rhs),
            Expression::LeftShift(ref lhs, ref rhs) => write!(f, "LeftShift({:?}, {:?})", lhs, rhs),
            Expression::RightShift(ref lhs, ref rhs) => {
                write!(f, "RightShift({:?}, {:?})", lhs, rhs)
            }
        }
    }
}

/// A list of expressions, used in return statements
#[derive(Clone, PartialEq)]
pub struct ExpressionList<'ast> {
    pub expressions: Vec<ExpressionNode<'ast>>,
}

pub type ExpressionListNode<'ast> = Node<ExpressionList<'ast>>;

impl<'ast> ExpressionList<'ast> {
    pub fn new() -> ExpressionList<'ast> {
        ExpressionList {
            expressions: vec![],
        }
    }
}

impl<'ast> fmt::Display for ExpressionList<'ast> {
    fn fmt(&self, f: &mut fmt::Formatter) -> fmt::Result {
        for (i, param) in self.expressions.iter().enumerate() {
            write!(f, "{}", param)?;
            if i < self.expressions.len() - 1 {
                write!(f, ", ")?;
            }
        }
        write!(f, "")
    }
}

impl<'ast> fmt::Debug for ExpressionList<'ast> {
    fn fmt(&self, f: &mut fmt::Formatter) -> fmt::Result {
        write!(f, "ExpressionList({:?})", self.expressions)
    }
}<|MERGE_RESOLUTION|>--- conflicted
+++ resolved
@@ -16,7 +16,6 @@
 use crate::absy::types::{FunctionIdentifier, UnresolvedSignature, UnresolvedType, UserTypeId};
 pub use crate::absy::variable::{Variable, VariableNode};
 use embed::FlatEmbed;
-use num_bigint::BigUint;
 use std::path::PathBuf;
 
 use crate::imports::ImportNode;
@@ -51,15 +50,9 @@
 }
 
 #[derive(PartialEq, Clone)]
-<<<<<<< HEAD
-pub enum Symbol<'ast, T> {
-    HereType(StructDefinitionNode<'ast, T>),
-    HereFunction(FunctionNode<'ast, T>),
-=======
 pub enum Symbol<'ast> {
     HereType(StructDefinitionNode<'ast>),
     HereFunction(FunctionNode<'ast>),
->>>>>>> e94f554f
     There(SymbolImportNode<'ast>),
     Flat(FlatEmbed),
 }
@@ -112,15 +105,15 @@
     }
 }
 
-pub type UnresolvedTypeNode<'ast, T> = Node<UnresolvedType<'ast, T>>;
+pub type UnresolvedTypeNode<'ast> = Node<UnresolvedType<'ast>>;
 
 /// A struct type definition
 #[derive(Debug, Clone, PartialEq)]
-pub struct StructDefinition<'ast, T> {
-    pub fields: Vec<StructDefinitionFieldNode<'ast, T>>,
-}
-
-impl<'ast, T: fmt::Display> fmt::Display for StructDefinition<'ast, T> {
+pub struct StructDefinition<'ast> {
+    pub fields: Vec<StructDefinitionFieldNode<'ast>>,
+}
+
+impl<'ast> fmt::Display for StructDefinition<'ast> {
     fn fmt(&self, f: &mut fmt::Formatter) -> fmt::Result {
         write!(
             f,
@@ -134,22 +127,22 @@
     }
 }
 
-pub type StructDefinitionNode<'ast, T> = Node<StructDefinition<'ast, T>>;
+pub type StructDefinitionNode<'ast> = Node<StructDefinition<'ast>>;
 
 /// A struct type definition
 #[derive(Debug, Clone, PartialEq)]
-pub struct StructDefinitionField<'ast, T> {
+pub struct StructDefinitionField<'ast> {
     pub id: Identifier<'ast>,
-    pub ty: UnresolvedTypeNode<'ast, T>,
-}
-
-impl<'ast, T: fmt::Display> fmt::Display for StructDefinitionField<'ast, T> {
+    pub ty: UnresolvedTypeNode<'ast>,
+}
+
+impl<'ast> fmt::Display for StructDefinitionField<'ast> {
     fn fmt(&self, f: &mut fmt::Formatter) -> fmt::Result {
         write!(f, "{}: {},", self.id, self.ty)
     }
 }
 
-type StructDefinitionFieldNode<'ast, T> = Node<StructDefinitionField<'ast, T>>;
+type StructDefinitionFieldNode<'ast> = Node<StructDefinitionField<'ast>>;
 
 /// An import
 #[derive(Debug, Clone, PartialEq)]
@@ -185,11 +178,7 @@
     }
 }
 
-<<<<<<< HEAD
-impl<'ast, T: fmt::Display> fmt::Display for Module<'ast, T> {
-=======
 impl<'ast> fmt::Display for Module<'ast> {
->>>>>>> e94f554f
     fn fmt(&self, f: &mut fmt::Formatter) -> fmt::Result {
         let mut res = vec![];
         res.extend(
@@ -231,11 +220,11 @@
 #[derive(Clone, PartialEq)]
 pub struct Function<'ast> {
     /// Arguments of the function
-    pub arguments: Vec<ParameterNode<'ast, T>>,
+    pub arguments: Vec<ParameterNode<'ast>>,
     /// Vector of statements that are executed when running the function
     pub statements: Vec<StatementNode<'ast>>,
     /// function signature
-    pub signature: UnresolvedSignature<'ast, T>,
+    pub signature: UnresolvedSignature<'ast>,
 }
 
 pub type FunctionNode<'ast> = Node<Function<'ast>>;
@@ -306,18 +295,6 @@
 
 /// A statement in a `Function`
 #[derive(Clone, PartialEq)]
-<<<<<<< HEAD
-pub enum Statement<'ast, T> {
-    Return(ExpressionListNode<'ast, T>),
-    Declaration(VariableNode<'ast, T>),
-    Definition(AssigneeNode<'ast, T>, ExpressionNode<'ast, T>),
-    Assertion(ExpressionNode<'ast, T>),
-    For(
-        VariableNode<'ast, T>,
-        ExpressionNode<'ast, T>,
-        ExpressionNode<'ast, T>,
-        Vec<StatementNode<'ast, T>>,
-=======
 pub enum Statement<'ast> {
     Return(ExpressionListNode<'ast>),
     Declaration(VariableNode<'ast>),
@@ -328,7 +305,6 @@
         ExpressionNode<'ast>,
         ExpressionNode<'ast>,
         Vec<StatementNode<'ast>>,
->>>>>>> e94f554f
     ),
     MultipleDefinition(Vec<AssigneeNode<'ast>>, ExpressionNode<'ast>),
 }
@@ -495,14 +471,9 @@
 
 /// An expression
 #[derive(Clone, PartialEq)]
-<<<<<<< HEAD
-pub enum Expression<'ast, T> {
+pub enum Expression<'ast> {
     IntConstant(BigUint),
-    FieldConstant(T),
-=======
-pub enum Expression<'ast> {
     FieldConstant(BigUint),
->>>>>>> e94f554f
     BooleanConstant(bool),
     U8Constant(u8),
     U16Constant(u16),
@@ -518,35 +489,6 @@
         Box<ExpressionNode<'ast>>,
         Box<ExpressionNode<'ast>>,
     ),
-<<<<<<< HEAD
-    FunctionCall(FunctionIdentifier<'ast>, Vec<ExpressionNode<'ast, T>>),
-    Lt(Box<ExpressionNode<'ast, T>>, Box<ExpressionNode<'ast, T>>),
-    Le(Box<ExpressionNode<'ast, T>>, Box<ExpressionNode<'ast, T>>),
-    Eq(Box<ExpressionNode<'ast, T>>, Box<ExpressionNode<'ast, T>>),
-    Ge(Box<ExpressionNode<'ast, T>>, Box<ExpressionNode<'ast, T>>),
-    Gt(Box<ExpressionNode<'ast, T>>, Box<ExpressionNode<'ast, T>>),
-    And(Box<ExpressionNode<'ast, T>>, Box<ExpressionNode<'ast, T>>),
-    Not(Box<ExpressionNode<'ast, T>>),
-    InlineArray(Vec<SpreadOrExpression<'ast, T>>),
-    ArrayInitializer(Box<ExpressionNode<'ast, T>>, Box<ExpressionNode<'ast, T>>),
-    InlineStruct(UserTypeId, Vec<(Identifier<'ast>, ExpressionNode<'ast, T>)>),
-    Select(
-        Box<ExpressionNode<'ast, T>>,
-        Box<RangeOrExpression<'ast, T>>,
-    ),
-    Member(Box<ExpressionNode<'ast, T>>, Box<Identifier<'ast>>),
-    Or(Box<ExpressionNode<'ast, T>>, Box<ExpressionNode<'ast, T>>),
-    BitXor(Box<ExpressionNode<'ast, T>>, Box<ExpressionNode<'ast, T>>),
-    BitAnd(Box<ExpressionNode<'ast, T>>, Box<ExpressionNode<'ast, T>>),
-    BitOr(Box<ExpressionNode<'ast, T>>, Box<ExpressionNode<'ast, T>>),
-    LeftShift(Box<ExpressionNode<'ast, T>>, Box<ExpressionNode<'ast, T>>),
-    RightShift(Box<ExpressionNode<'ast, T>>, Box<ExpressionNode<'ast, T>>),
-}
-
-pub type ExpressionNode<'ast, T> = Node<Expression<'ast, T>>;
-
-impl<'ast, T: fmt::Display> fmt::Display for Expression<'ast, T> {
-=======
     FunctionCall(FunctionIdentifier<'ast>, Vec<ExpressionNode<'ast>>),
     Lt(Box<ExpressionNode<'ast>>, Box<ExpressionNode<'ast>>),
     Le(Box<ExpressionNode<'ast>>, Box<ExpressionNode<'ast>>),
@@ -556,6 +498,7 @@
     And(Box<ExpressionNode<'ast>>, Box<ExpressionNode<'ast>>),
     Not(Box<ExpressionNode<'ast>>),
     InlineArray(Vec<SpreadOrExpression<'ast>>),
+    ArrayInitializer(Box<ExpressionNode<'ast>>, Box<ExpressionNode<'ast>>),
     InlineStruct(UserTypeId, Vec<(Identifier<'ast>, ExpressionNode<'ast>)>),
     Select(Box<ExpressionNode<'ast>>, Box<RangeOrExpression<'ast>>),
     Member(Box<ExpressionNode<'ast>>, Box<Identifier<'ast>>),
@@ -570,7 +513,6 @@
 pub type ExpressionNode<'ast> = Node<Expression<'ast>>;
 
 impl<'ast> fmt::Display for Expression<'ast> {
->>>>>>> e94f554f
     fn fmt(&self, f: &mut fmt::Formatter) -> fmt::Result {
         match *self {
             Expression::FieldConstant(ref i) => write!(f, "{}", i.to_str_radix(10)),

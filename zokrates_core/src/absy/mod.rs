//! Module containing structs and enums to represent a program.
//!
//! @file absy.rs
//! @author Dennis Kuhnert <dennis.kuhnert@campus.tu-berlin.de>
//! @author Jacob Eberhardt <jacob.eberhardt@tu-berlin.de>
//! @date 2017

pub mod parameter;
pub mod variable;

use types::Signature;
pub use absy::parameter::Parameter;
pub use absy::variable::Variable;

use std::fmt;
use field::Field;
use imports::Import;
use flat_absy::*;

#[derive(Serialize, Deserialize, Clone, PartialEq)]
pub struct Prog<T: Field> {
    /// Functions of the program
    pub functions: Vec<Function<T>>,
    pub imports: Vec<Import>,
    pub imported_functions: Vec<FlatFunction<T>>
}

impl<T: Field> fmt::Display for Prog<T> {
    fn fmt(&self, f: &mut fmt::Formatter) -> fmt::Result {
        let mut res = vec![];
        res.extend(self.imports
                .iter()
                .map(|x| format!("{}", x))
                .collect::<Vec<_>>());
        res.extend(self.imported_functions
                .iter()
                .map(|x| format!("{}", x))
                .collect::<Vec<_>>());
        res.extend(self.functions
                .iter()
                .map(|x| format!("{}", x))
                .collect::<Vec<_>>());
        write!(
            f,
            "{}",
            res.join("\n")
        )
    }
}

impl<T: Field> fmt::Debug for Prog<T> {
    fn fmt(&self, f: &mut fmt::Formatter) -> fmt::Result {
        write!(
            f,
            "program(\n\timports:\n\t\t{}\n\tfunctions:\n\t\t{}{}\n)",
            self.imports
                .iter()
                .map(|x| format!("{:?}", x))
                .collect::<Vec<_>>()
                .join("\n\t\t"),
            self.imported_functions
                .iter()
                .map(|x| format!("{}", x))
                .collect::<Vec<_>>()
                .join("\n\t\t"),
            self.functions
                .iter()
                .map(|x| format!("{:?}", x))
                .collect::<Vec<_>>()
                .join("\n\t\t")
        )
    }
}

#[derive(Serialize, Deserialize, Clone, PartialEq)]
pub struct Function<T: Field> {
    /// Name of the program
    pub id: String,
    /// Arguments of the function
    pub arguments: Vec<Parameter>,
    /// Vector of statements that are executed when running the function
    pub statements: Vec<Statement<T>>,
    /// function signature
    pub signature: Signature,
}

impl<T: Field> fmt::Display for Function<T> {
    fn fmt(&self, f: &mut fmt::Formatter) -> fmt::Result {
        write!(
            f,
            "def {}({}):\n{}",
            self.id,
            self.arguments
                .iter()
                .map(|x| format!("{}", x))
                .collect::<Vec<_>>()
                .join(","),
            self.statements
                .iter()
                .map(|x| format!("\t{}", x))
                .collect::<Vec<_>>()
                .join("\n")
        )
    }
}

impl<T: Field> fmt::Debug for Function<T> {
    fn fmt(&self, f: &mut fmt::Formatter) -> fmt::Result {
        write!(
            f,
            "Function(id: {:?}, arguments: {:?}, ...):\n{}",
            self.id,
            self.arguments,
            self.statements
                .iter()
                .map(|x| format!("\t{:?}", x))
                .collect::<Vec<_>>()
                .join("\n")
        )
    }
}

#[derive(Clone, Serialize, Deserialize, PartialEq)]
pub enum Assignee<T: Field> {
    Identifier(String),
    ArrayElement(Box<Assignee<T>>, Box<Expression<T>>)
}

impl<T: Field> fmt::Debug for Assignee<T> {
    fn fmt(&self, f: &mut fmt::Formatter) -> fmt::Result {
        match *self {
            Assignee::Identifier(ref s) => write!(f, "{}", s),
            Assignee::ArrayElement(ref a, ref e) => write!(f, "{}[{}]", a, e),
        }
    }
}

impl<T: Field> fmt::Display for Assignee<T> {
    fn fmt(&self, f: &mut fmt::Formatter) -> fmt::Result {
        write!(f, "{:?}", self)
    }
}

impl<T: Field> From<Expression<T>> for Assignee<T> {
    fn from(e: Expression<T>) -> Self {
        match e {
            Expression::Select(box Expression::Identifier(id), box e2) => {
                Assignee::ArrayElement(box Assignee::Identifier(id), box e2)
            },
            _ => panic!("only use expression to assignee for elements like foo[bar]")
        }
    }
}

#[derive(Clone, Serialize, Deserialize, PartialEq)]
pub enum Statement<T: Field> {
    Return(ExpressionList<T>),
    Declaration(Variable),
    Definition(Assignee<T>, Expression<T>),
    Condition(Expression<T>, Expression<T>),
    For(Variable, T, T, Vec<Statement<T>>),
    MultipleDefinition(Vec<Assignee<T>>, Expression<T>),
}

impl<T: Field> fmt::Display for Statement<T> {
    fn fmt(&self, f: &mut fmt::Formatter) -> fmt::Result {
        match *self {
            Statement::Return(ref expr) => write!(f, "return {}", expr),
            Statement::Declaration(ref var) => write!(f, "{}", var),
            Statement::Definition(ref lhs, ref rhs) => write!(f, "{} = {}", lhs, rhs),
            Statement::Condition(ref lhs, ref rhs) => write!(f, "{} == {}", lhs, rhs),
            Statement::For(ref var, ref start, ref stop, ref list) => {
                try!(write!(f, "for {} in {}..{} do\n", var, start, stop));
                for l in list {
                    try!(write!(f, "\t\t{}\n", l));
                }
                write!(f, "\tendfor")
            }
            Statement::MultipleDefinition(ref ids, ref rhs) => {
                for (i, id) in ids.iter().enumerate() {
                    try!(write!(f, "{}", id));
                    if i < ids.len() - 1 {
                        try!(write!(f, ", "));
                    }
                }
                write!(f, " = {}", rhs)
            },
        }
    }
}

impl<T: Field> fmt::Debug for Statement<T> {
    fn fmt(&self, f: &mut fmt::Formatter) -> fmt::Result {
        match *self {
            Statement::Return(ref expr) => write!(f, "Return({:?})", expr),
            Statement::Declaration(ref var) => write!(f, "Declaration({:?})", var),
            Statement::Definition(ref lhs, ref rhs) => {
                write!(f, "Definition({:?}, {:?})", lhs, rhs)
            }
            Statement::Condition(ref lhs, ref rhs) => write!(f, "Condition({:?}, {:?})", lhs, rhs),
            Statement::For(ref var, ref start, ref stop, ref list) => {
                try!(write!(f, "for {:?} in {:?}..{:?} do\n", var, start, stop));
                for l in list {
                    try!(write!(f, "\t\t{:?}\n", l));
                }
                write!(f, "\tendfor")
            }
            Statement::MultipleDefinition(ref lhs, ref rhs) => {
                write!(f, "MultipleDefinition({:?}, {:?})", lhs, rhs)
            },
        }
    }
}

#[derive(Clone, PartialEq, Serialize, Deserialize)]
pub enum Expression<T: Field> {
    Number(T),
    Identifier(String),
    Add(Box<Expression<T>>, Box<Expression<T>>),
    Sub(Box<Expression<T>>, Box<Expression<T>>),
    Mult(Box<Expression<T>>, Box<Expression<T>>),
    Div(Box<Expression<T>>, Box<Expression<T>>),
    Pow(Box<Expression<T>>, Box<Expression<T>>),
    IfElse(Box<Expression<T>>, Box<Expression<T>>, Box<Expression<T>>),
    FunctionCall(String, Vec<Expression<T>>),
    Lt(Box<Expression<T>>, Box<Expression<T>>),
    Le(Box<Expression<T>>, Box<Expression<T>>),
    Eq(Box<Expression<T>>, Box<Expression<T>>),
    Ge(Box<Expression<T>>, Box<Expression<T>>),
    Gt(Box<Expression<T>>, Box<Expression<T>>),
<<<<<<< HEAD
    AndAnd(Box<Expression<T>>, Box<Expression<T>>),
=======
    InlineArray(Vec<Expression<T>>),
    Select(Box<Expression<T>>, Box<Expression<T>>),
>>>>>>> 59bd101f
}

impl<T: Field> fmt::Display for Expression<T> {
    fn fmt(&self, f: &mut fmt::Formatter) -> fmt::Result {
        match *self {
            Expression::Number(ref i) => write!(f, "{}", i),
            Expression::Identifier(ref var) => write!(f, "{}", var),
            Expression::Add(ref lhs, ref rhs) => write!(f, "({} + {})", lhs, rhs),
            Expression::Sub(ref lhs, ref rhs) => write!(f, "({} - {})", lhs, rhs),
            Expression::Mult(ref lhs, ref rhs) => write!(f, "({} * {})", lhs, rhs),
            Expression::Div(ref lhs, ref rhs) => write!(f, "({} / {})", lhs, rhs),
            Expression::Pow(ref lhs, ref rhs) => write!(f, "{}**{}", lhs, rhs),
            Expression::IfElse(ref condition, ref consequent, ref alternative) => write!(
                f,
                "if {} then {} else {} fi",
                condition,
                consequent,
                alternative
            ),
            Expression::FunctionCall(ref i, ref p) => {
                try!(write!(f, "{}(", i,));
                for (i, param) in p.iter().enumerate() {
                    try!(write!(f, "{}", param));
                    if i < p.len() - 1 {
                        try!(write!(f, ", "));
                    }
                }
                write!(f, ")")
            },
            Expression::Lt(ref lhs, ref rhs) => write!(f, "{} < {}", lhs, rhs),
            Expression::Le(ref lhs, ref rhs) => write!(f, "{} <= {}", lhs, rhs),
            Expression::Eq(ref lhs, ref rhs) => write!(f, "{} == {}", lhs, rhs),
            Expression::Ge(ref lhs, ref rhs) => write!(f, "{} >= {}", lhs, rhs),
            Expression::Gt(ref lhs, ref rhs) => write!(f, "{} > {}", lhs, rhs),
<<<<<<< HEAD
            Expression::AndAnd(ref lhs, ref rhs) => write!(f, "{} && {}", lhs, rhs),
=======
            Expression::InlineArray(ref exprs) => {
                try!(write!(f, "["));
                for (i, e) in exprs.iter().enumerate() {
                    try!(write!(f, "{}", e));
                    if i < exprs.len() - 1 {
                        try!(write!(f, ", "));
                    }
                }
                write!(f, "]")
            },
            Expression::Select(ref array, ref index) => write!(f, "{}[{}]", array, index),
>>>>>>> 59bd101f
        }
    }
}

impl<T: Field> fmt::Debug for Expression<T> {
    fn fmt(&self, f: &mut fmt::Formatter) -> fmt::Result {
        match *self {
            Expression::Number(ref i) => write!(f, "Num({})", i),
            Expression::Identifier(ref var) => write!(f, "Ide({})", var),
            Expression::Add(ref lhs, ref rhs) => write!(f, "Add({:?}, {:?})", lhs, rhs),
            Expression::Sub(ref lhs, ref rhs) => write!(f, "Sub({:?}, {:?})", lhs, rhs),
            Expression::Mult(ref lhs, ref rhs) => write!(f, "Mult({:?}, {:?})", lhs, rhs),
            Expression::Div(ref lhs, ref rhs) => write!(f, "Div({:?}, {:?})", lhs, rhs),
            Expression::Pow(ref lhs, ref rhs) => write!(f, "Pow({:?}, {:?})", lhs, rhs),
            Expression::IfElse(ref condition, ref consequent, ref alternative) => write!(
                f,
                "IfElse({:?}, {:?}, {:?})",
                condition,
                consequent,
                alternative
            ),
            Expression::FunctionCall(ref i, ref p) => {
                try!(write!(f, "FunctionCall({:?}, (", i));
                try!(f.debug_list().entries(p.iter()).finish());
                write!(f, ")")
            },
            Expression::Lt(ref lhs, ref rhs) => write!(f, "{} < {}", lhs, rhs),
            Expression::Le(ref lhs, ref rhs) => write!(f, "{} <= {}", lhs, rhs),
            Expression::Eq(ref lhs, ref rhs) => write!(f, "{} == {}", lhs, rhs),
            Expression::Ge(ref lhs, ref rhs) => write!(f, "{} >= {}", lhs, rhs),
            Expression::Gt(ref lhs, ref rhs) => write!(f, "{} > {}", lhs, rhs),
<<<<<<< HEAD
            Expression::AndAnd(ref lhs, ref rhs) => write!(f, "{} && {}", lhs, rhs),
=======
            Expression::InlineArray(ref exprs) => {
                try!(write!(f, "InlineArray(["));
                try!(f.debug_list().entries(exprs.iter()).finish());
                write!(f, "]")
            },
            Expression::Select(ref array, ref index) => write!(f, "{}[{}]", array, index),
>>>>>>> 59bd101f
        }
    }
}

#[derive(Clone, PartialEq, Serialize, Deserialize)]
pub struct ExpressionList<T: Field> {
    pub expressions: Vec<Expression<T>>
}

impl<T: Field> ExpressionList<T> {
    pub fn new() -> ExpressionList<T> {
        ExpressionList {
            expressions: vec![]
        }
    }
}

impl<T: Field> fmt::Display for ExpressionList<T> {
    fn fmt(&self, f: &mut fmt::Formatter) -> fmt::Result {
        for (i, param) in self.expressions.iter().enumerate() {
            try!(write!(f, "{}", param));
            if i < self.expressions.len() - 1 {
                try!(write!(f, ", "));
            }
        }
        write!(f, "")
    }
}

impl<T: Field> fmt::Debug for ExpressionList<T> {
    fn fmt(&self, f: &mut fmt::Formatter) -> fmt::Result {
        write!(f, "ExpressionList({:?})", self.expressions)
    }
}<|MERGE_RESOLUTION|>--- conflicted
+++ resolved
@@ -228,12 +228,9 @@
     Eq(Box<Expression<T>>, Box<Expression<T>>),
     Ge(Box<Expression<T>>, Box<Expression<T>>),
     Gt(Box<Expression<T>>, Box<Expression<T>>),
-<<<<<<< HEAD
     AndAnd(Box<Expression<T>>, Box<Expression<T>>),
-=======
     InlineArray(Vec<Expression<T>>),
     Select(Box<Expression<T>>, Box<Expression<T>>),
->>>>>>> 59bd101f
 }
 
 impl<T: Field> fmt::Display for Expression<T> {
@@ -268,9 +265,7 @@
             Expression::Eq(ref lhs, ref rhs) => write!(f, "{} == {}", lhs, rhs),
             Expression::Ge(ref lhs, ref rhs) => write!(f, "{} >= {}", lhs, rhs),
             Expression::Gt(ref lhs, ref rhs) => write!(f, "{} > {}", lhs, rhs),
-<<<<<<< HEAD
             Expression::AndAnd(ref lhs, ref rhs) => write!(f, "{} && {}", lhs, rhs),
-=======
             Expression::InlineArray(ref exprs) => {
                 try!(write!(f, "["));
                 for (i, e) in exprs.iter().enumerate() {
@@ -282,7 +277,6 @@
                 write!(f, "]")
             },
             Expression::Select(ref array, ref index) => write!(f, "{}[{}]", array, index),
->>>>>>> 59bd101f
         }
     }
 }
@@ -314,16 +308,13 @@
             Expression::Eq(ref lhs, ref rhs) => write!(f, "{} == {}", lhs, rhs),
             Expression::Ge(ref lhs, ref rhs) => write!(f, "{} >= {}", lhs, rhs),
             Expression::Gt(ref lhs, ref rhs) => write!(f, "{} > {}", lhs, rhs),
-<<<<<<< HEAD
             Expression::AndAnd(ref lhs, ref rhs) => write!(f, "{} && {}", lhs, rhs),
-=======
             Expression::InlineArray(ref exprs) => {
                 try!(write!(f, "InlineArray(["));
                 try!(f.debug_list().entries(exprs.iter()).finish());
                 write!(f, "]")
             },
             Expression::Select(ref array, ref index) => write!(f, "{}[{}]", array, index),
->>>>>>> 59bd101f
         }
     }
 }

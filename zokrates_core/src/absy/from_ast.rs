<<<<<<< HEAD
use absy;
use imports;
=======
use crate::absy;
use crate::imports;

use num::ToPrimitive;
>>>>>>> d51de0e9
use num_bigint::BigUint;
use zokrates_pest_ast as pest;

impl<'ast> From<pest::File<'ast>> for absy::Module<'ast> {
    fn from(prog: pest::File<'ast>) -> absy::Module<'ast> {
        absy::Module::with_symbols(
            prog.structs
                .into_iter()
                .map(|t| absy::SymbolDeclarationNode::from(t))
                .chain(
                    prog.functions
                        .into_iter()
                        .map(|f| absy::SymbolDeclarationNode::from(f)),
                ),
        )
        .imports(prog.imports.into_iter().map(|i| absy::ImportNode::from(i)))
    }
}

impl<'ast> From<pest::ImportDirective<'ast>> for absy::ImportNode<'ast> {
    fn from(import: pest::ImportDirective<'ast>) -> absy::ImportNode<'ast> {
        use crate::absy::NodeValue;

        match import {
            pest::ImportDirective::Main(import) => {
                imports::Import::new(None, std::path::Path::new(import.source.span.as_str()))
                    .alias(import.alias.map(|a| a.span.as_str()))
                    .span(import.span)
            }
            pest::ImportDirective::From(import) => imports::Import::new(
                Some(import.symbol.span.as_str()),
                std::path::Path::new(import.source.span.as_str()),
            )
            .alias(
                import
                    .alias
                    .map(|a| a.span.as_str())
                    .or(Some(import.symbol.span.as_str())),
            )
            .span(import.span),
        }
    }
}

impl<'ast> From<pest::StructDefinition<'ast>> for absy::SymbolDeclarationNode<'ast> {
    fn from(definition: pest::StructDefinition<'ast>) -> absy::SymbolDeclarationNode<'ast> {
        use crate::absy::NodeValue;

        let span = definition.span;

        let id = definition.id.span.as_str();

        let ty = absy::StructDefinition {
            fields: definition
                .fields
                .into_iter()
                .map(|f| absy::StructDefinitionFieldNode::from(f))
                .collect(),
        }
        .span(span.clone());

        absy::SymbolDeclaration {
            id,
            symbol: absy::Symbol::HereType(ty),
        }
        .span(span)
    }
}

impl<'ast> From<pest::StructField<'ast>> for absy::StructDefinitionFieldNode<'ast> {
<<<<<<< HEAD
    fn from(field: pest::StructField<'ast>) -> absy::StructDefinitionFieldNode<'ast> {
        use absy::NodeValue;
=======
    fn from(field: pest::StructField<'ast>) -> absy::StructDefinitionFieldNode {
        use crate::absy::NodeValue;
>>>>>>> d51de0e9

        let span = field.span;

        let id = field.id.span.as_str();

        let ty = absy::UnresolvedTypeNode::from(field.ty);

        absy::StructDefinitionField { id, ty }.span(span)
    }
}

impl<'ast> From<pest::Function<'ast>> for absy::SymbolDeclarationNode<'ast> {
    fn from(function: pest::Function<'ast>) -> absy::SymbolDeclarationNode<'ast> {
        use crate::absy::NodeValue;

        let span = function.span;

        let signature = absy::UnresolvedSignature::new()
            .inputs(
                function
                    .parameters
                    .clone()
                    .into_iter()
                    .map(|p| absy::UnresolvedTypeNode::from(p.ty))
                    .collect(),
            )
            .outputs(
                function
                    .returns
                    .clone()
                    .into_iter()
                    .map(|r| absy::UnresolvedTypeNode::from(r))
                    .collect(),
            );

        let id = function.id.span.as_str();

        let function = absy::Function {
            generics: function
                .generics
                .into_iter()
                .map(|g| absy::ConstantGenericNode::from(g))
                .collect(),
            arguments: function
                .parameters
                .into_iter()
                .map(|a| absy::ParameterNode::from(a))
                .collect(),
            statements: function
                .statements
                .into_iter()
                .flat_map(|s| statements_from_statement(s))
                .collect(),
            signature,
        }
        .span(span.clone());

        absy::SymbolDeclaration {
            id,
            symbol: absy::Symbol::HereFunction(function),
        }
        .span(span)
    }
}

impl<'ast> From<pest::IdentifierExpression<'ast>> for absy::ConstantGenericNode<'ast> {
    fn from(g: pest::IdentifierExpression<'ast>) -> absy::ConstantGenericNode<'ast> {
        use absy::NodeValue;

        let name = g.span.as_str();

        absy::Identifier::from(name).span(g.span)
    }
}

impl<'ast> From<pest::Parameter<'ast>> for absy::ParameterNode<'ast> {
    fn from(param: pest::Parameter<'ast>) -> absy::ParameterNode<'ast> {
        use crate::absy::NodeValue;

        let private = param
            .visibility
            .map(|v| match v {
                pest::Visibility::Private(_) => true,
                pest::Visibility::Public(_) => false,
            })
            .unwrap_or(false);

        let variable = absy::Variable::new(
            param.id.span.as_str(),
            absy::UnresolvedTypeNode::from(param.ty),
        )
        .span(param.id.span);

        absy::Parameter::new(variable, private).span(param.span)
    }
}

fn statements_from_statement(statement: pest::Statement) -> Vec<absy::StatementNode> {
    match statement {
        pest::Statement::Definition(s) => statements_from_definition(s),
        pest::Statement::Iteration(s) => vec![absy::StatementNode::from(s)],
        pest::Statement::Assertion(s) => vec![absy::StatementNode::from(s)],
        pest::Statement::Return(s) => vec![absy::StatementNode::from(s)],
    }
}

fn statements_from_definition(definition: pest::DefinitionStatement) -> Vec<absy::StatementNode> {
    use crate::absy::NodeValue;

    let lhs = definition.lhs;

    match lhs.len() {
        1 => {
            // Definition or assignment
            let a = lhs[0].clone();

            let e: absy::ExpressionNode = absy::ExpressionNode::from(definition.expression);

            let s = match e.value {
                absy::Expression::FunctionCall(..) => absy::Statement::MultipleDefinition(
                    vec![absy::AssigneeNode::from(a.a.clone())],
                    e,
                ),
                _ => absy::Statement::Definition(absy::AssigneeNode::from(a.a.clone()), e),
            };

            match a.ty {
                Some(ty) => {
                    assert_eq!(a.a.accesses.len(), 0);

                    let declaration = absy::Statement::Declaration(
                        absy::Variable::new(
                            a.a.id.span.as_str(),
                            absy::UnresolvedTypeNode::from(ty),
                        )
                        .span(a.a.id.span.clone()),
                    )
                    .span(definition.span.clone());

                    vec![declaration, s.span(definition.span)]
                }
                None => {
                    // Assignment
                    vec![s.span(definition.span)]
                }
            }
        }
        _ => {
            // Multidefinition
            let declarations = lhs.clone().into_iter().filter(|i| i.ty.is_some()).map(|a| {
                let ty = a.ty;
                let a = a.a;

                assert_eq!(a.accesses.len(), 0);
                absy::Statement::Declaration(
                    absy::Variable::new(
                        a.id.span.as_str(),
                        absy::UnresolvedTypeNode::from(ty.unwrap()),
                    )
                    .span(a.id.span),
                )
                .span(a.span)
            });
            let lhs = lhs
                .into_iter()
                .map(|i| absy::Assignee::Identifier(i.a.id.span.as_str()).span(i.a.id.span))
                .collect();

            let multi_def = absy::Statement::MultipleDefinition(
                lhs,
                absy::ExpressionNode::from(definition.expression),
            )
            .span(definition.span);

            declarations.chain(std::iter::once(multi_def)).collect()
        }
    }
}

impl<'ast> From<pest::ReturnStatement<'ast>> for absy::StatementNode<'ast> {
    fn from(statement: pest::ReturnStatement<'ast>) -> absy::StatementNode<'ast> {
        use crate::absy::NodeValue;

        absy::Statement::Return(
            absy::ExpressionList {
                expressions: statement
                    .expressions
                    .into_iter()
                    .map(|e| absy::ExpressionNode::from(e))
                    .collect(),
            }
            .span(statement.span.clone()),
        )
        .span(statement.span)
    }
}

impl<'ast> From<pest::AssertionStatement<'ast>> for absy::StatementNode<'ast> {
    fn from(statement: pest::AssertionStatement<'ast>) -> absy::StatementNode<'ast> {
        use crate::absy::NodeValue;

        absy::Statement::Assertion(absy::ExpressionNode::from(statement.expression))
            .span(statement.span)
    }
}

impl<'ast> From<pest::IterationStatement<'ast>> for absy::StatementNode<'ast> {
    fn from(statement: pest::IterationStatement<'ast>) -> absy::StatementNode<'ast> {
        use crate::absy::NodeValue;
        let from = absy::ExpressionNode::from(statement.from);
        let to = absy::ExpressionNode::from(statement.to);
        let index = statement.index.span.as_str();
        let ty = absy::UnresolvedTypeNode::from(statement.ty);
        let statements: Vec<absy::StatementNode<'ast>> = statement
            .statements
            .into_iter()
            .flat_map(|s| statements_from_statement(s))
            .collect();

        let var = absy::Variable::new(index, ty).span(statement.index.span);

        absy::Statement::For(var, from, to, statements).span(statement.span)
    }
}

impl<'ast> From<pest::Expression<'ast>> for absy::ExpressionNode<'ast> {
    fn from(expression: pest::Expression<'ast>) -> absy::ExpressionNode<'ast> {
        match expression {
            pest::Expression::Binary(e) => absy::ExpressionNode::from(e),
            pest::Expression::Ternary(e) => absy::ExpressionNode::from(e),
            pest::Expression::Literal(e) => absy::ExpressionNode::from(e),
            pest::Expression::Identifier(e) => absy::ExpressionNode::from(e),
            pest::Expression::Postfix(e) => absy::ExpressionNode::from(e),
            pest::Expression::InlineArray(e) => absy::ExpressionNode::from(e),
            pest::Expression::InlineStruct(e) => absy::ExpressionNode::from(e),
            pest::Expression::ArrayInitializer(e) => absy::ExpressionNode::from(e),
            pest::Expression::Unary(e) => absy::ExpressionNode::from(e),
        }
    }
}

impl<'ast> From<pest::BinaryExpression<'ast>> for absy::ExpressionNode<'ast> {
    fn from(expression: pest::BinaryExpression<'ast>) -> absy::ExpressionNode<'ast> {
        use crate::absy::NodeValue;
        match expression.op {
            pest::BinaryOperator::Add => absy::Expression::Add(
                box absy::ExpressionNode::from(*expression.left),
                box absy::ExpressionNode::from(*expression.right),
            ),
            pest::BinaryOperator::Sub => absy::Expression::Sub(
                box absy::ExpressionNode::from(*expression.left),
                box absy::ExpressionNode::from(*expression.right),
            ),
            pest::BinaryOperator::Mul => absy::Expression::Mult(
                box absy::ExpressionNode::from(*expression.left),
                box absy::ExpressionNode::from(*expression.right),
            ),
            pest::BinaryOperator::Div => absy::Expression::Div(
                box absy::ExpressionNode::from(*expression.left),
                box absy::ExpressionNode::from(*expression.right),
            ),
            pest::BinaryOperator::Rem => absy::Expression::Rem(
                box absy::ExpressionNode::from(*expression.left),
                box absy::ExpressionNode::from(*expression.right),
            ),
            pest::BinaryOperator::Eq => absy::Expression::Eq(
                box absy::ExpressionNode::from(*expression.left),
                box absy::ExpressionNode::from(*expression.right),
            ),
            pest::BinaryOperator::Lt => absy::Expression::Lt(
                box absy::ExpressionNode::from(*expression.left),
                box absy::ExpressionNode::from(*expression.right),
            ),
            pest::BinaryOperator::Lte => absy::Expression::Le(
                box absy::ExpressionNode::from(*expression.left),
                box absy::ExpressionNode::from(*expression.right),
            ),
            pest::BinaryOperator::Gt => absy::Expression::Gt(
                box absy::ExpressionNode::from(*expression.left),
                box absy::ExpressionNode::from(*expression.right),
            ),
            pest::BinaryOperator::Gte => absy::Expression::Ge(
                box absy::ExpressionNode::from(*expression.left),
                box absy::ExpressionNode::from(*expression.right),
            ),
            pest::BinaryOperator::And => absy::Expression::And(
                box absy::ExpressionNode::from(*expression.left),
                box absy::ExpressionNode::from(*expression.right),
            ),
            pest::BinaryOperator::Or => absy::Expression::Or(
                box absy::ExpressionNode::from(*expression.left),
                box absy::ExpressionNode::from(*expression.right),
            ),
            pest::BinaryOperator::Pow => absy::Expression::Pow(
                box absy::ExpressionNode::from(*expression.left),
                box absy::ExpressionNode::from(*expression.right),
            ),
            pest::BinaryOperator::BitXor => absy::Expression::BitXor(
                box absy::ExpressionNode::from(*expression.left),
                box absy::ExpressionNode::from(*expression.right),
            ),
            pest::BinaryOperator::LeftShift => absy::Expression::LeftShift(
                box absy::ExpressionNode::from(*expression.left),
                box absy::ExpressionNode::from(*expression.right),
            ),
            pest::BinaryOperator::RightShift => absy::Expression::RightShift(
                box absy::ExpressionNode::from(*expression.left),
                box absy::ExpressionNode::from(*expression.right),
            ),
            pest::BinaryOperator::BitAnd => absy::Expression::BitAnd(
                box absy::ExpressionNode::from(*expression.left),
                box absy::ExpressionNode::from(*expression.right),
            ),
            pest::BinaryOperator::BitOr => absy::Expression::BitOr(
                box absy::ExpressionNode::from(*expression.left),
                box absy::ExpressionNode::from(*expression.right),
            ),
            // rewrite (a != b)` as `!(a == b)`
            pest::BinaryOperator::NotEq => absy::Expression::Not(
                box absy::Expression::Eq(
                    box absy::ExpressionNode::from(*expression.left),
                    box absy::ExpressionNode::from(*expression.right),
                )
                .span(expression.span.clone()),
            ),
        }
        .span(expression.span)
    }
}

impl<'ast> From<pest::TernaryExpression<'ast>> for absy::ExpressionNode<'ast> {
    fn from(expression: pest::TernaryExpression<'ast>) -> absy::ExpressionNode<'ast> {
        use crate::absy::NodeValue;
        absy::Expression::IfElse(
            box absy::ExpressionNode::from(*expression.first),
            box absy::ExpressionNode::from(*expression.second),
            box absy::ExpressionNode::from(*expression.third),
        )
        .span(expression.span)
    }
}

impl<'ast> From<pest::Spread<'ast>> for absy::SpreadNode<'ast> {
    fn from(spread: pest::Spread<'ast>) -> absy::SpreadNode<'ast> {
        use crate::absy::NodeValue;
        absy::Spread {
            expression: absy::ExpressionNode::from(spread.expression),
        }
        .span(spread.span)
    }
}

impl<'ast> From<pest::Range<'ast>> for absy::RangeNode<'ast> {
    fn from(range: pest::Range<'ast>) -> absy::RangeNode<'ast> {
        use crate::absy::NodeValue;

        let from = range.from.map(|e| absy::ExpressionNode::from(e.0));

        let to = range.to.map(|e| absy::ExpressionNode::from(e.0));

        absy::Range { from, to }.span(range.span)
    }
}

impl<'ast> From<pest::RangeOrExpression<'ast>> for absy::RangeOrExpression<'ast> {
    fn from(range_or_expression: pest::RangeOrExpression<'ast>) -> absy::RangeOrExpression<'ast> {
        match range_or_expression {
            pest::RangeOrExpression::Expression(e) => {
                absy::RangeOrExpression::Expression(absy::ExpressionNode::from(e))
            }
            pest::RangeOrExpression::Range(r) => {
                absy::RangeOrExpression::Range(absy::RangeNode::from(r))
            }
        }
    }
}

impl<'ast> From<pest::SpreadOrExpression<'ast>> for absy::SpreadOrExpression<'ast> {
    fn from(
        spread_or_expression: pest::SpreadOrExpression<'ast>,
    ) -> absy::SpreadOrExpression<'ast> {
        match spread_or_expression {
            pest::SpreadOrExpression::Expression(e) => {
                absy::SpreadOrExpression::Expression(absy::ExpressionNode::from(e))
            }
            pest::SpreadOrExpression::Spread(s) => {
                absy::SpreadOrExpression::Spread(absy::SpreadNode::from(s))
            }
        }
    }
}

impl<'ast> From<pest::InlineArrayExpression<'ast>> for absy::ExpressionNode<'ast> {
    fn from(array: pest::InlineArrayExpression<'ast>) -> absy::ExpressionNode<'ast> {
        use crate::absy::NodeValue;
        absy::Expression::InlineArray(
            array
                .expressions
                .into_iter()
                .map(|e| absy::SpreadOrExpression::from(e))
                .collect(),
        )
        .span(array.span)
    }
}

impl<'ast> From<pest::InlineStructExpression<'ast>> for absy::ExpressionNode<'ast> {
    fn from(s: pest::InlineStructExpression<'ast>) -> absy::ExpressionNode<'ast> {
        use crate::absy::NodeValue;
        absy::Expression::InlineStruct(
            s.ty.span.as_str().to_string(),
            s.members
                .into_iter()
                .map(|member| {
                    (
                        member.id.span.as_str(),
                        absy::ExpressionNode::from(member.expression),
                    )
                })
                .collect(),
        )
        .span(s.span)
    }
}

impl<'ast> From<pest::ArrayInitializerExpression<'ast>> for absy::ExpressionNode<'ast> {
    fn from(initializer: pest::ArrayInitializerExpression<'ast>) -> absy::ExpressionNode<'ast> {
        use crate::absy::NodeValue;

        let value = absy::ExpressionNode::from(*initializer.value);
        let count = absy::ExpressionNode::from(initializer.count);
        absy::Expression::ArrayInitializer(box value, box count).span(initializer.span)
    }
}

impl<'ast> From<pest::UnaryExpression<'ast>> for absy::ExpressionNode<'ast> {
    fn from(unary: pest::UnaryExpression<'ast>) -> absy::ExpressionNode<'ast> {
        use crate::absy::NodeValue;

        match unary.op {
            pest::UnaryOperator::Not(_) => {
                absy::Expression::Not(Box::new(absy::ExpressionNode::from(*unary.expression)))
            }
        }
        .span(unary.span)
    }
}

impl<'ast> From<pest::PostfixExpression<'ast>> for absy::ExpressionNode<'ast> {
    fn from(expression: pest::PostfixExpression<'ast>) -> absy::ExpressionNode<'ast> {
        use crate::absy::NodeValue;

        let id_str = expression.id.span.as_str();
        let id = absy::ExpressionNode::from(expression.id);

        // pest::PostFixExpression contains an array of "accesses": `a(34)[42]` is represented as `[a, [Call(34), Select(42)]]`, but absy::ExpressionNode
        // is recursive, so it is `Select(Call(a, 34), 42)`. We apply this transformation here

        // we start with the id, and we fold the array of accesses by wrapping the current value
        expression.accesses.into_iter().fold(id, |acc, a| match a {
            pest::Access::Call(a) => match acc.value {
                absy::Expression::Identifier(_) => absy::Expression::FunctionCall(
                    &id_str,
                    a.expressions
                        .into_iter()
                        .map(|e| absy::ExpressionNode::from(e))
                        .collect(),
                ),
                e => unimplemented!("only identifiers are callable, found \"{}\"", e),
            }
            .span(a.span),
            pest::Access::Select(a) => {
                absy::Expression::Select(box acc, box absy::RangeOrExpression::from(a.expression))
                    .span(a.span)
            }
            pest::Access::Member(m) => {
                absy::Expression::Member(box acc, box m.id.span.as_str()).span(m.span)
            }
        })
    }
}

<<<<<<< HEAD
impl<'ast> From<pest::DecimalLiteralExpression<'ast>> for absy::ExpressionNode<'ast> {
    fn from(expression: pest::DecimalLiteralExpression<'ast>) -> absy::ExpressionNode<'ast> {
        use absy::NodeValue;

        match expression.suffix {
            Some(suffix) => match suffix {
                pest::DecimalSuffix::Field(_) => absy::Expression::FieldConstant(
                    BigUint::parse_bytes(&expression.value.span.as_str().as_bytes(), 10).unwrap(),
                ),
                pest::DecimalSuffix::U32(_) => absy::Expression::U32Constant(
                    u32::from_str_radix(&expression.value.span.as_str(), 10).unwrap(),
                ),
                pest::DecimalSuffix::U16(_) => absy::Expression::U16Constant(
                    u16::from_str_radix(&expression.value.span.as_str(), 10).unwrap(),
                ),
                pest::DecimalSuffix::U8(_) => absy::Expression::U8Constant(
                    u8::from_str_radix(&expression.value.span.as_str(), 10).unwrap(),
                ),
            }
            .span(expression.span),
            None => absy::Expression::IntConstant(
                BigUint::parse_bytes(&expression.value.span.as_str().as_bytes(), 10).unwrap(),
            )
            .span(expression.span),
        }
    }
}

impl<'ast> From<pest::HexLiteralExpression<'ast>> for absy::ExpressionNode<'ast> {
    fn from(expression: pest::HexLiteralExpression<'ast>) -> absy::ExpressionNode<'ast> {
        use absy::NodeValue;

        match expression.value {
            pest::HexNumberExpression::U32(e) => {
                absy::Expression::U32Constant(u32::from_str_radix(&e.span.as_str(), 16).unwrap())
            }
            pest::HexNumberExpression::U16(e) => {
                absy::Expression::U16Constant(u16::from_str_radix(&e.span.as_str(), 16).unwrap())
            }
            pest::HexNumberExpression::U8(e) => {
                absy::Expression::U8Constant(u8::from_str_radix(&e.span.as_str(), 16).unwrap())
            }
        }
        .span(expression.span)
    }
}

impl<'ast> From<pest::LiteralExpression<'ast>> for absy::ExpressionNode<'ast> {
    fn from(expression: pest::LiteralExpression<'ast>) -> absy::ExpressionNode<'ast> {
        use absy::NodeValue;
=======
impl<'ast> From<pest::ConstantExpression<'ast>> for absy::ExpressionNode<'ast> {
    fn from(expression: pest::ConstantExpression<'ast>) -> absy::ExpressionNode<'ast> {
        use crate::absy::NodeValue;
>>>>>>> d51de0e9
        match expression {
            pest::LiteralExpression::BooleanLiteral(c) => {
                absy::Expression::BooleanConstant(c.value.parse().unwrap()).span(c.span)
            }
            pest::LiteralExpression::DecimalLiteral(n) => absy::ExpressionNode::from(n),
            pest::LiteralExpression::HexLiteral(n) => absy::ExpressionNode::from(n),
        }
    }
}

impl<'ast> From<pest::IdentifierExpression<'ast>> for absy::ExpressionNode<'ast> {
    fn from(expression: pest::IdentifierExpression<'ast>) -> absy::ExpressionNode<'ast> {
        use crate::absy::NodeValue;
        absy::Expression::Identifier(expression.span.as_str()).span(expression.span)
    }
}

impl<'ast> From<pest::IdentifierExpression<'ast>> for absy::AssigneeNode<'ast> {
    fn from(expression: pest::IdentifierExpression<'ast>) -> absy::AssigneeNode<'ast> {
        use crate::absy::NodeValue;

        absy::Assignee::Identifier(expression.span.as_str()).span(expression.span)
    }
}

impl<'ast> From<pest::Assignee<'ast>> for absy::AssigneeNode<'ast> {
    fn from(assignee: pest::Assignee<'ast>) -> absy::AssigneeNode<'ast> {
        use crate::absy::NodeValue;

        let a = absy::AssigneeNode::from(assignee.id);
        let span = assignee.span;

        assignee.accesses.into_iter().fold(a, |acc, s| {
            match s {
                pest::AssigneeAccess::Select(s) => {
                    absy::Assignee::Select(box acc, box absy::RangeOrExpression::from(s.expression))
                }
                pest::AssigneeAccess::Member(m) => {
                    absy::Assignee::Member(box acc, box m.id.span.as_str())
                }
            }
            .span(span.clone())
        })
    }
}

<<<<<<< HEAD
impl<'ast> From<pest::Type<'ast>> for absy::UnresolvedTypeNode<'ast> {
    fn from(t: pest::Type<'ast>) -> absy::UnresolvedTypeNode<'ast> {
        use absy::types::UnresolvedType;
        use absy::NodeValue;
=======
impl<'ast> From<pest::Type<'ast>> for absy::UnresolvedTypeNode {
    fn from(t: pest::Type<'ast>) -> absy::UnresolvedTypeNode {
        use crate::absy::types::UnresolvedType;
        use crate::absy::NodeValue;
>>>>>>> d51de0e9

        match t {
            pest::Type::Basic(t) => match t {
                pest::BasicType::Field(t) => UnresolvedType::FieldElement.span(t.span),
                pest::BasicType::Boolean(t) => UnresolvedType::Boolean.span(t.span),
                pest::BasicType::U8(t) => UnresolvedType::Uint(8).span(t.span),
                pest::BasicType::U16(t) => UnresolvedType::Uint(16).span(t.span),
                pest::BasicType::U32(t) => UnresolvedType::Uint(32).span(t.span),
            },
            pest::Type::Array(t) => {
                let inner_type = match t.ty {
                    pest::BasicOrStructType::Basic(t) => match t {
                        pest::BasicType::Field(t) => UnresolvedType::FieldElement.span(t.span),
                        pest::BasicType::Boolean(t) => UnresolvedType::Boolean.span(t.span),
                        pest::BasicType::U8(t) => UnresolvedType::Uint(8).span(t.span),
                        pest::BasicType::U16(t) => UnresolvedType::Uint(16).span(t.span),
                        pest::BasicType::U32(t) => UnresolvedType::Uint(32).span(t.span),
                    },
                    pest::BasicOrStructType::Struct(t) => {
                        UnresolvedType::User(t.span.as_str().to_string()).span(t.span)
                    }
                };

                let span = t.span;

                t.dimensions
                    .into_iter()
                    .map(|s| absy::ExpressionNode::from(s))
                    .rev()
                    .fold(None, |acc, s| match acc {
                        None => Some(UnresolvedType::array(inner_type.clone(), s)),
                        Some(acc) => Some(UnresolvedType::array(acc.span(span.clone()), s)),
                    })
                    .unwrap()
                    .span(span.clone())
            }
            pest::Type::Struct(s) => {
                UnresolvedType::User(s.id.span.as_str().to_string()).span(s.span)
            }
        }
    }
}

#[cfg(test)]
mod tests {
    use super::*;
    use crate::absy::types::{UnresolvedSignature, UnresolvedType};
    use crate::absy::NodeValue;

    #[test]
    fn return_forty_two() {
        let source = "def main() -> field: return 42";
        let ast = pest::generate_ast(&source).unwrap();
        let expected: absy::Module = absy::Module {
            symbols: vec![absy::SymbolDeclaration {
                id: &source[4..8],
                symbol: absy::Symbol::HereFunction(
                    absy::Function {
                        arguments: vec![],
                        statements: vec![absy::Statement::Return(
                            absy::ExpressionList {
                                expressions: vec![
                                    absy::Expression::IntConstant(42usize.into()).into()
                                ],
                            }
                            .into(),
                        )
                        .into()],
                        signature: UnresolvedSignature::new()
                            .inputs(vec![])
                            .outputs(vec![UnresolvedType::FieldElement.mock()]),
                        generics: vec![],
                    }
                    .into(),
                ),
            }
            .into()],
            imports: vec![],
        };
        assert_eq!(absy::Module::from(ast), expected);
    }

    #[test]
    fn return_true() {
        let source = "def main() -> bool: return true";
        let ast = pest::generate_ast(&source).unwrap();
        let expected: absy::Module = absy::Module {
            symbols: vec![absy::SymbolDeclaration {
                id: &source[4..8],
                symbol: absy::Symbol::HereFunction(
                    absy::Function {
                        arguments: vec![],
                        statements: vec![absy::Statement::Return(
                            absy::ExpressionList {
                                expressions: vec![absy::Expression::BooleanConstant(true).into()],
                            }
                            .into(),
                        )
                        .into()],
                        signature: UnresolvedSignature::new()
                            .inputs(vec![])
                            .outputs(vec![UnresolvedType::Boolean.mock()]),
                        generics: vec![],
                    }
                    .into(),
                ),
            }
            .into()],
            imports: vec![],
        };
        assert_eq!(absy::Module::from(ast), expected);
    }

    #[test]
    fn arguments() {
        let source = "def main(private field a, bool b) -> field: return 42";
        let ast = pest::generate_ast(&source).unwrap();

        let expected: absy::Module = absy::Module {
            symbols: vec![absy::SymbolDeclaration {
                id: &source[4..8],
                symbol: absy::Symbol::HereFunction(
                    absy::Function {
                        arguments: vec![
                            absy::Parameter::private(
                                absy::Variable::new(
                                    &source[23..24],
                                    UnresolvedType::FieldElement.mock(),
                                )
                                .into(),
                            )
                            .into(),
                            absy::Parameter::public(
                                absy::Variable::new(
                                    &source[31..32],
                                    UnresolvedType::Boolean.mock(),
                                )
                                .into(),
                            )
                            .into(),
                        ],
                        statements: vec![absy::Statement::Return(
                            absy::ExpressionList {
                                expressions: vec![
                                    absy::Expression::IntConstant(42usize.into()).into()
                                ],
                            }
                            .into(),
                        )
                        .into()],
                        signature: UnresolvedSignature::new()
                            .inputs(vec![
                                UnresolvedType::FieldElement.mock(),
                                UnresolvedType::Boolean.mock(),
                            ])
                            .outputs(vec![UnresolvedType::FieldElement.mock()]),
                        generics: vec![],
                    }
                    .into(),
                ),
            }
            .into()],
            imports: vec![],
        };

        assert_eq!(absy::Module::from(ast), expected);
    }

    mod types {
        use super::*;

        /// Helper method to generate the ast for `def main(private {ty} a): return` which we use to check ty
        fn wrap(ty: UnresolvedType<'static>) -> absy::Module<'static> {
            absy::Module {
                symbols: vec![absy::SymbolDeclaration {
                    id: "main",
                    symbol: absy::Symbol::HereFunction(
                        absy::Function {
                            arguments: vec![absy::Parameter::private(
                                absy::Variable::new("a", ty.clone().mock()).into(),
                            )
                            .into()],
                            statements: vec![absy::Statement::Return(
                                absy::ExpressionList {
                                    expressions: vec![],
                                }
                                .into(),
                            )
                            .into()],
                            generics: vec![],
                            signature: UnresolvedSignature::new().inputs(vec![ty.mock()]),
                        }
                        .into(),
                    ),
                }
                .into()],
                imports: vec![],
            }
        }

        #[test]
        fn array() {
            let vectors = vec![
                ("field", UnresolvedType::FieldElement),
                ("bool", UnresolvedType::Boolean),
                (
                    "field[2]",
                    absy::UnresolvedType::Array(
                        box absy::UnresolvedType::FieldElement.mock(),
                        absy::Expression::IntConstant(2usize.into()).mock(),
                    ),
                ),
                (
                    "field[2][3]",
                    absy::UnresolvedType::Array(
                        box absy::UnresolvedType::Array(
                            box absy::UnresolvedType::FieldElement.mock(),
                            absy::Expression::IntConstant(3usize.into()).mock(),
                        )
                        .mock(),
                        absy::Expression::IntConstant(2usize.into()).mock(),
                    ),
                ),
                (
                    "bool[2][3u32]",
                    absy::UnresolvedType::Array(
                        box absy::UnresolvedType::Array(
                            box absy::UnresolvedType::Boolean.mock(),
                            absy::Expression::U32Constant(3u32).mock(),
                        )
                        .mock(),
                        absy::Expression::IntConstant(2usize.into()).mock(),
                    ),
                ),
            ];

            for (ty, expected) in vectors {
                let source = format!("def main(private {} a): return", ty);
                let expected = wrap(expected);
                let ast = pest::generate_ast(&source).unwrap();
                assert_eq!(absy::Module::from(ast), expected);
            }
        }
    }

    mod postfix {
        use super::*;
        fn wrap(expression: absy::Expression<'static>) -> absy::Module {
            absy::Module {
                symbols: vec![absy::SymbolDeclaration {
                    id: "main",
                    symbol: absy::Symbol::HereFunction(
                        absy::Function {
                            arguments: vec![],
                            statements: vec![absy::Statement::Return(
                                absy::ExpressionList {
                                    expressions: vec![expression.into()],
                                }
                                .into(),
                            )
                            .into()],
                            generics: vec![],
                            signature: UnresolvedSignature::new(),
                        }
                        .into(),
                    ),
                }
                .into()],
                imports: vec![],
            }
        }

        #[test]
        fn success() {
            // we basically accept `()?[]*` : an optional call at first, then only array accesses

            let vectors = vec![
                ("a", absy::Expression::Identifier("a").into()),
                (
                    "a[3]",
                    absy::Expression::Select(
                        box absy::Expression::Identifier("a").into(),
                        box absy::RangeOrExpression::Expression(
                            absy::Expression::IntConstant(3usize.into()).into(),
                        )
                        .into(),
                    ),
                ),
                (
                    "a[3][4]",
                    absy::Expression::Select(
                        box absy::Expression::Select(
                            box absy::Expression::Identifier("a").into(),
                            box absy::RangeOrExpression::Expression(
                                absy::Expression::IntConstant(3usize.into()).into(),
                            )
                            .into(),
                        )
                        .into(),
                        box absy::RangeOrExpression::Expression(
                            absy::Expression::IntConstant(4usize.into()).into(),
                        )
                        .into(),
                    ),
                ),
                (
                    "a(3)[4]",
                    absy::Expression::Select(
                        box absy::Expression::FunctionCall(
                            "a",
                            vec![absy::Expression::IntConstant(3usize.into()).into()],
                        )
                        .into(),
                        box absy::RangeOrExpression::Expression(
                            absy::Expression::IntConstant(4usize.into()).into(),
                        )
                        .into(),
                    ),
                ),
                (
                    "a(3)[4][5]",
                    absy::Expression::Select(
                        box absy::Expression::Select(
                            box absy::Expression::FunctionCall(
                                "a",
                                vec![absy::Expression::IntConstant(3usize.into()).into()],
                            )
                            .into(),
                            box absy::RangeOrExpression::Expression(
                                absy::Expression::IntConstant(4usize.into()).into(),
                            )
                            .into(),
                        )
                        .into(),
                        box absy::RangeOrExpression::Expression(
                            absy::Expression::IntConstant(5usize.into()).into(),
                        )
                        .into(),
                    ),
                ),
            ];

            for (source, expected) in vectors {
                let source = format!("def main(): return {}", source);
                let expected = wrap(expected);
                let ast = pest::generate_ast(&source).unwrap();
                assert_eq!(absy::Module::from(ast), expected);
            }
        }

        #[test]
        #[should_panic]
        fn call_array_element() {
            // a call after an array access should be rejected
            let source = "def main(): return a[2](3)";
            let ast = pest::generate_ast(&source).unwrap();
            absy::Module::from(ast);
        }

        #[test]
        #[should_panic]
        fn call_call_result() {
            // a call after a call should be rejected
            let source = "def main(): return a(2)(3)";
            let ast = pest::generate_ast(&source).unwrap();
            absy::Module::from(ast);
        }
    }
    #[test]
    fn declarations() {
        use self::pest::Span;

        let span = Span::new(&"", 0, 0).unwrap();

        // For different definitions, we generate declarations
        // Case 1: `id = expr` where `expr` is not a function call
        // This is a simple assignment, doesn't implicitely declare a variable
        // A `Definition` is generated and no `Declaration`s

        let definition = pest::DefinitionStatement {
            lhs: vec![pest::OptionallyTypedAssignee {
                ty: None,
                a: pest::Assignee {
                    id: pest::IdentifierExpression {
                        value: String::from("a"),
                        span: span.clone(),
                    },
                    accesses: vec![],
                    span: span.clone(),
                },
                span: span.clone(),
            }],
            expression: pest::Expression::Literal(pest::LiteralExpression::DecimalLiteral(
                pest::DecimalLiteralExpression {
                    value: pest::DecimalNumber {
                        span: Span::new(&"1", 0, 1).unwrap(),
                    },
                    suffix: None,
                    span: span.clone(),
                },
            )),
            span: span.clone(),
        };

        let statements: Vec<absy::StatementNode> = statements_from_definition(definition);

        assert_eq!(statements.len(), 1);
        match &statements[0].value {
            absy::Statement::Definition(..) => {}
            s => {
                panic!("should be a Definition, found {}", s);
            }
        };

        // Case 2: `id = expr` where `expr` is a function call
        // A MultiDef is generated

        let definition = pest::DefinitionStatement {
            lhs: vec![pest::OptionallyTypedAssignee {
                ty: None,
                a: pest::Assignee {
                    id: pest::IdentifierExpression {
                        value: String::from("a"),
                        span: span.clone(),
                    },
                    accesses: vec![],
                    span: span.clone(),
                },
                span: span.clone(),
            }],
            expression: pest::Expression::Postfix(pest::PostfixExpression {
                id: pest::IdentifierExpression {
                    value: String::from("foo"),
                    span: span.clone(),
                },
                accesses: vec![pest::Access::Call(pest::CallAccess {
                    expressions: vec![],
                    span: span.clone(),
                })],
                span: span.clone(),
            }),
            span: span.clone(),
        };

        let statements: Vec<absy::StatementNode> = statements_from_definition(definition);

        assert_eq!(statements.len(), 1);
        match &statements[0].value {
            absy::Statement::MultipleDefinition(..) => {}
            s => {
                panic!("should be a Definition, found {}", s);
            }
        };
        // Case 3: `ids = expr` where `expr` is a function call
        // This implicitely declares all variables which are type annotated

        // `field a, b = foo()`

        let definition = pest::DefinitionStatement {
            lhs: vec![
                pest::OptionallyTypedAssignee {
                    ty: Some(pest::Type::Basic(pest::BasicType::Field(pest::FieldType {
                        span: span.clone(),
                    }))),
                    a: pest::Assignee {
                        id: pest::IdentifierExpression {
                            value: String::from("a"),
                            span: span.clone(),
                        },
                        accesses: vec![],
                        span: span.clone(),
                    },
                    span: span.clone(),
                },
                pest::OptionallyTypedAssignee {
                    ty: None,
                    a: pest::Assignee {
                        id: pest::IdentifierExpression {
                            value: String::from("b"),
                            span: span.clone(),
                        },
                        accesses: vec![],
                        span: span.clone(),
                    },
                    span: span.clone(),
                },
            ],
            expression: pest::Expression::Postfix(pest::PostfixExpression {
                id: pest::IdentifierExpression {
                    value: String::from("foo"),
                    span: span.clone(),
                },
                accesses: vec![pest::Access::Call(pest::CallAccess {
                    expressions: vec![],
                    span: span.clone(),
                })],
                span: span.clone(),
            }),
            span: span.clone(),
        };

        let statements: Vec<absy::StatementNode> = statements_from_definition(definition);

        assert_eq!(statements.len(), 2);
        match &statements[1].value {
            absy::Statement::MultipleDefinition(..) => {}
            s => {
                panic!("should be a Definition, found {}", s);
            }
        };
    }
}<|MERGE_RESOLUTION|>--- conflicted
+++ resolved
@@ -1,12 +1,6 @@
-<<<<<<< HEAD
-use absy;
-use imports;
-=======
 use crate::absy;
 use crate::imports;
 
-use num::ToPrimitive;
->>>>>>> d51de0e9
 use num_bigint::BigUint;
 use zokrates_pest_ast as pest;
 
@@ -77,13 +71,8 @@
 }
 
 impl<'ast> From<pest::StructField<'ast>> for absy::StructDefinitionFieldNode<'ast> {
-<<<<<<< HEAD
     fn from(field: pest::StructField<'ast>) -> absy::StructDefinitionFieldNode<'ast> {
-        use absy::NodeValue;
-=======
-    fn from(field: pest::StructField<'ast>) -> absy::StructDefinitionFieldNode {
-        use crate::absy::NodeValue;
->>>>>>> d51de0e9
+        use crate::absy::NodeValue;
 
         let span = field.span;
 
@@ -566,10 +555,9 @@
     }
 }
 
-<<<<<<< HEAD
 impl<'ast> From<pest::DecimalLiteralExpression<'ast>> for absy::ExpressionNode<'ast> {
     fn from(expression: pest::DecimalLiteralExpression<'ast>) -> absy::ExpressionNode<'ast> {
-        use absy::NodeValue;
+        use crate::absy::NodeValue;
 
         match expression.suffix {
             Some(suffix) => match suffix {
@@ -597,7 +585,7 @@
 
 impl<'ast> From<pest::HexLiteralExpression<'ast>> for absy::ExpressionNode<'ast> {
     fn from(expression: pest::HexLiteralExpression<'ast>) -> absy::ExpressionNode<'ast> {
-        use absy::NodeValue;
+        use crate::absy::NodeValue;
 
         match expression.value {
             pest::HexNumberExpression::U32(e) => {
@@ -616,12 +604,8 @@
 
 impl<'ast> From<pest::LiteralExpression<'ast>> for absy::ExpressionNode<'ast> {
     fn from(expression: pest::LiteralExpression<'ast>) -> absy::ExpressionNode<'ast> {
-        use absy::NodeValue;
-=======
-impl<'ast> From<pest::ConstantExpression<'ast>> for absy::ExpressionNode<'ast> {
-    fn from(expression: pest::ConstantExpression<'ast>) -> absy::ExpressionNode<'ast> {
-        use crate::absy::NodeValue;
->>>>>>> d51de0e9
+        use crate::absy::NodeValue;
+
         match expression {
             pest::LiteralExpression::BooleanLiteral(c) => {
                 absy::Expression::BooleanConstant(c.value.parse().unwrap()).span(c.span)
@@ -668,17 +652,10 @@
     }
 }
 
-<<<<<<< HEAD
 impl<'ast> From<pest::Type<'ast>> for absy::UnresolvedTypeNode<'ast> {
     fn from(t: pest::Type<'ast>) -> absy::UnresolvedTypeNode<'ast> {
-        use absy::types::UnresolvedType;
-        use absy::NodeValue;
-=======
-impl<'ast> From<pest::Type<'ast>> for absy::UnresolvedTypeNode {
-    fn from(t: pest::Type<'ast>) -> absy::UnresolvedTypeNode {
         use crate::absy::types::UnresolvedType;
         use crate::absy::NodeValue;
->>>>>>> d51de0e9
 
         match t {
             pest::Type::Basic(t) => match t {

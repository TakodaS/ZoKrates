--- conflicted
+++ resolved
@@ -1,4 +1,4 @@
-use crate::absy::{self, VariableOrAssignee};
+use crate::absy;
 
 use crate::absy::{ConditionalExpression, SymbolDefinition};
 use num_bigint::BigUint;
@@ -259,7 +259,6 @@
     }
 }
 
-<<<<<<< HEAD
 impl<'ast> From<pest::Statement<'ast>> for absy::StatementNode<'ast> {
     fn from(statement: pest::Statement<'ast>) -> Self {
         match statement {
@@ -276,92 +275,23 @@
         use crate::absy::NodeValue;
 
         let lhs = definition.lhs;
-
-        match lhs.len() {
-            1 => {
-                // Definition or assignment
-                let a = lhs[0].clone();
-
-                let e: absy::ExpressionNode = absy::ExpressionNode::from(definition.expression);
-
-                match a {
-                    pest::TypedIdentifierOrAssignee::TypedIdentifier(i) => match e.value {
-                        absy::Expression::FunctionCall(..) => absy::Statement::MultipleDefinition(
-                            vec![absy::Variable::new(
-                                i.identifier.span.as_str(),
-                                absy::UnresolvedTypeNode::from(i.ty),
-                                i.mutable.is_some(),
-                            )
-                            .span(i.span.clone())
-                            .into()],
-                            e,
-                        ),
-                        _ => absy::Statement::Definition(
-                            absy::Variable::new(
-                                i.identifier.span.as_str(),
-                                absy::UnresolvedTypeNode::from(i.ty),
-                                i.mutable.is_some(),
-                            )
-                            .span(i.span.clone()),
-                            e,
-                        ),
-                    },
-                    pest::TypedIdentifierOrAssignee::Assignee(a) => match e.value {
-                        absy::Expression::FunctionCall(..) => absy::Statement::MultipleDefinition(
-                            vec![VariableOrAssignee::Assignee(absy::AssigneeNode::from(a))],
-                            e,
-                        ),
-                        _ => absy::Statement::Assignment(absy::AssigneeNode::from(a), e),
-                    },
-                }
-                .span(definition.span.clone())
-            }
-            _ => {
-                let lhs = lhs
-                    .into_iter()
-                    .map(|i| match i {
-                        pest::TypedIdentifierOrAssignee::TypedIdentifier(i) => {
-                            absy::VariableOrAssignee::Variable(absy::VariableNode::from(i))
-                        }
-                        pest::TypedIdentifierOrAssignee::Assignee(a) => {
-                            absy::VariableOrAssignee::Assignee(absy::AssigneeNode::from(a))
-                        }
-                    })
-                    .collect();
-
-                absy::Statement::MultipleDefinition(
-                    lhs,
-                    absy::ExpressionNode::from(definition.expression),
-                )
-                .span(definition.span)
-            }
-=======
-fn statements_from_definition(definition: pest::DefinitionStatement) -> Vec<absy::StatementNode> {
-    use crate::absy::NodeValue;
-    let lhs = definition.lhs;
-    let e: absy::ExpressionNode = absy::ExpressionNode::from(definition.expression);
-
-    match lhs {
-        pest::TypedIdentifierOrAssignee::TypedIdentifier(i) => {
-            let declaration = absy::Statement::Declaration(
+        let e: absy::ExpressionNode = absy::ExpressionNode::from(definition.expression);
+
+        match lhs {
+            pest::TypedIdentifierOrAssignee::TypedIdentifier(i) => absy::Statement::Definition(
                 absy::Variable::new(
                     i.identifier.span.as_str(),
                     absy::UnresolvedTypeNode::from(i.ty),
+                    i.mutable.is_some(),
                 )
-                .span(i.identifier.span.clone()),
-            )
-            .span(definition.span.clone());
-
-            let definition =
-                absy::Statement::Definition(absy::AssigneeNode::from(i.identifier.clone()), e)
-                    .span(definition.span);
-
-            vec![declaration, definition]
-        }
-        pest::TypedIdentifierOrAssignee::Assignee(a) => {
-            vec![absy::Statement::Definition(absy::AssigneeNode::from(a), e).span(definition.span)]
->>>>>>> 70f4291b
-        }
+                .span(i.span.clone()),
+                e,
+            ),
+            pest::TypedIdentifierOrAssignee::Assignee(a) => {
+                absy::Statement::Assignment(absy::AssigneeNode::from(a), e)
+            }
+        }
+        .span(definition.span.clone())
     }
 }
 
@@ -392,20 +322,8 @@
         let index = absy::VariableNode::from(statement.index);
         let from = absy::ExpressionNode::from(statement.from);
         let to = absy::ExpressionNode::from(statement.to);
-<<<<<<< HEAD
         let statements: Vec<absy::StatementNode<'ast>> =
             statement.statements.into_iter().map(|s| s.into()).collect();
-=======
-        let index = statement.id.identifier.span.as_str();
-        let ty = absy::UnresolvedTypeNode::from(statement.id.ty);
-        let statements: Vec<absy::StatementNode<'ast>> = statement
-            .statements
-            .into_iter()
-            .flat_map(statements_from_statement)
-            .collect();
-
-        let var = absy::Variable::new(index, ty).span(statement.id.identifier.span);
->>>>>>> 70f4291b
 
         absy::Statement::For(index, from, to, statements).span(statement.span)
     }
@@ -526,13 +444,13 @@
             consequence_statements: expression
                 .consequence_statements
                 .into_iter()
-                .flat_map(statements_from_statement)
+                .map(absy::StatementNode::from)
                 .collect(),
             consequence: box absy::ExpressionNode::from(*expression.consequence),
             alternative_statements: expression
                 .alternative_statements
                 .into_iter()
-                .flat_map(statements_from_statement)
+                .map(absy::StatementNode::from)
                 .collect(),
             alternative: box absy::ExpressionNode::from(*expression.alternative),
             kind: absy::ConditionalKind::IfElse,
@@ -996,11 +914,7 @@
 
     #[test]
     fn arguments() {
-<<<<<<< HEAD
-        let source = "def main(private field a, bool mut b) -> field: return 42";
-=======
-        let source = "def main(private field a, bool b) -> field { return 42; }";
->>>>>>> 70f4291b
+        let source = "def main(private field a, bool mut b) -> field { return 42; }";
         let ast = pest::generate_ast(source).unwrap();
 
         let expected: absy::Module = absy::Module {
@@ -1252,8 +1166,7 @@
         let span = Span::new("", 0, 0).unwrap();
 
         // Case 1: `id = expr`
-        // This is a simple assignment to an already existing variable
-        // A definition is generated
+        // A simple assignment to an already defined variable
 
         let definition = pest::DefinitionStatement {
             lhs: pest::TypedIdentifierOrAssignee::Assignee(pest::Assignee {
@@ -1281,12 +1194,12 @@
         match statement.value {
             absy::Statement::Assignment(..) => {}
             s => {
-                panic!("should be a Definition, found {}", s);
+                panic!("should be an Assignment, found {}", s);
             }
         };
 
         // Case 2: `type id = expr`
-        // A declaration and a definition is generated
+        // A definition statement is generated
 
         let definition = pest::DefinitionStatement {
             lhs: pest::TypedIdentifierOrAssignee::TypedIdentifier(pest::TypedIdentifier {
@@ -1297,49 +1210,9 @@
                     value: String::from("a"),
                     span: span.clone(),
                 },
+                mutable: None,
                 span: span.clone(),
             }),
-<<<<<<< HEAD
-            span: span.clone(),
-        };
-
-        let statement = absy::StatementNode::from(definition);
-
-        match statement.value {
-            absy::Statement::MultipleDefinition(..) => {}
-            s => {
-                panic!("should be a Definition, found {}", s);
-            }
-        };
-        // Case 3: `ids = expr` where `expr` is a function call
-        // This implicitely declares all variables which are type annotated
-
-        // `field a, b = foo()`
-
-        let definition = pest::DefinitionStatement {
-            lhs: vec![
-                pest::TypedIdentifierOrAssignee::TypedIdentifier(pest::TypedIdentifier {
-                    mutable: None,
-                    ty: pest::Type::Basic(pest::BasicType::Field(pest::FieldType {
-                        span: span.clone(),
-                    })),
-                    identifier: pest::IdentifierExpression {
-                        value: String::from("a"),
-                        span: span.clone(),
-                    },
-                    span: span.clone(),
-                }),
-                pest::TypedIdentifierOrAssignee::Assignee(pest::Assignee {
-                    id: pest::IdentifierExpression {
-                        value: String::from("b"),
-                        span: span.clone(),
-                    },
-                    accesses: vec![],
-                    span: span.clone(),
-                }),
-            ],
-=======
->>>>>>> 70f4291b
             expression: pest::Expression::Postfix(pest::PostfixExpression {
                 base: box pest::Expression::Identifier(pest::IdentifierExpression {
                     value: String::from("foo"),
@@ -1360,18 +1233,10 @@
 
         let statement = absy::StatementNode::from(definition);
 
-<<<<<<< HEAD
         match statement.value {
-            absy::Statement::MultipleDefinition(..) => {}
+            absy::Statement::Definition(..) => {}
             s => {
                 panic!("should be a Definition, found {}", s);
-=======
-        assert_eq!(statements.len(), 2);
-        match (&statements[0].value, &statements[1].value) {
-            (absy::Statement::Declaration(..), absy::Statement::Definition(..)) => {}
-            _ => {
-                panic!("should be a (Declaration, Definition)");
->>>>>>> 70f4291b
             }
         };
     }

// Generic walk through a typed AST. Not mutating in place

use crate::typed_absy::types::{ArrayType, StructMember, StructType};
use crate::typed_absy::*;
use zokrates_field::Field;

pub trait ResultFold<'ast, T: Field>: Sized {
    fn fold<F: ResultFolder<'ast, T>>(self, f: &mut F) -> Result<Self, F::Error>;
}

impl<'ast, T: Field> ResultFold<'ast, T> for FieldElementExpression<'ast, T> {
    fn fold<F: ResultFolder<'ast, T>>(self, f: &mut F) -> Result<Self, F::Error> {
        f.fold_field_expression(self)
    }
}

impl<'ast, T: Field> ResultFold<'ast, T> for BooleanExpression<'ast, T> {
    fn fold<F: ResultFolder<'ast, T>>(self, f: &mut F) -> Result<Self, F::Error> {
        f.fold_boolean_expression(self)
    }
}

impl<'ast, T: Field> ResultFold<'ast, T> for UExpression<'ast, T> {
    fn fold<F: ResultFolder<'ast, T>>(self, f: &mut F) -> Result<Self, F::Error> {
        f.fold_uint_expression(self)
    }
}

impl<'ast, T: Field> ResultFold<'ast, T> for ArrayExpression<'ast, T> {
    fn fold<F: ResultFolder<'ast, T>>(self, f: &mut F) -> Result<Self, F::Error> {
        f.fold_array_expression(self)
    }
}

impl<'ast, T: Field> ResultFold<'ast, T> for StructExpression<'ast, T> {
    fn fold<F: ResultFolder<'ast, T>>(self, f: &mut F) -> Result<Self, F::Error> {
        f.fold_struct_expression(self)
    }
}

pub trait ResultFolder<'ast, T: Field>: Sized {
    type Error;

    fn fold_program(
        &mut self,
        p: TypedProgram<'ast, T>,
    ) -> Result<TypedProgram<'ast, T>, Self::Error> {
        fold_program(self, p)
    }

    fn fold_module(
        &mut self,
        m: TypedModule<'ast, T>,
    ) -> Result<TypedModule<'ast, T>, Self::Error> {
        fold_module(self, m)
    }

    fn fold_constant(
        &mut self,
        c: TypedConstant<'ast, T>,
    ) -> Result<TypedConstant<'ast, T>, Self::Error> {
        fold_constant(self, c)
    }

    fn fold_constant_symbol(
        &mut self,
        s: TypedConstantSymbol<'ast, T>,
    ) -> Result<TypedConstantSymbol<'ast, T>, Self::Error> {
        fold_constant_symbol(self, s)
    }

    fn fold_function_symbol(
        &mut self,
        s: TypedFunctionSymbol<'ast, T>,
    ) -> Result<TypedFunctionSymbol<'ast, T>, Self::Error> {
        fold_function_symbol(self, s)
    }

    fn fold_declaration_function_key(
        &mut self,
        key: DeclarationFunctionKey<'ast>,
    ) -> Result<DeclarationFunctionKey<'ast>, Self::Error> {
        fold_declaration_function_key(self, key)
    }

    fn fold_function(
        &mut self,
        f: TypedFunction<'ast, T>,
    ) -> Result<TypedFunction<'ast, T>, Self::Error> {
        fold_function(self, f)
    }

    fn fold_signature(
        &mut self,
        s: DeclarationSignature<'ast>,
    ) -> Result<DeclarationSignature<'ast>, Self::Error> {
        fold_signature(self, s)
    }

    fn fold_parameter(
        &mut self,
        p: DeclarationParameter<'ast>,
    ) -> Result<DeclarationParameter<'ast>, Self::Error> {
        Ok(DeclarationParameter {
            id: self.fold_declaration_variable(p.id)?,
            ..p
        })
    }

    fn fold_name(&mut self, n: Identifier<'ast>) -> Result<Identifier<'ast>, Self::Error> {
        Ok(n)
    }

    fn fold_variable(&mut self, v: Variable<'ast, T>) -> Result<Variable<'ast, T>, Self::Error> {
        Ok(Variable {
            id: self.fold_name(v.id)?,
            _type: self.fold_type(v._type)?,
        })
    }

    fn fold_declaration_variable(
        &mut self,
        v: DeclarationVariable<'ast>,
    ) -> Result<DeclarationVariable<'ast>, Self::Error> {
        Ok(DeclarationVariable {
            id: self.fold_name(v.id)?,
            _type: self.fold_declaration_type(v._type)?,
        })
    }

    fn fold_type(&mut self, t: Type<'ast, T>) -> Result<Type<'ast, T>, Self::Error> {
        use self::GType::*;

        match t {
            Array(array_type) => Ok(Array(self.fold_array_type(array_type)?)),
            Struct(struct_type) => Ok(Struct(self.fold_struct_type(struct_type)?)),
            t => Ok(t),
        }
    }

    fn fold_block_expression<E: ResultFold<'ast, T>>(
        &mut self,
        block: BlockExpression<'ast, T, E>,
    ) -> Result<BlockExpression<'ast, T, E>, Self::Error> {
        fold_block_expression(self, block)
    }

    fn fold_member_expression<
        E: Expr<'ast, T> + Member<'ast, T> + From<TypedExpression<'ast, T>>,
    >(
        &mut self,
        e: MemberExpression<'ast, T, E>,
    ) -> Result<ThisOrUncle<MemberExpression<'ast, T, E>, E::Inner>, Self::Error> {
        fold_member_expression(self, e)
    }

    fn fold_select_expression<
        E: Expr<'ast, T> + Select<'ast, T> + From<TypedExpression<'ast, T>>,
    >(
        &mut self,
        e: SelectExpression<'ast, T, E>,
    ) -> Result<ThisOrUncle<SelectExpression<'ast, T, E>, E::Inner>, Self::Error> {
        fold_select_expression(self, e)
    }

    fn fold_function_call_expression<E: Expr<'ast, T> + FunctionCall<'ast, T>>(
        &mut self,
        e: FunctionCallExpression<'ast, T, E>,
    ) -> Result<E::Inner, Self::Error> {
        fold_function_call_expression(self, e)
    }

    fn fold_array_type(
        &mut self,
        t: ArrayType<'ast, T>,
    ) -> Result<ArrayType<'ast, T>, Self::Error> {
        Ok(ArrayType {
            ty: box self.fold_type(*t.ty)?,
            size: self.fold_uint_expression(t.size)?,
        })
    }

    fn fold_struct_type(
        &mut self,
        t: StructType<'ast, T>,
    ) -> Result<StructType<'ast, T>, Self::Error> {
        Ok(StructType {
            members: t
                .members
                .into_iter()
                .map(|m| {
                    let id = m.id;
                    self.fold_type(*m.ty)
                        .map(|ty| StructMember { ty: box ty, id })
                })
                .collect::<Result<_, _>>()?,
            ..t
        })
    }

    fn fold_declaration_type(
        &mut self,
        t: DeclarationType<'ast>,
    ) -> Result<DeclarationType<'ast>, Self::Error> {
        Ok(t)
    }

    fn fold_assignee(
        &mut self,
        a: TypedAssignee<'ast, T>,
    ) -> Result<TypedAssignee<'ast, T>, Self::Error> {
        match a {
            TypedAssignee::Identifier(v) => Ok(TypedAssignee::Identifier(self.fold_variable(v)?)),
            TypedAssignee::Select(box a, box index) => Ok(TypedAssignee::Select(
                box self.fold_assignee(a)?,
                box self.fold_uint_expression(index)?,
            )),
            TypedAssignee::Member(box s, m) => {
                Ok(TypedAssignee::Member(box self.fold_assignee(s)?, m))
            }
        }
    }

    fn fold_statement(
        &mut self,
        s: TypedStatement<'ast, T>,
    ) -> Result<Vec<TypedStatement<'ast, T>>, Self::Error> {
        fold_statement(self, s)
    }

    fn fold_expression_or_spread(
        &mut self,
        e: TypedExpressionOrSpread<'ast, T>,
    ) -> Result<TypedExpressionOrSpread<'ast, T>, Self::Error> {
        Ok(match e {
            TypedExpressionOrSpread::Expression(e) => {
                TypedExpressionOrSpread::Expression(self.fold_expression(e)?)
            }
            TypedExpressionOrSpread::Spread(s) => {
                TypedExpressionOrSpread::Spread(self.fold_spread(s)?)
            }
        })
    }

    fn fold_spread(
        &mut self,
        s: TypedSpread<'ast, T>,
    ) -> Result<TypedSpread<'ast, T>, Self::Error> {
        Ok(TypedSpread {
            array: self.fold_array_expression(s.array)?,
        })
    }

    fn fold_expression(
        &mut self,
        e: TypedExpression<'ast, T>,
    ) -> Result<TypedExpression<'ast, T>, Self::Error> {
        match e {
            TypedExpression::FieldElement(e) => Ok(self.fold_field_expression(e)?.into()),
            TypedExpression::Boolean(e) => Ok(self.fold_boolean_expression(e)?.into()),
            TypedExpression::Uint(e) => Ok(self.fold_uint_expression(e)?.into()),
            TypedExpression::Array(e) => Ok(self.fold_array_expression(e)?.into()),
            TypedExpression::Struct(e) => Ok(self.fold_struct_expression(e)?.into()),
            TypedExpression::Int(e) => Ok(self.fold_int_expression(e)?.into()),
        }
    }

    fn fold_array_expression(
        &mut self,
        e: ArrayExpression<'ast, T>,
    ) -> Result<ArrayExpression<'ast, T>, Self::Error> {
        fold_array_expression(self, e)
    }

    fn fold_struct_expression(
        &mut self,
        e: StructExpression<'ast, T>,
    ) -> Result<StructExpression<'ast, T>, Self::Error> {
        fold_struct_expression(self, e)
    }

    fn fold_expression_list_inner(
        &mut self,
        es: TypedExpressionListInner<'ast, T>,
    ) -> Result<TypedExpressionListInner<'ast, T>, Self::Error> {
        fold_expression_list_inner(self, es)
    }

    fn fold_expression_list(
        &mut self,
        es: TypedExpressionList<'ast, T>,
    ) -> Result<TypedExpressionList<'ast, T>, Self::Error> {
        fold_expression_list(self, es)
    }

    fn fold_int_expression(
        &mut self,
        e: IntExpression<'ast, T>,
    ) -> Result<IntExpression<'ast, T>, Self::Error> {
        fold_int_expression(self, e)
    }

    fn fold_field_expression(
        &mut self,
        e: FieldElementExpression<'ast, T>,
    ) -> Result<FieldElementExpression<'ast, T>, Self::Error> {
        fold_field_expression(self, e)
    }
    fn fold_boolean_expression(
        &mut self,
        e: BooleanExpression<'ast, T>,
    ) -> Result<BooleanExpression<'ast, T>, Self::Error> {
        fold_boolean_expression(self, e)
    }
    fn fold_uint_expression(
        &mut self,
        e: UExpression<'ast, T>,
    ) -> Result<UExpression<'ast, T>, Self::Error> {
        fold_uint_expression(self, e)
    }

    fn fold_uint_expression_inner(
        &mut self,
        bitwidth: UBitwidth,
        e: UExpressionInner<'ast, T>,
    ) -> Result<UExpressionInner<'ast, T>, Self::Error> {
        fold_uint_expression_inner(self, bitwidth, e)
    }

    fn fold_array_expression_inner(
        &mut self,
        ty: &ArrayType<'ast, T>,
        e: ArrayExpressionInner<'ast, T>,
    ) -> Result<ArrayExpressionInner<'ast, T>, Self::Error> {
        fold_array_expression_inner(self, ty, e)
    }
    fn fold_struct_expression_inner(
        &mut self,
        ty: &StructType<'ast, T>,
        e: StructExpressionInner<'ast, T>,
    ) -> Result<StructExpressionInner<'ast, T>, Self::Error> {
        fold_struct_expression_inner(self, ty, e)
    }
}

pub fn fold_statement<'ast, T: Field, F: ResultFolder<'ast, T>>(
    f: &mut F,
    s: TypedStatement<'ast, T>,
) -> Result<Vec<TypedStatement<'ast, T>>, F::Error> {
    let res = match s {
        TypedStatement::Return(expressions) => TypedStatement::Return(
            expressions
                .into_iter()
                .map(|e| f.fold_expression(e))
                .collect::<Result<_, _>>()?,
        ),
        TypedStatement::Definition(a, e) => {
            TypedStatement::Definition(f.fold_assignee(a)?, f.fold_expression(e)?)
        }
        TypedStatement::Declaration(v) => TypedStatement::Declaration(f.fold_variable(v)?),
        TypedStatement::Assertion(e) => TypedStatement::Assertion(f.fold_boolean_expression(e)?),
        TypedStatement::For(v, from, to, statements) => TypedStatement::For(
            f.fold_variable(v)?,
            f.fold_uint_expression(from)?,
            f.fold_uint_expression(to)?,
            statements
                .into_iter()
                .map(|s| f.fold_statement(s))
                .collect::<Result<Vec<_>, _>>()?
                .into_iter()
                .flatten()
                .collect(),
        ),
        TypedStatement::MultipleDefinition(variables, elist) => TypedStatement::MultipleDefinition(
            variables
                .into_iter()
                .map(|v| f.fold_assignee(v))
                .collect::<Result<_, _>>()?,
            f.fold_expression_list(elist)?,
        ),
        s => s,
    };
    Ok(vec![res])
}

pub fn fold_array_expression_inner<'ast, T: Field, F: ResultFolder<'ast, T>>(
    f: &mut F,
    array_ty: &ArrayType<'ast, T>,
    e: ArrayExpressionInner<'ast, T>,
) -> Result<ArrayExpressionInner<'ast, T>, F::Error> {
    let e = match e {
        ArrayExpressionInner::Block(block) => {
            ArrayExpressionInner::Block(f.fold_block_expression(block)?)
        }
        ArrayExpressionInner::Identifier(id) => ArrayExpressionInner::Identifier(f.fold_name(id)?),
        ArrayExpressionInner::Value(exprs) => ArrayExpressionInner::Value(
            exprs
                .into_iter()
                .map(|e| f.fold_expression_or_spread(e))
                .collect::<Result<_, _>>()?,
        ),
        ArrayExpressionInner::FunctionCall(function_call) => f.fold_function_call_expression(function_call)?,
        ArrayExpressionInner::IfElse(box condition, box consequence, box alternative) => {
            ArrayExpressionInner::IfElse(
                box f.fold_boolean_expression(condition)?,
                box f.fold_array_expression(consequence)?,
                box f.fold_array_expression(alternative)?,
            )
        }
        ArrayExpressionInner::Member(m) => match f.fold_member_expression(m)? {
            ThisOrUncle::This(m) => ArrayExpressionInner::Member(m),
            ThisOrUncle::Uncle(u) => u,
        },
        ArrayExpressionInner::Select(select) => match f.fold_select_expression(select)? {
            ThisOrUncle::This(m) => ArrayExpressionInner::Select(m),
            ThisOrUncle::Uncle(u) => u,
        },
        ArrayExpressionInner::Slice(box array, box from, box to) => {
            let array = f.fold_array_expression(array)?;
            let from = f.fold_uint_expression(from)?;
            let to = f.fold_uint_expression(to)?;
            ArrayExpressionInner::Slice(box array, box from, box to)
        }
        ArrayExpressionInner::Repeat(box e, box count) => {
            let e = f.fold_expression(e)?;
            let count = f.fold_uint_expression(count)?;
            ArrayExpressionInner::Repeat(box e, box count)
        }
    };
    Ok(e)
}

pub fn fold_struct_expression_inner<'ast, T: Field, F: ResultFolder<'ast, T>>(
    f: &mut F,
    struct_ty: &StructType<'ast, T>,
    e: StructExpressionInner<'ast, T>,
) -> Result<StructExpressionInner<'ast, T>, F::Error> {
    let e = match e {
        StructExpressionInner::Block(block) => {
            StructExpressionInner::Block(f.fold_block_expression(block)?)
        }
        StructExpressionInner::Identifier(id) => {
            StructExpressionInner::Identifier(f.fold_name(id)?)
        }
        StructExpressionInner::Value(exprs) => StructExpressionInner::Value(
            exprs
                .into_iter()
                .map(|e| f.fold_expression(e))
                .collect::<Result<_, _>>()?,
        ),
        StructExpressionInner::FunctionCall(function_call) => f.fold_function_call_expression(function_call)?,
        StructExpressionInner::IfElse(box condition, box consequence, box alternative) => {
            StructExpressionInner::IfElse(
                box f.fold_boolean_expression(condition)?,
                box f.fold_struct_expression(consequence)?,
                box f.fold_struct_expression(alternative)?,
            )
        }
        StructExpressionInner::Member(m) => match f.fold_member_expression(m)? {
            ThisOrUncle::This(m) => StructExpressionInner::Member(m),
            ThisOrUncle::Uncle(u) => u,
        },
        StructExpressionInner::Select(select) => match f.fold_select_expression(select)? {
            ThisOrUncle::This(m) => StructExpressionInner::Select(m),
            ThisOrUncle::Uncle(u) => u,
        },
    };
    Ok(e)
}

pub fn fold_field_expression<'ast, T: Field, F: ResultFolder<'ast, T>>(
    f: &mut F,
    e: FieldElementExpression<'ast, T>,
) -> Result<FieldElementExpression<'ast, T>, F::Error> {
    let e = match e {
        FieldElementExpression::Block(block) => {
            FieldElementExpression::Block(f.fold_block_expression(block)?)
        }
        FieldElementExpression::Number(n) => FieldElementExpression::Number(n),
        FieldElementExpression::Identifier(id) => {
            FieldElementExpression::Identifier(f.fold_name(id)?)
        }
        FieldElementExpression::Add(box e1, box e2) => {
            let e1 = f.fold_field_expression(e1)?;
            let e2 = f.fold_field_expression(e2)?;
            FieldElementExpression::Add(box e1, box e2)
        }
        FieldElementExpression::Sub(box e1, box e2) => {
            let e1 = f.fold_field_expression(e1)?;
            let e2 = f.fold_field_expression(e2)?;
            FieldElementExpression::Sub(box e1, box e2)
        }
        FieldElementExpression::Mult(box e1, box e2) => {
            let e1 = f.fold_field_expression(e1)?;
            let e2 = f.fold_field_expression(e2)?;
            FieldElementExpression::Mult(box e1, box e2)
        }
        FieldElementExpression::Div(box e1, box e2) => {
            let e1 = f.fold_field_expression(e1)?;
            let e2 = f.fold_field_expression(e2)?;
            FieldElementExpression::Div(box e1, box e2)
        }
        FieldElementExpression::Pow(box e1, box e2) => {
            let e1 = f.fold_field_expression(e1)?;
            let e2 = f.fold_uint_expression(e2)?;
            FieldElementExpression::Pow(box e1, box e2)
        }
        FieldElementExpression::Neg(box e) => {
            let e = f.fold_field_expression(e)?;

            FieldElementExpression::Neg(box e)
        }
        FieldElementExpression::Pos(box e) => {
            let e = f.fold_field_expression(e)?;

            FieldElementExpression::Pos(box e)
        }
        FieldElementExpression::IfElse(box cond, box cons, box alt) => {
            let cond = f.fold_boolean_expression(cond)?;
            let cons = f.fold_field_expression(cons)?;
            let alt = f.fold_field_expression(alt)?;
            FieldElementExpression::IfElse(box cond, box cons, box alt)
        }
<<<<<<< HEAD
        FieldElementExpression::FunctionCall(function_call) => f.fold_function_call_expression(function_call)?,
        FieldElementExpression::Member(m) => f.fold_member_expression(m)?,
        FieldElementExpression::Select(select) => f.fold_select_expression(select)?,
=======
        FieldElementExpression::FunctionCall(key, generics, exps) => {
            let generics = generics
                .into_iter()
                .map(|g| g.map(|g| f.fold_uint_expression(g)).transpose())
                .collect::<Result<_, _>>()?;
            let exps = exps
                .into_iter()
                .map(|e| f.fold_expression(e))
                .collect::<Result<_, _>>()?;
            FieldElementExpression::FunctionCall(key, generics, exps)
        }
        FieldElementExpression::Member(m) => match f.fold_member_expression(m)? {
            ThisOrUncle::This(m) => FieldElementExpression::Member(m),
            ThisOrUncle::Uncle(u) => u,
        },
        FieldElementExpression::Select(select) => match f.fold_select_expression(select)? {
            ThisOrUncle::This(s) => FieldElementExpression::Select(s),
            ThisOrUncle::Uncle(u) => u,
        },
>>>>>>> ecba82b1
    };
    Ok(e)
}

pub fn fold_int_expression<'ast, T: Field, F: ResultFolder<'ast, T>>(
    _: &mut F,
    _: IntExpression<'ast, T>,
) -> Result<IntExpression<'ast, T>, F::Error> {
    unreachable!()
}

pub fn fold_block_expression<'ast, T: Field, E: ResultFold<'ast, T>, F: ResultFolder<'ast, T>>(
    f: &mut F,
    block: BlockExpression<'ast, T, E>,
) -> Result<BlockExpression<'ast, T, E>, F::Error> {
    Ok(BlockExpression {
        statements: block
            .statements
            .into_iter()
            .map(|s| f.fold_statement(s))
            .collect::<Result<Vec<_>, _>>()?
            .into_iter()
            .flatten()
            .collect(),
        value: box block.value.fold(f)?,
    })
}

pub fn fold_member_expression<
    'ast,
    T: Field,
    E: Expr<'ast, T> + Member<'ast, T> + From<TypedExpression<'ast, T>>,
    F: ResultFolder<'ast, T>,
>(
    f: &mut F,
    e: MemberExpression<'ast, T, E>,
) -> Result<ThisOrUncle<MemberExpression<'ast, T, E>, E::Inner>, F::Error> {
    Ok(ThisOrUncle::This(MemberExpression::new(
        f.fold_struct_expression(*e.struc)?,
        e.id,
    )))
}

pub fn fold_select_expression<
    'ast,
    T: Field,
    E: Expr<'ast, T> + Select<'ast, T> + From<TypedExpression<'ast, T>>,
    F: ResultFolder<'ast, T>,
>(
    f: &mut F,
    e: SelectExpression<'ast, T, E>,
) -> Result<ThisOrUncle<SelectExpression<'ast, T, E>, E::Inner>, F::Error> {
    Ok(ThisOrUncle::This(SelectExpression::new(
        f.fold_array_expression(*e.array)?,
        f.fold_uint_expression(*e.index)?,
    )))
}

pub fn fold_function_call_expression<
    'ast,
    T: Field,
    E: Expr<'ast, T> + FunctionCall<'ast, T>,
    F: ResultFolder<'ast, T>,
>(
    f: &mut F,
    e: FunctionCallExpression<'ast, T, E>,
) -> Result<E::Inner, F::Error> {
    Ok(E::function_call(
        e.function_key,
        e.generics
            .into_iter()
            .map(|g| g.map(|g| f.fold_uint_expression(g)).transpose())
            .collect::<Result<_, _>>()?,
        e.arguments
            .into_iter()
            .map(|e| f.fold_expression(e))
            .collect::<Result<_, _>>()?,
    ))
}

pub fn fold_boolean_expression<'ast, T: Field, F: ResultFolder<'ast, T>>(
    f: &mut F,
    e: BooleanExpression<'ast, T>,
) -> Result<BooleanExpression<'ast, T>, F::Error> {
    let e = match e {
        BooleanExpression::Block(block) => {
            BooleanExpression::Block(f.fold_block_expression(block)?)
        }
        BooleanExpression::Value(v) => BooleanExpression::Value(v),
        BooleanExpression::Identifier(id) => BooleanExpression::Identifier(f.fold_name(id)?),
        BooleanExpression::FieldEq(box e1, box e2) => {
            let e1 = f.fold_field_expression(e1)?;
            let e2 = f.fold_field_expression(e2)?;
            BooleanExpression::FieldEq(box e1, box e2)
        }
        BooleanExpression::BoolEq(box e1, box e2) => {
            let e1 = f.fold_boolean_expression(e1)?;
            let e2 = f.fold_boolean_expression(e2)?;
            BooleanExpression::BoolEq(box e1, box e2)
        }
        BooleanExpression::ArrayEq(box e1, box e2) => {
            let e1 = f.fold_array_expression(e1)?;
            let e2 = f.fold_array_expression(e2)?;
            BooleanExpression::ArrayEq(box e1, box e2)
        }
        BooleanExpression::StructEq(box e1, box e2) => {
            let e1 = f.fold_struct_expression(e1)?;
            let e2 = f.fold_struct_expression(e2)?;
            BooleanExpression::StructEq(box e1, box e2)
        }
        BooleanExpression::UintEq(box e1, box e2) => {
            let e1 = f.fold_uint_expression(e1)?;
            let e2 = f.fold_uint_expression(e2)?;
            BooleanExpression::UintEq(box e1, box e2)
        }
        BooleanExpression::FieldLt(box e1, box e2) => {
            let e1 = f.fold_field_expression(e1)?;
            let e2 = f.fold_field_expression(e2)?;
            BooleanExpression::FieldLt(box e1, box e2)
        }
        BooleanExpression::FieldLe(box e1, box e2) => {
            let e1 = f.fold_field_expression(e1)?;
            let e2 = f.fold_field_expression(e2)?;
            BooleanExpression::FieldLe(box e1, box e2)
        }
        BooleanExpression::FieldGt(box e1, box e2) => {
            let e1 = f.fold_field_expression(e1)?;
            let e2 = f.fold_field_expression(e2)?;
            BooleanExpression::FieldGt(box e1, box e2)
        }
        BooleanExpression::FieldGe(box e1, box e2) => {
            let e1 = f.fold_field_expression(e1)?;
            let e2 = f.fold_field_expression(e2)?;
            BooleanExpression::FieldGe(box e1, box e2)
        }
        BooleanExpression::UintLt(box e1, box e2) => {
            let e1 = f.fold_uint_expression(e1)?;
            let e2 = f.fold_uint_expression(e2)?;
            BooleanExpression::UintLt(box e1, box e2)
        }
        BooleanExpression::UintLe(box e1, box e2) => {
            let e1 = f.fold_uint_expression(e1)?;
            let e2 = f.fold_uint_expression(e2)?;
            BooleanExpression::UintLe(box e1, box e2)
        }
        BooleanExpression::UintGt(box e1, box e2) => {
            let e1 = f.fold_uint_expression(e1)?;
            let e2 = f.fold_uint_expression(e2)?;
            BooleanExpression::UintGt(box e1, box e2)
        }
        BooleanExpression::UintGe(box e1, box e2) => {
            let e1 = f.fold_uint_expression(e1)?;
            let e2 = f.fold_uint_expression(e2)?;
            BooleanExpression::UintGe(box e1, box e2)
        }
        BooleanExpression::Or(box e1, box e2) => {
            let e1 = f.fold_boolean_expression(e1)?;
            let e2 = f.fold_boolean_expression(e2)?;
            BooleanExpression::Or(box e1, box e2)
        }
        BooleanExpression::And(box e1, box e2) => {
            let e1 = f.fold_boolean_expression(e1)?;
            let e2 = f.fold_boolean_expression(e2)?;
            BooleanExpression::And(box e1, box e2)
        }
        BooleanExpression::Not(box e) => {
            let e = f.fold_boolean_expression(e)?;
            BooleanExpression::Not(box e)
        }
        BooleanExpression::FunctionCall(function_call) => f.fold_function_call_expression(function_call)?,
        BooleanExpression::IfElse(box cond, box cons, box alt) => {
            let cond = f.fold_boolean_expression(cond)?;
            let cons = f.fold_boolean_expression(cons)?;
            let alt = f.fold_boolean_expression(alt)?;
            BooleanExpression::IfElse(box cond, box cons, box alt)
        }
        BooleanExpression::Select(select) => match f.fold_select_expression(select)? {
            ThisOrUncle::This(s) => BooleanExpression::Select(s),
            ThisOrUncle::Uncle(u) => u,
        },
        BooleanExpression::Member(m) => match f.fold_member_expression(m)? {
            ThisOrUncle::This(m) => BooleanExpression::Member(m),
            ThisOrUncle::Uncle(u) => u,
        },
    };
    Ok(e)
}

pub fn fold_uint_expression<'ast, T: Field, F: ResultFolder<'ast, T>>(
    f: &mut F,
    e: UExpression<'ast, T>,
) -> Result<UExpression<'ast, T>, F::Error> {
    Ok(UExpression {
        inner: f.fold_uint_expression_inner(e.bitwidth, e.inner)?,
        ..e
    })
}

pub fn fold_uint_expression_inner<'ast, T: Field, F: ResultFolder<'ast, T>>(
    f: &mut F,
    _: UBitwidth,
    e: UExpressionInner<'ast, T>,
) -> Result<UExpressionInner<'ast, T>, F::Error> {
    let e = match e {
        UExpressionInner::Block(block) => UExpressionInner::Block(f.fold_block_expression(block)?),
        UExpressionInner::Value(v) => UExpressionInner::Value(v),
        UExpressionInner::Identifier(id) => UExpressionInner::Identifier(f.fold_name(id)?),
        UExpressionInner::Add(box left, box right) => {
            let left = f.fold_uint_expression(left)?;
            let right = f.fold_uint_expression(right)?;

            UExpressionInner::Add(box left, box right)
        }
        UExpressionInner::Sub(box left, box right) => {
            let left = f.fold_uint_expression(left)?;
            let right = f.fold_uint_expression(right)?;

            UExpressionInner::Sub(box left, box right)
        }
        UExpressionInner::FloorSub(box left, box right) => {
            let left = f.fold_uint_expression(left)?;
            let right = f.fold_uint_expression(right)?;

            UExpressionInner::FloorSub(box left, box right)
        }
        UExpressionInner::Mult(box left, box right) => {
            let left = f.fold_uint_expression(left)?;
            let right = f.fold_uint_expression(right)?;

            UExpressionInner::Mult(box left, box right)
        }
        UExpressionInner::Div(box left, box right) => {
            let left = f.fold_uint_expression(left)?;
            let right = f.fold_uint_expression(right)?;

            UExpressionInner::Div(box left, box right)
        }
        UExpressionInner::Rem(box left, box right) => {
            let left = f.fold_uint_expression(left)?;
            let right = f.fold_uint_expression(right)?;

            UExpressionInner::Rem(box left, box right)
        }
        UExpressionInner::Xor(box left, box right) => {
            let left = f.fold_uint_expression(left)?;
            let right = f.fold_uint_expression(right)?;

            UExpressionInner::Xor(box left, box right)
        }
        UExpressionInner::And(box left, box right) => {
            let left = f.fold_uint_expression(left)?;
            let right = f.fold_uint_expression(right)?;

            UExpressionInner::And(box left, box right)
        }
        UExpressionInner::Or(box left, box right) => {
            let left = f.fold_uint_expression(left)?;
            let right = f.fold_uint_expression(right)?;

            UExpressionInner::Or(box left, box right)
        }
        UExpressionInner::LeftShift(box e, box by) => {
            let e = f.fold_uint_expression(e)?;
            let by = f.fold_uint_expression(by)?;

            UExpressionInner::LeftShift(box e, box by)
        }
        UExpressionInner::RightShift(box e, box by) => {
            let e = f.fold_uint_expression(e)?;
            let by = f.fold_uint_expression(by)?;

            UExpressionInner::RightShift(box e, box by)
        }
        UExpressionInner::Not(box e) => {
            let e = f.fold_uint_expression(e)?;

            UExpressionInner::Not(box e)
        }
        UExpressionInner::Neg(box e) => {
            let e = f.fold_uint_expression(e)?;

            UExpressionInner::Neg(box e)
        }
        UExpressionInner::Pos(box e) => {
            let e = f.fold_uint_expression(e)?;

            UExpressionInner::Pos(box e)
        }
<<<<<<< HEAD
        UExpressionInner::FunctionCall(function_call) => f.fold_function_call_expression(function_call)?,
        UExpressionInner::Select(select) => f.fold_select_expression(select)?.into_inner(),
=======
        UExpressionInner::FunctionCall(key, generics, exps) => {
            let generics = generics
                .into_iter()
                .map(|g| g.map(|g| f.fold_uint_expression(g)).transpose())
                .collect::<Result<_, _>>()?;
            let exps = exps
                .into_iter()
                .map(|e| f.fold_expression(e))
                .collect::<Result<_, _>>()?;
            UExpressionInner::FunctionCall(key, generics, exps)
        }
        UExpressionInner::Select(select) => match f.fold_select_expression(select)? {
            ThisOrUncle::This(s) => UExpressionInner::Select(s),
            ThisOrUncle::Uncle(u) => u,
        },
>>>>>>> ecba82b1
        UExpressionInner::IfElse(box cond, box cons, box alt) => {
            let cond = f.fold_boolean_expression(cond)?;
            let cons = f.fold_uint_expression(cons)?;
            let alt = f.fold_uint_expression(alt)?;
            UExpressionInner::IfElse(box cond, box cons, box alt)
        }
        UExpressionInner::Member(m) => match f.fold_member_expression(m)? {
            ThisOrUncle::This(m) => UExpressionInner::Member(m),
            ThisOrUncle::Uncle(u) => u,
        },
    };
    Ok(e)
}

pub fn fold_declaration_function_key<'ast, T: Field, F: ResultFolder<'ast, T>>(
    f: &mut F,
    key: DeclarationFunctionKey<'ast>,
) -> Result<DeclarationFunctionKey<'ast>, F::Error> {
    Ok(DeclarationFunctionKey {
        signature: f.fold_signature(key.signature)?,
        ..key
    })
}

pub fn fold_function<'ast, T: Field, F: ResultFolder<'ast, T>>(
    f: &mut F,
    fun: TypedFunction<'ast, T>,
) -> Result<TypedFunction<'ast, T>, F::Error> {
    Ok(TypedFunction {
        arguments: fun
            .arguments
            .into_iter()
            .map(|a| f.fold_parameter(a))
            .collect::<Result<_, _>>()?,
        statements: fun
            .statements
            .into_iter()
            .map(|s| f.fold_statement(s))
            .collect::<Result<Vec<_>, _>>()?
            .into_iter()
            .flatten()
            .collect(),
        signature: f.fold_signature(fun.signature)?,
    })
}

fn fold_signature<'ast, T: Field, F: ResultFolder<'ast, T>>(
    f: &mut F,
    s: DeclarationSignature<'ast>,
) -> Result<DeclarationSignature<'ast>, F::Error> {
    Ok(DeclarationSignature {
        generics: s.generics,
        inputs: s
            .inputs
            .into_iter()
            .map(|o| f.fold_declaration_type(o))
            .collect::<Result<_, _>>()?,
        outputs: s
            .outputs
            .into_iter()
            .map(|o| f.fold_declaration_type(o))
            .collect::<Result<_, _>>()?,
    })
}

pub fn fold_array_expression<'ast, T: Field, F: ResultFolder<'ast, T>>(
    f: &mut F,
    e: ArrayExpression<'ast, T>,
) -> Result<ArrayExpression<'ast, T>, F::Error> {
    let ty = f.fold_array_type(*e.ty)?;

    Ok(ArrayExpression {
        inner: f.fold_array_expression_inner(&ty, e.inner)?,
        ty: box ty,
    })
}

pub fn fold_expression_list<'ast, T: Field, F: ResultFolder<'ast, T>>(
    f: &mut F,
    es: TypedExpressionList<'ast, T>,
) -> Result<TypedExpressionList<'ast, T>, F::Error> {
    Ok(TypedExpressionList {
        inner: f.fold_expression_list_inner(es.inner)?,
        types: es.types.into_iter().map(|t| f.fold_type(t)).collect::<Result<_, _>>()?
    })
}

pub fn fold_expression_list_inner<'ast, T: Field, F: ResultFolder<'ast, T>>(
    f: &mut F,
    es: TypedExpressionListInner<'ast, T>,
) -> Result<TypedExpressionListInner<'ast, T>, F::Error> {
    match es {
        TypedExpressionListInner::FunctionCall(function_call) => {
            unimplemented!()
            // Ok(TypedExpressionListInner::FunctionCall(
            //     f.fold_function_call_expression(function_call)?
            // ))
        }
        TypedExpressionListInner::EmbedCall(embed, generics, arguments) => {
            Ok(TypedExpressionListInner::EmbedCall(
                embed,
                generics,
                arguments
                    .into_iter()
                    .map(|a| f.fold_expression(a))
                    .collect::<Result<_, _>>()?,
            ))
        }
    }
}

pub fn fold_struct_expression<'ast, T: Field, F: ResultFolder<'ast, T>>(
    f: &mut F,
    e: StructExpression<'ast, T>,
) -> Result<StructExpression<'ast, T>, F::Error> {
    let ty = f.fold_struct_type(e.ty)?;
    Ok(StructExpression {
        inner: f.fold_struct_expression_inner(&ty, e.inner)?,
        ty,
    })
}

pub fn fold_constant<'ast, T: Field, F: ResultFolder<'ast, T>>(
    f: &mut F,
    c: TypedConstant<'ast, T>,
) -> Result<TypedConstant<'ast, T>, F::Error> {
    Ok(TypedConstant {
        ty: f.fold_type(c.ty)?,
        expression: f.fold_expression(c.expression)?,
    })
}

pub fn fold_constant_symbol<'ast, T: Field, F: ResultFolder<'ast, T>>(
    f: &mut F,
    s: TypedConstantSymbol<'ast, T>,
) -> Result<TypedConstantSymbol<'ast, T>, F::Error> {
    match s {
        TypedConstantSymbol::Here(tc) => Ok(TypedConstantSymbol::Here(f.fold_constant(tc)?)),
        there => Ok(there),
    }
}

pub fn fold_function_symbol<'ast, T: Field, F: ResultFolder<'ast, T>>(
    f: &mut F,
    s: TypedFunctionSymbol<'ast, T>,
) -> Result<TypedFunctionSymbol<'ast, T>, F::Error> {
    match s {
        TypedFunctionSymbol::Here(fun) => Ok(TypedFunctionSymbol::Here(f.fold_function(fun)?)),
        there => Ok(there), // by default, do not fold modules recursively
    }
}

pub fn fold_module<'ast, T: Field, F: ResultFolder<'ast, T>>(
    f: &mut F,
    m: TypedModule<'ast, T>,
) -> Result<TypedModule<'ast, T>, F::Error> {
    Ok(TypedModule {
        constants: m
            .constants
            .into_iter()
            .map(|(key, tc)| f.fold_constant_symbol(tc).map(|tc| (key, tc)))
            .collect::<Result<_, _>>()?,
        functions: m
            .functions
            .into_iter()
            .map(|(key, fun)| f.fold_function_symbol(fun).map(|f| (key, f)))
            .collect::<Result<_, _>>()?,
    })
}

pub fn fold_program<'ast, T: Field, F: ResultFolder<'ast, T>>(
    f: &mut F,
    p: TypedProgram<'ast, T>,
) -> Result<TypedProgram<'ast, T>, F::Error> {
    Ok(TypedProgram {
        modules: p
            .modules
            .into_iter()
            .map(|(module_id, module)| f.fold_module(module).map(|m| (module_id, m)))
            .collect::<Result<_, _>>()?,
        main: p.main,
    })
}<|MERGE_RESOLUTION|>--- conflicted
+++ resolved
@@ -138,6 +138,13 @@
         }
     }
 
+    fn fold_types(
+        &mut self, 
+        tys: Types<'ast, T>
+    ) -> Result<Types<'ast, T>, Self::Error> {
+        fold_types(self, tys)
+    }
+
     fn fold_block_expression<E: ResultFold<'ast, T>>(
         &mut self,
         block: BlockExpression<'ast, T, E>,
@@ -163,11 +170,12 @@
         fold_select_expression(self, e)
     }
 
-    fn fold_function_call_expression<E: Expr<'ast, T> + FunctionCall<'ast, T>>(
-        &mut self,
+    fn fold_function_call_expression<E: Id<'ast, T> + From<TypedExpression<'ast, T>> + Expr<'ast, T> + FunctionCall<'ast, T>>(
+        &mut self,
+        ty: E::Ty,
         e: FunctionCallExpression<'ast, T, E>,
-    ) -> Result<E::Inner, Self::Error> {
-        fold_function_call_expression(self, e)
+    ) -> Result<ThisOrUncle<FunctionCallExpression<'ast, T, E>, E::Inner>, Self::Error> {
+        fold_function_call_expression(self, ty, e)
     }
 
     fn fold_array_type(
@@ -281,9 +289,10 @@
 
     fn fold_expression_list_inner(
         &mut self,
+        tys: Types<'ast, T>,
         es: TypedExpressionListInner<'ast, T>,
     ) -> Result<TypedExpressionListInner<'ast, T>, Self::Error> {
-        fold_expression_list_inner(self, es)
+        fold_expression_list_inner(self, tys, es)
     }
 
     fn fold_expression_list(
@@ -329,14 +338,14 @@
 
     fn fold_array_expression_inner(
         &mut self,
-        ty: &ArrayType<'ast, T>,
+        ty: ArrayType<'ast, T>,
         e: ArrayExpressionInner<'ast, T>,
     ) -> Result<ArrayExpressionInner<'ast, T>, Self::Error> {
         fold_array_expression_inner(self, ty, e)
     }
     fn fold_struct_expression_inner(
         &mut self,
-        ty: &StructType<'ast, T>,
+        ty: StructType<'ast, T>,
         e: StructExpressionInner<'ast, T>,
     ) -> Result<StructExpressionInner<'ast, T>, Self::Error> {
         fold_struct_expression_inner(self, ty, e)
@@ -385,7 +394,7 @@
 
 pub fn fold_array_expression_inner<'ast, T: Field, F: ResultFolder<'ast, T>>(
     f: &mut F,
-    array_ty: &ArrayType<'ast, T>,
+    array_ty: ArrayType<'ast, T>,
     e: ArrayExpressionInner<'ast, T>,
 ) -> Result<ArrayExpressionInner<'ast, T>, F::Error> {
     let e = match e {
@@ -399,7 +408,10 @@
                 .map(|e| f.fold_expression_or_spread(e))
                 .collect::<Result<_, _>>()?,
         ),
-        ArrayExpressionInner::FunctionCall(function_call) => f.fold_function_call_expression(function_call)?,
+        ArrayExpressionInner::FunctionCall(function_call) => match f.fold_function_call_expression(array_ty, function_call)? {
+            ThisOrUncle::This(c) => ArrayExpressionInner::FunctionCall(c),
+            ThisOrUncle::Uncle(u) => u,
+        },
         ArrayExpressionInner::IfElse(box condition, box consequence, box alternative) => {
             ArrayExpressionInner::IfElse(
                 box f.fold_boolean_expression(condition)?,
@@ -432,7 +444,7 @@
 
 pub fn fold_struct_expression_inner<'ast, T: Field, F: ResultFolder<'ast, T>>(
     f: &mut F,
-    struct_ty: &StructType<'ast, T>,
+    struct_ty: StructType<'ast, T>,
     e: StructExpressionInner<'ast, T>,
 ) -> Result<StructExpressionInner<'ast, T>, F::Error> {
     let e = match e {
@@ -448,7 +460,10 @@
                 .map(|e| f.fold_expression(e))
                 .collect::<Result<_, _>>()?,
         ),
-        StructExpressionInner::FunctionCall(function_call) => f.fold_function_call_expression(function_call)?,
+        StructExpressionInner::FunctionCall(function_call) => match f.fold_function_call_expression(struct_ty, function_call)? {
+            ThisOrUncle::This(c) => StructExpressionInner::FunctionCall(c),
+            ThisOrUncle::Uncle(u) => u,
+        },
         StructExpressionInner::IfElse(box condition, box consequence, box alternative) => {
             StructExpressionInner::IfElse(
                 box f.fold_boolean_expression(condition)?,
@@ -521,22 +536,10 @@
             let alt = f.fold_field_expression(alt)?;
             FieldElementExpression::IfElse(box cond, box cons, box alt)
         }
-<<<<<<< HEAD
-        FieldElementExpression::FunctionCall(function_call) => f.fold_function_call_expression(function_call)?,
-        FieldElementExpression::Member(m) => f.fold_member_expression(m)?,
-        FieldElementExpression::Select(select) => f.fold_select_expression(select)?,
-=======
-        FieldElementExpression::FunctionCall(key, generics, exps) => {
-            let generics = generics
-                .into_iter()
-                .map(|g| g.map(|g| f.fold_uint_expression(g)).transpose())
-                .collect::<Result<_, _>>()?;
-            let exps = exps
-                .into_iter()
-                .map(|e| f.fold_expression(e))
-                .collect::<Result<_, _>>()?;
-            FieldElementExpression::FunctionCall(key, generics, exps)
-        }
+        FieldElementExpression::FunctionCall(function_call) => match f.fold_function_call_expression(Type::FieldElement, function_call)? {
+            ThisOrUncle::This(c) => FieldElementExpression::FunctionCall(c),
+            ThisOrUncle::Uncle(u) => u,
+        },
         FieldElementExpression::Member(m) => match f.fold_member_expression(m)? {
             ThisOrUncle::This(m) => FieldElementExpression::Member(m),
             ThisOrUncle::Uncle(u) => u,
@@ -545,7 +548,6 @@
             ThisOrUncle::This(s) => FieldElementExpression::Select(s),
             ThisOrUncle::Uncle(u) => u,
         },
->>>>>>> ecba82b1
     };
     Ok(e)
 }
@@ -607,13 +609,14 @@
 pub fn fold_function_call_expression<
     'ast,
     T: Field,
-    E: Expr<'ast, T> + FunctionCall<'ast, T>,
+    E: Id<'ast, T> + From<TypedExpression<'ast, T>> + Expr<'ast, T> + FunctionCall<'ast, T>,
     F: ResultFolder<'ast, T>,
 >(
     f: &mut F,
+    _: E::Ty,
     e: FunctionCallExpression<'ast, T, E>,
-) -> Result<E::Inner, F::Error> {
-    Ok(E::function_call(
+) -> Result<ThisOrUncle<FunctionCallExpression<'ast, T, E>, E::Inner>, F::Error> {
+    Ok(ThisOrUncle::Uncle(E::function_call(
         e.function_key,
         e.generics
             .into_iter()
@@ -623,7 +626,7 @@
             .into_iter()
             .map(|e| f.fold_expression(e))
             .collect::<Result<_, _>>()?,
-    ))
+    )))
 }
 
 pub fn fold_boolean_expression<'ast, T: Field, F: ResultFolder<'ast, T>>(
@@ -715,7 +718,10 @@
             let e = f.fold_boolean_expression(e)?;
             BooleanExpression::Not(box e)
         }
-        BooleanExpression::FunctionCall(function_call) => f.fold_function_call_expression(function_call)?,
+        BooleanExpression::FunctionCall(function_call) => match f.fold_function_call_expression(Type::Boolean, function_call)? {
+            ThisOrUncle::This(c) => BooleanExpression::FunctionCall(c),
+            ThisOrUncle::Uncle(u) => u,
+        },
         BooleanExpression::IfElse(box cond, box cons, box alt) => {
             let cond = f.fold_boolean_expression(cond)?;
             let cons = f.fold_boolean_expression(cons)?;
@@ -746,7 +752,7 @@
 
 pub fn fold_uint_expression_inner<'ast, T: Field, F: ResultFolder<'ast, T>>(
     f: &mut F,
-    _: UBitwidth,
+    bitwidth: UBitwidth,
     e: UExpressionInner<'ast, T>,
 ) -> Result<UExpressionInner<'ast, T>, F::Error> {
     let e = match e {
@@ -834,26 +840,14 @@
 
             UExpressionInner::Pos(box e)
         }
-<<<<<<< HEAD
-        UExpressionInner::FunctionCall(function_call) => f.fold_function_call_expression(function_call)?,
-        UExpressionInner::Select(select) => f.fold_select_expression(select)?.into_inner(),
-=======
-        UExpressionInner::FunctionCall(key, generics, exps) => {
-            let generics = generics
-                .into_iter()
-                .map(|g| g.map(|g| f.fold_uint_expression(g)).transpose())
-                .collect::<Result<_, _>>()?;
-            let exps = exps
-                .into_iter()
-                .map(|e| f.fold_expression(e))
-                .collect::<Result<_, _>>()?;
-            UExpressionInner::FunctionCall(key, generics, exps)
-        }
+        UExpressionInner::FunctionCall(function_call) => match f.fold_function_call_expression(bitwidth, function_call)? {
+            ThisOrUncle::This(c) => UExpressionInner::FunctionCall(c),
+            ThisOrUncle::Uncle(u) => u,
+        },
         UExpressionInner::Select(select) => match f.fold_select_expression(select)? {
             ThisOrUncle::This(s) => UExpressionInner::Select(s),
             ThisOrUncle::Uncle(u) => u,
         },
->>>>>>> ecba82b1
         UExpressionInner::IfElse(box cond, box cons, box alt) => {
             let cond = f.fold_boolean_expression(cond)?;
             let cons = f.fold_uint_expression(cons)?;
@@ -926,7 +920,7 @@
     let ty = f.fold_array_type(*e.ty)?;
 
     Ok(ArrayExpression {
-        inner: f.fold_array_expression_inner(&ty, e.inner)?,
+        inner: f.fold_array_expression_inner(ty.clone(), e.inner)?,
         ty: box ty,
     })
 }
@@ -935,22 +929,33 @@
     f: &mut F,
     es: TypedExpressionList<'ast, T>,
 ) -> Result<TypedExpressionList<'ast, T>, F::Error> {
+
+    let types = f.fold_types(es.types)?;
+
     Ok(TypedExpressionList {
-        inner: f.fold_expression_list_inner(es.inner)?,
-        types: es.types.into_iter().map(|t| f.fold_type(t)).collect::<Result<_, _>>()?
+        inner: f.fold_expression_list_inner(types.clone(), es.inner)?,
+        types
+    })
+}
+
+pub fn fold_types<'ast, T: Field, F: ResultFolder<'ast, T>>(
+    f: &mut F, 
+    tys: Types<'ast, T>
+) -> Result<Types<'ast, T>, F::Error> {
+    Ok(Types {
+        inner: tys.inner.into_iter().map(|t| f.fold_type(t)).collect::<Result<_, _>>()?
     })
 }
 
 pub fn fold_expression_list_inner<'ast, T: Field, F: ResultFolder<'ast, T>>(
     f: &mut F,
+    tys: Types<'ast, T>,
     es: TypedExpressionListInner<'ast, T>,
 ) -> Result<TypedExpressionListInner<'ast, T>, F::Error> {
     match es {
-        TypedExpressionListInner::FunctionCall(function_call) => {
-            unimplemented!()
-            // Ok(TypedExpressionListInner::FunctionCall(
-            //     f.fold_function_call_expression(function_call)?
-            // ))
+        TypedExpressionListInner::FunctionCall(function_call) => match f.fold_function_call_expression(tys, function_call)? {
+            ThisOrUncle::This(function_call) => Ok(TypedExpressionListInner::FunctionCall(function_call)),
+            ThisOrUncle::Uncle(list) => Ok(list),
         }
         TypedExpressionListInner::EmbedCall(embed, generics, arguments) => {
             Ok(TypedExpressionListInner::EmbedCall(
@@ -971,7 +976,7 @@
 ) -> Result<StructExpression<'ast, T>, F::Error> {
     let ty = f.fold_struct_type(e.ty)?;
     Ok(StructExpression {
-        inner: f.fold_struct_expression_inner(&ty, e.inner)?,
+        inner: f.fold_struct_expression_inner(ty.clone(), e.inner)?,
         ty,
     })
 }

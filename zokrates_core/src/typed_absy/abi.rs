--- conflicted
+++ resolved
@@ -1,10 +1,5 @@
-<<<<<<< HEAD
-use typed_absy::types::ConcreteSignature;
-use typed_absy::types::ConcreteType;
-=======
-use crate::typed_absy::{Signature, Type};
+use crate::typed_absy::types::{ConcreteSignature, ConcreteType};
 use serde::{Deserialize, Serialize};
->>>>>>> d51de0e9
 
 #[derive(Serialize, Deserialize, Debug, Eq, PartialEq)]
 pub struct AbiInput {
@@ -34,21 +29,14 @@
 #[cfg(test)]
 mod tests {
     use super::*;
-<<<<<<< HEAD
-    use std::collections::HashMap;
-    use typed_absy::types::{
+    use crate::typed_absy::types::{
         ConcreteArrayType, ConcreteFunctionKey, ConcreteStructMember, ConcreteStructType, UBitwidth,
     };
-    use typed_absy::{
+    use crate::typed_absy::{
         parameter::DeclarationParameter, variable::DeclarationVariable, ConcreteType,
         TypedFunction, TypedFunctionSymbol, TypedModule, TypedProgram,
-=======
-    use crate::typed_absy::types::{ArrayType, FunctionKey, StructMember, StructType};
-    use crate::typed_absy::{
-        Parameter, Type, TypedFunction, TypedFunctionSymbol, TypedModule, TypedProgram, UBitwidth,
-        Variable,
->>>>>>> d51de0e9
     };
+    use std::collections::HashMap;
     use std::collections::HashMap;
     use zokrates_field::Bn128Field;
 

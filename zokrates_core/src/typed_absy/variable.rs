--- conflicted
+++ resolved
@@ -33,16 +33,10 @@
     }
 }
 
-<<<<<<< HEAD
-impl<'ast, T: Clone> From<DeclarationVariable<'ast>> for Variable<'ast, T> {
-    fn from(v: DeclarationVariable<'ast>) -> Self {
-        let _type = v._type.into();
-=======
 pub fn try_from_g_variable<T: TryInto<U>, U>(
     v: GVariable<T>,
 ) -> Result<GVariable<U>, SpecializationError> {
     let _type = crate::typed_absy::types::try_from_g_type(v._type)?;
->>>>>>> ba5150af
 
     Ok(GVariable { _type, id: v.id })
 }

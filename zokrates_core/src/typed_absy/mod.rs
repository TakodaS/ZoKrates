//! Module containing structs and enums to represent a program.
//!
//! @file absy.rs
//! @author Dennis Kuhnert <dennis.kuhnert@campus.tu-berlin.de>
//! @author Jacob Eberhardt <jacob.eberhardt@tu-berlin.de>
//! @date 2017

pub mod abi;
pub mod folder;
pub mod identifier;
pub mod result_folder;

mod integer;
mod parameter;
pub mod types;
mod uint;
pub mod variable;

pub use self::identifier::CoreIdentifier;
pub use self::parameter::{DeclarationParameter, GParameter};
pub use self::types::{
    CanonicalConstantIdentifier, ConcreteFunctionKey, ConcreteSignature, ConcreteType,
    ConstantIdentifier, DeclarationArrayType, DeclarationFunctionKey, DeclarationSignature,
    DeclarationStructType, DeclarationType, GArrayType, GStructType, GType, GenericIdentifier,
    IntoTypes, Signature, StructType, Type, Types, UBitwidth,
};
use crate::typed_absy::types::ConcreteGenericsAssignment;

pub use self::variable::{ConcreteVariable, DeclarationVariable, GVariable, Variable};
use std::marker::PhantomData;
use std::path::{Path, PathBuf};

pub use crate::typed_absy::integer::IntExpression;
pub use crate::typed_absy::uint::{bitwidth, UExpression, UExpressionInner, UMetadata};

use crate::embed::FlatEmbed;

use std::collections::HashMap;
use std::convert::{TryFrom, TryInto};
use std::fmt;

pub use crate::typed_absy::types::{ArrayType, FunctionKey, MemberId};

use zokrates_field::Field;

pub use self::folder::Folder;
use crate::typed_absy::abi::{Abi, AbiInput};
use std::ops::{Add, Div, Mul, Sub};

pub use self::identifier::Identifier;

/// An identifier for a `TypedModule`. Typically a path or uri.
pub type OwnedTypedModuleId = PathBuf;
pub type TypedModuleId = Path;

/// A collection of `TypedModule`s
pub type TypedModules<'ast, T> = HashMap<OwnedTypedModuleId, TypedModule<'ast, T>>;

/// A collection of `TypedFunctionSymbol`s
/// # Remarks
/// * It is the role of the semantic checker to make sure there are no duplicates for a given `FunctionKey`
///   in a given `TypedModule`, hence the use of a HashMap
pub type TypedFunctionSymbols<'ast, T> =
    HashMap<DeclarationFunctionKey<'ast>, TypedFunctionSymbol<'ast, T>>;

#[derive(Clone, Debug, PartialEq)]
pub enum TypedConstantSymbol<'ast, T> {
    Here(TypedConstant<'ast, T>),
    There(CanonicalConstantIdentifier<'ast>),
}

/// A collection of `TypedConstantSymbol`s
/// It is still ordered, as we inline the constants in the order they are declared
pub type TypedConstantSymbols<'ast, T> = Vec<(
    CanonicalConstantIdentifier<'ast>,
    TypedConstantSymbol<'ast, T>,
)>;

/// A typed program as a collection of modules, one of them being the main
#[derive(PartialEq, Debug, Clone)]
pub struct TypedProgram<'ast, T> {
    pub modules: TypedModules<'ast, T>,
    pub main: OwnedTypedModuleId,
}

impl<'ast, T> TypedProgram<'ast, T> {
    pub fn main_function(&self) -> TypedFunction<'ast, T> {
        unimplemented!()
    }
}

impl<'ast, T: Field> TypedProgram<'ast, T> {
    pub fn abi(&self) -> Abi {
        let main = self.modules[&self.main]
            .functions
            .iter()
            .find(|(id, _)| id.id == "main")
            .unwrap()
            .1;
        let main = match main {
            TypedFunctionSymbol::Here(main) => main,
            _ => unreachable!(),
        };

        Abi {
            inputs: main
                .arguments
                .iter()
                .map(|p| {
                    types::ConcreteType::try_from(
                        crate::typed_absy::types::try_from_g_type::<
                            crate::typed_absy::types::DeclarationConstant<'ast>,
                            UExpression<'ast, T>,
                        >(p.id._type.clone())
                        .unwrap(),
                    )
                    .map(|ty| AbiInput {
                        public: !p.private,
                        name: p.id.id.to_string(),
                        ty,
                    })
                    .unwrap()
                })
                .collect(),
            outputs: main
                .signature
                .outputs
                .iter()
                .map(|ty| {
                    types::ConcreteType::try_from(
                        crate::typed_absy::types::try_from_g_type::<
                            crate::typed_absy::types::DeclarationConstant<'ast>,
                            UExpression<'ast, T>,
                        >(ty.clone())
                        .unwrap(),
                    )
                    .unwrap()
                })
                .collect(),
        }
    }
}

impl<'ast, T: fmt::Display> fmt::Display for TypedProgram<'ast, T> {
    fn fmt(&self, f: &mut fmt::Formatter) -> fmt::Result {
        for (module_id, module) in &self.modules {
            writeln!(
                f,
                "| {}: |{}",
                module_id.display(),
                if *module_id == self.main {
                    "<---- main"
                } else {
                    ""
                }
            )?;
            writeln!(f, "{}", "-".repeat(100))?;
            writeln!(f, "{}", module)?;
            writeln!(f, "{}", "-".repeat(100))?;
            writeln!(f)?;
        }
        write!(f, "")
    }
}

/// A typed module as a collection of functions. Types have been resolved during semantic checking.
#[derive(PartialEq, Debug, Clone)]
pub struct TypedModule<'ast, T> {
    /// Functions of the module
    pub functions: TypedFunctionSymbols<'ast, T>,
    /// Constants defined in module
    pub constants: TypedConstantSymbols<'ast, T>,
}

#[derive(Clone, PartialEq, Debug)]
pub enum TypedFunctionSymbol<'ast, T> {
    Here(TypedFunction<'ast, T>),
    There(DeclarationFunctionKey<'ast>),
    Flat(FlatEmbed),
}

impl<'ast, T: Field> TypedFunctionSymbol<'ast, T> {
    pub fn signature<'a>(
        &'a self,
        modules: &'a TypedModules<'ast, T>,
    ) -> DeclarationSignature<'ast> {
        match self {
            TypedFunctionSymbol::Here(f) => f.signature.clone(),
            TypedFunctionSymbol::There(key) => modules
                .get(&key.module)
                .unwrap()
                .functions
                .get(key)
                .unwrap()
                .signature(&modules),
            TypedFunctionSymbol::Flat(flat_fun) => flat_fun.signature(),
        }
    }
}

impl<'ast, T: fmt::Display> fmt::Display for TypedModule<'ast, T> {
    fn fmt(&self, f: &mut fmt::Formatter) -> fmt::Result {
        let res = self
            .constants
            .iter()
            .map(|(id, symbol)| match symbol {
                TypedConstantSymbol::Here(ref tc) => {
                    format!("const {} {} = {}", id.ty, id.id, tc)
                }
                TypedConstantSymbol::There(ref imported_id) => {
                    format!(
                        "from \"{}\" import {} as {}",
                        imported_id.module.display(),
                        imported_id.id,
                        id.id
                    )
                }
            })
            .chain(self.functions.iter().map(|(key, symbol)| match symbol {
                TypedFunctionSymbol::Here(ref function) => format!("def {}{}", key.id, function),
                TypedFunctionSymbol::There(ref fun_key) => format!(
                    "from \"{}\" import {} as {} // with signature {}",
                    fun_key.module.display(),
                    fun_key.id,
                    key.id,
                    key.signature
                ),
                TypedFunctionSymbol::Flat(ref flat_fun) => {
                    format!("def {}{}:\n\t// hidden", key.id, flat_fun.signature())
                }
            }))
            .collect::<Vec<_>>();

        write!(f, "{}", res.join("\n"))
    }
}

/// A typed function
#[derive(Clone, PartialEq, Debug, Hash)]
pub struct TypedFunction<'ast, T> {
    /// Arguments of the function
    pub arguments: Vec<DeclarationParameter<'ast>>,
    /// Vector of statements that are executed when running the function
    pub statements: Vec<TypedStatement<'ast, T>>,
    /// function signature
    pub signature: DeclarationSignature<'ast>,
}

impl<'ast, T: fmt::Display> fmt::Display for TypedFunction<'ast, T> {
    fn fmt(&self, f: &mut fmt::Formatter) -> fmt::Result {
        if !self.signature.generics.is_empty() {
            write!(
                f,
                "<{}>",
                self.signature
                    .generics
                    .iter()
                    .map(|g| g.as_ref().unwrap().to_string())
                    .collect::<Vec<_>>()
                    .join(", ")
            )?;
        }
        write!(
            f,
            "({})",
            self.arguments
                .iter()
                .map(|x| format!("{}", x))
                .collect::<Vec<_>>()
                .join(", "),
        )?;

        write!(
            f,
            "{}:",
            match self.signature.outputs.len() {
                0 => "".into(),
                1 => format!(" -> {}", self.signature.outputs[0]),
                _ => format!(
                    " -> ({})",
                    self.signature
                        .outputs
                        .iter()
                        .map(|x| format!("{}", x))
                        .collect::<Vec<_>>()
                        .join(", ")
                ),
            }
        )?;

        writeln!(f)?;

        let mut tab = 0;

        for s in &self.statements {
            if let TypedStatement::PopCallLog = s {
                tab -= 1;
            };

            s.fmt_indented(f, 1 + tab)?;
            writeln!(f)?;

            if let TypedStatement::PushCallLog(..) = s {
                tab += 1;
            };
        }

        Ok(())
    }
}

#[derive(Clone, PartialEq, Debug)]
pub struct TypedConstant<'ast, T> {
    pub expression: TypedExpression<'ast, T>,
}

impl<'ast, T> TypedConstant<'ast, T> {
    pub fn new(expression: TypedExpression<'ast, T>) -> Self {
        TypedConstant { expression }
    }
}

impl<'ast, T: fmt::Display> fmt::Display for TypedConstant<'ast, T> {
    fn fmt(&self, f: &mut fmt::Formatter) -> fmt::Result {
        write!(f, "{}", self.expression)
    }
}

impl<'ast, T: Field> Typed<'ast, T> for TypedConstant<'ast, T> {
    fn get_type(&self) -> Type<'ast, T> {
        self.expression.get_type()
    }
}

/// Something we can assign to.
#[derive(Clone, PartialEq, Debug, Hash, Eq)]
pub enum TypedAssignee<'ast, T> {
    Identifier(Variable<'ast, T>),
    Select(Box<TypedAssignee<'ast, T>>, Box<UExpression<'ast, T>>),
    Member(Box<TypedAssignee<'ast, T>>, MemberId),
}

#[derive(Clone, PartialEq, Hash, Eq, Debug)]
pub struct TypedSpread<'ast, T> {
    pub array: ArrayExpression<'ast, T>,
}

impl<'ast, T> From<ArrayExpression<'ast, T>> for TypedSpread<'ast, T> {
    fn from(array: ArrayExpression<'ast, T>) -> TypedSpread<'ast, T> {
        TypedSpread { array }
    }
}

impl<'ast, T: fmt::Display> fmt::Display for TypedSpread<'ast, T> {
    fn fmt(&self, f: &mut fmt::Formatter) -> fmt::Result {
        write!(f, "...{}", self.array)
    }
}

#[derive(Clone, PartialEq, Debug, Hash, Eq)]
pub enum TypedExpressionOrSpread<'ast, T> {
    Expression(TypedExpression<'ast, T>),
    Spread(TypedSpread<'ast, T>),
}

impl<'ast, T: Clone> TypedExpressionOrSpread<'ast, T> {
    pub fn size(&self) -> UExpression<'ast, T> {
        match self {
            TypedExpressionOrSpread::Expression(..) => 1u32.into(),
            TypedExpressionOrSpread::Spread(s) => s.array.size(),
        }
    }
}

impl<'ast, T> From<TypedExpressionOrSpread<'ast, T>> for TypedExpression<'ast, T> {
    fn from(e: TypedExpressionOrSpread<'ast, T>) -> TypedExpression<'ast, T> {
        if let TypedExpressionOrSpread::Expression(e) = e {
            e
        } else {
            unreachable!("downcast failed")
        }
    }
}

impl<'ast, T> From<IntExpression<'ast, T>> for TypedExpressionOrSpread<'ast, T> {
    fn from(e: IntExpression<'ast, T>) -> Self {
        TypedExpressionOrSpread::Expression(e.into())
    }
}

impl<'ast, T> From<FieldElementExpression<'ast, T>> for TypedExpressionOrSpread<'ast, T> {
    fn from(e: FieldElementExpression<'ast, T>) -> Self {
        TypedExpressionOrSpread::Expression(e.into())
    }
}

impl<'ast, T> From<BooleanExpression<'ast, T>> for TypedExpressionOrSpread<'ast, T> {
    fn from(e: BooleanExpression<'ast, T>) -> Self {
        TypedExpressionOrSpread::Expression(e.into())
    }
}

impl<'ast, T> From<UExpression<'ast, T>> for TypedExpressionOrSpread<'ast, T> {
    fn from(e: UExpression<'ast, T>) -> Self {
        TypedExpressionOrSpread::Expression(e.into())
    }
}

impl<'ast, T> From<ArrayExpression<'ast, T>> for TypedExpressionOrSpread<'ast, T> {
    fn from(e: ArrayExpression<'ast, T>) -> Self {
        TypedExpressionOrSpread::Expression(e.into())
    }
}

impl<'ast, T> From<StructExpression<'ast, T>> for TypedExpressionOrSpread<'ast, T> {
    fn from(e: StructExpression<'ast, T>) -> Self {
        TypedExpressionOrSpread::Expression(e.into())
    }
}

impl<'ast, T> From<TypedExpression<'ast, T>> for TypedExpressionOrSpread<'ast, T> {
    fn from(e: TypedExpression<'ast, T>) -> Self {
        TypedExpressionOrSpread::Expression(e)
    }
}

impl<'ast, T: Clone> TypedExpressionOrSpread<'ast, T> {
    pub fn get_type(&self) -> (Type<'ast, T>, UExpression<'ast, T>) {
        match self {
            TypedExpressionOrSpread::Expression(e) => (e.get_type(), 1u32.into()),
            TypedExpressionOrSpread::Spread(s) => (s.array.inner_type().clone(), s.array.size()),
        }
    }
}

impl<'ast, T: fmt::Display> fmt::Display for TypedExpressionOrSpread<'ast, T> {
    fn fmt(&self, f: &mut fmt::Formatter) -> fmt::Result {
        match self {
            TypedExpressionOrSpread::Expression(e) => write!(f, "{}", e),
            TypedExpressionOrSpread::Spread(s) => write!(f, "{}", s),
        }
    }
}

impl<'ast, T> From<Variable<'ast, T>> for TypedAssignee<'ast, T> {
    fn from(v: Variable<'ast, T>) -> Self {
        TypedAssignee::Identifier(v)
    }
}

impl<'ast, T: Clone> Typed<'ast, T> for TypedAssignee<'ast, T> {
    fn get_type(&self) -> Type<'ast, T> {
        match *self {
            TypedAssignee::Identifier(ref v) => v.get_type(),
            TypedAssignee::Select(ref a, _) => {
                let a_type = a.get_type();
                match a_type {
                    Type::Array(t) => *t.ty,
                    _ => unreachable!("an array element should only be defined over arrays"),
                }
            }
            TypedAssignee::Member(ref s, ref m) => {
                let s_type = s.get_type();
                match s_type {
                    Type::Struct(members) => *members
                        .iter()
                        .find(|member| member.id == *m)
                        .unwrap()
                        .ty
                        .clone(),
                    _ => unreachable!("a struct access should only be defined over structs"),
                }
            }
        }
    }
}

impl<'ast, T: fmt::Display> fmt::Display for TypedAssignee<'ast, T> {
    fn fmt(&self, f: &mut fmt::Formatter) -> fmt::Result {
        match *self {
            TypedAssignee::Identifier(ref s) => write!(f, "{}", s.id),
            TypedAssignee::Select(ref a, ref e) => write!(f, "{}[{}]", a, e),
            TypedAssignee::Member(ref s, ref m) => write!(f, "{}.{}", s, m),
        }
    }
}

/// A statement in a `TypedFunction`
#[allow(clippy::large_enum_variant)]
#[derive(Clone, PartialEq, Debug, Hash, Eq)]
pub enum TypedStatement<'ast, T> {
    Return(Vec<TypedExpression<'ast, T>>),
    Definition(TypedAssignee<'ast, T>, TypedExpression<'ast, T>),
    Declaration(Variable<'ast, T>),
    Assertion(BooleanExpression<'ast, T>),
    For(
        Variable<'ast, T>,
        UExpression<'ast, T>,
        UExpression<'ast, T>,
        Vec<TypedStatement<'ast, T>>,
    ),
    MultipleDefinition(Vec<TypedAssignee<'ast, T>>, TypedExpressionList<'ast, T>),
    // Aux
    PushCallLog(
        DeclarationFunctionKey<'ast>,
        ConcreteGenericsAssignment<'ast>,
    ),
    PopCallLog,
}

impl<'ast, T: fmt::Display> TypedStatement<'ast, T> {
    fn fmt_indented(&self, f: &mut fmt::Formatter, depth: usize) -> fmt::Result {
        match self {
            TypedStatement::For(variable, from, to, statements) => {
                write!(f, "{}", "\t".repeat(depth))?;
                writeln!(f, "for {} in {}..{} do", variable, from, to)?;
                for s in statements {
                    s.fmt_indented(f, depth + 1)?;
                    writeln!(f)?;
                }
                write!(f, "{}endfor", "\t".repeat(depth))
            }
            s => write!(f, "{}{}", "\t".repeat(depth), s),
        }
    }
}

impl<'ast, T: fmt::Display> fmt::Display for TypedStatement<'ast, T> {
    fn fmt(&self, f: &mut fmt::Formatter) -> fmt::Result {
        match *self {
            TypedStatement::Return(ref exprs) => {
                write!(f, "return ")?;
                for (i, expr) in exprs.iter().enumerate() {
                    write!(f, "{}", expr)?;
                    if i < exprs.len() - 1 {
                        write!(f, ", ")?;
                    }
                }
                write!(f, "")
            }
            TypedStatement::Declaration(ref var) => write!(f, "{}", var),
            TypedStatement::Definition(ref lhs, ref rhs) => write!(f, "{} = {}", lhs, rhs),
            TypedStatement::Assertion(ref e) => write!(f, "assert({})", e),
            TypedStatement::For(ref var, ref start, ref stop, ref list) => {
                writeln!(f, "for {} in {}..{} do", var, start, stop)?;
                for l in list {
                    writeln!(f, "\t\t{}", l)?;
                }
                write!(f, "\tendfor")
            }
            TypedStatement::MultipleDefinition(ref ids, ref rhs) => {
                for (i, id) in ids.iter().enumerate() {
                    write!(f, "{}", id)?;
                    if i < ids.len() - 1 {
                        write!(f, ", ")?;
                    }
                }
                write!(f, " = {}", rhs)
            }
            TypedStatement::PushCallLog(ref key, ref generics) => write!(
                f,
                "// PUSH CALL TO {}/{}::<{}>",
                key.module.display(),
                key.id,
                generics,
            ),
            TypedStatement::PopCallLog => write!(f, "// POP CALL",),
        }
    }
}

pub trait Typed<'ast, T> {
    fn get_type(&self) -> Type<'ast, T>;
}

/// A typed expression
#[allow(clippy::large_enum_variant)]
#[derive(Clone, PartialEq, Debug, Hash, Eq)]
pub enum TypedExpression<'ast, T> {
    Boolean(BooleanExpression<'ast, T>),
    FieldElement(FieldElementExpression<'ast, T>),
    Uint(UExpression<'ast, T>),
    Array(ArrayExpression<'ast, T>),
    Struct(StructExpression<'ast, T>),
    Int(IntExpression<'ast, T>),
}

impl<'ast, T> From<BooleanExpression<'ast, T>> for TypedExpression<'ast, T> {
    fn from(e: BooleanExpression<'ast, T>) -> TypedExpression<T> {
        TypedExpression::Boolean(e)
    }
}

impl<'ast, T> From<FieldElementExpression<'ast, T>> for TypedExpression<'ast, T> {
    fn from(e: FieldElementExpression<'ast, T>) -> TypedExpression<T> {
        TypedExpression::FieldElement(e)
    }
}

impl<'ast, T> From<IntExpression<'ast, T>> for TypedExpression<'ast, T> {
    fn from(e: IntExpression<'ast, T>) -> TypedExpression<T> {
        TypedExpression::Int(e)
    }
}

impl<'ast, T> From<UExpression<'ast, T>> for TypedExpression<'ast, T> {
    fn from(e: UExpression<'ast, T>) -> TypedExpression<T> {
        TypedExpression::Uint(e)
    }
}

impl<'ast, T> From<ArrayExpression<'ast, T>> for TypedExpression<'ast, T> {
    fn from(e: ArrayExpression<'ast, T>) -> TypedExpression<T> {
        TypedExpression::Array(e)
    }
}

impl<'ast, T> From<StructExpression<'ast, T>> for TypedExpression<'ast, T> {
    fn from(e: StructExpression<'ast, T>) -> TypedExpression<T> {
        TypedExpression::Struct(e)
    }
}

impl<'ast, T: fmt::Display> fmt::Display for TypedExpression<'ast, T> {
    fn fmt(&self, f: &mut fmt::Formatter) -> fmt::Result {
        match *self {
            TypedExpression::Boolean(ref e) => write!(f, "{}", e),
            TypedExpression::FieldElement(ref e) => write!(f, "{}", e),
            TypedExpression::Uint(ref e) => write!(f, "{}", e),
            TypedExpression::Array(ref e) => write!(f, "{}", e),
            TypedExpression::Struct(ref s) => write!(f, "{}", s),
            TypedExpression::Int(ref s) => write!(f, "{}", s),
        }
    }
}

impl<'ast, T: fmt::Display> fmt::Display for ArrayExpression<'ast, T> {
    fn fmt(&self, f: &mut fmt::Formatter) -> fmt::Result {
        write!(f, "{}", self.inner)
    }
}

impl<'ast, T: fmt::Display> fmt::Display for StructExpression<'ast, T> {
    fn fmt(&self, f: &mut fmt::Formatter) -> fmt::Result {
        match self.inner {
            StructExpressionInner::Block(ref block) => write!(f, "{}", block),
            StructExpressionInner::Identifier(ref var) => write!(f, "{}", var),
            StructExpressionInner::Value(ref values) => write!(
                f,
                "{} {{{}}}",
                self.ty.name(),
                self.ty
                    .iter()
                    .map(|member| member.id.clone())
                    .zip(values.iter())
                    .map(|(id, o)| format!("{}: {}", id, o))
                    .collect::<Vec<String>>()
                    .join(", ")
            ),
            StructExpressionInner::FunctionCall(ref function_call) => {
                write!(f, "{}", function_call)
            }
            StructExpressionInner::IfElse(ref c) => write!(f, "{}", c),
            StructExpressionInner::Member(ref m) => write!(f, "{}", m),
            StructExpressionInner::Select(ref select) => write!(f, "{}", select),
        }
    }
}

impl<'ast, T: Clone> Typed<'ast, T> for TypedExpression<'ast, T> {
    fn get_type(&self) -> Type<'ast, T> {
        match *self {
            TypedExpression::Boolean(ref e) => e.get_type(),
            TypedExpression::FieldElement(ref e) => e.get_type(),
            TypedExpression::Array(ref e) => e.get_type(),
            TypedExpression::Uint(ref e) => e.get_type(),
            TypedExpression::Struct(ref s) => s.get_type(),
            TypedExpression::Int(_) => Type::Int,
        }
    }
}

impl<'ast, T: Clone> Typed<'ast, T> for ArrayExpression<'ast, T> {
    fn get_type(&self) -> Type<'ast, T> {
        Type::array(*self.ty.clone())
    }
}

impl<'ast, T: Clone> Typed<'ast, T> for StructExpression<'ast, T> {
    fn get_type(&self) -> Type<'ast, T> {
        Type::Struct(self.ty.clone())
    }
}

impl<'ast, T: Clone> Typed<'ast, T> for FieldElementExpression<'ast, T> {
    fn get_type(&self) -> Type<'ast, T> {
        Type::FieldElement
    }
}

impl<'ast, T: Clone> Typed<'ast, T> for UExpression<'ast, T> {
    fn get_type(&self) -> Type<'ast, T> {
        Type::Uint(self.bitwidth)
    }
}

impl<'ast, T: Clone> Typed<'ast, T> for BooleanExpression<'ast, T> {
    fn get_type(&self) -> Type<'ast, T> {
        Type::Boolean
    }
}

pub trait MultiTyped<'ast, T> {
    fn get_types(&self) -> &Vec<Type<'ast, T>>;
}

#[derive(Clone, PartialEq, Debug, Hash, Eq)]

pub struct TypedExpressionList<'ast, T> {
    pub inner: TypedExpressionListInner<'ast, T>,
    pub types: Types<'ast, T>,
}

impl<'ast, T: fmt::Display> fmt::Display for TypedExpressionList<'ast, T> {
    fn fmt(&self, f: &mut fmt::Formatter) -> fmt::Result {
        write!(f, "{}", self.inner)
    }
}

#[derive(Clone, PartialEq, Debug, Hash, Eq)]
pub enum TypedExpressionListInner<'ast, T> {
    FunctionCall(FunctionCallExpression<'ast, T, TypedExpressionList<'ast, T>>),
    EmbedCall(FlatEmbed, Vec<u32>, Vec<TypedExpression<'ast, T>>),
}

impl<'ast, T> MultiTyped<'ast, T> for TypedExpressionList<'ast, T> {
    fn get_types(&self) -> &Vec<Type<'ast, T>> {
        &self.types.inner
    }
}

impl<'ast, T> TypedExpressionListInner<'ast, T> {
    pub fn annotate(self, types: Types<'ast, T>) -> TypedExpressionList<'ast, T> {
        TypedExpressionList { inner: self, types }
    }
}
#[derive(Clone, PartialEq, Debug, Hash, Eq)]
pub struct BlockExpression<'ast, T, E> {
    pub statements: Vec<TypedStatement<'ast, T>>,
    pub value: Box<E>,
}

impl<'ast, T, E> BlockExpression<'ast, T, E> {
    pub fn new(statements: Vec<TypedStatement<'ast, T>>, value: E) -> Self {
        BlockExpression {
            statements,
            value: box value,
        }
    }
}

#[derive(Clone, PartialEq, Debug, Hash, Eq)]
pub struct MemberExpression<'ast, T, E> {
    pub struc: Box<StructExpression<'ast, T>>,
    pub id: MemberId,
    ty: PhantomData<E>,
}

impl<'ast, T, E> MemberExpression<'ast, T, E> {
    pub fn new(struc: StructExpression<'ast, T>, id: MemberId) -> Self {
        MemberExpression {
            struc: box struc,
            id,
            ty: PhantomData,
        }
    }
}

impl<'ast, T: fmt::Display, E> fmt::Display for MemberExpression<'ast, T, E> {
    fn fmt(&self, f: &mut fmt::Formatter) -> fmt::Result {
        write!(f, "{}.{}", self.struc, self.id)
    }
}

#[derive(Clone, PartialEq, Debug, Hash, Eq)]
pub struct SelectExpression<'ast, T, E> {
    pub array: Box<ArrayExpression<'ast, T>>,
    pub index: Box<UExpression<'ast, T>>,
    ty: PhantomData<E>,
}

impl<'ast, T, E> SelectExpression<'ast, T, E> {
    pub fn new(array: ArrayExpression<'ast, T>, index: UExpression<'ast, T>) -> Self {
        SelectExpression {
            array: box array,
            index: box index,
            ty: PhantomData,
        }
    }
}

impl<'ast, T: fmt::Display, E> fmt::Display for SelectExpression<'ast, T, E> {
    fn fmt(&self, f: &mut fmt::Formatter) -> fmt::Result {
        write!(f, "{}[{}]", self.array, self.index)
    }
}

#[derive(Clone, PartialEq, Debug, Hash, Eq)]
pub struct IfElseExpression<'ast, T, E> {
    pub condition: Box<BooleanExpression<'ast, T>>,
    pub consequence: Box<E>,
    pub alternative: Box<E>,
}

impl<'ast, T, E> IfElseExpression<'ast, T, E> {
    pub fn new(condition: BooleanExpression<'ast, T>, consequence: E, alternative: E) -> Self {
        IfElseExpression {
            condition: box condition,
            consequence: box consequence,
            alternative: box alternative,
        }
    }
}

impl<'ast, T: fmt::Display, E: fmt::Display> fmt::Display for IfElseExpression<'ast, T, E> {
    fn fmt(&self, f: &mut fmt::Formatter) -> fmt::Result {
        write!(
            f,
            "if {} then {} else {} fi",
            self.condition, self.consequence, self.alternative
        )
    }
}

#[derive(Clone, PartialEq, Debug, Hash, Eq)]
pub struct FunctionCallExpression<'ast, T, E> {
    pub function_key: DeclarationFunctionKey<'ast>,
    pub generics: Vec<Option<UExpression<'ast, T>>>,
    pub arguments: Vec<TypedExpression<'ast, T>>,
    ty: PhantomData<E>,
}

impl<'ast, T, E> FunctionCallExpression<'ast, T, E> {
    pub fn new(
        function_key: DeclarationFunctionKey<'ast>,
        generics: Vec<Option<UExpression<'ast, T>>>,
        arguments: Vec<TypedExpression<'ast, T>>,
    ) -> Self {
        FunctionCallExpression {
            function_key,
            generics,
            arguments,
            ty: PhantomData,
        }
    }
}

impl<'ast, T: fmt::Display, E> fmt::Display for FunctionCallExpression<'ast, T, E> {
    fn fmt(&self, f: &mut fmt::Formatter) -> fmt::Result {
        write!(f, "{}", self.function_key.id,)?;
        if !self.generics.is_empty() {
            write!(
                f,
                "::<{}>",
                self.generics
                    .iter()
                    .map(|g| g
                        .as_ref()
                        .map(|g| g.to_string())
                        .unwrap_or_else(|| '_'.to_string()))
                    .collect::<Vec<_>>()
                    .join(", ")
            )?;
        }
        write!(
            f,
            "({})",
            self.arguments
                .iter()
                .map(|a| a.to_string())
                .collect::<Vec<_>>()
                .join(",")
        )
    }
}

/// An expression of type `field`
#[derive(Clone, PartialEq, Debug, Hash, Eq)]
pub enum FieldElementExpression<'ast, T> {
    Block(BlockExpression<'ast, T, Self>),
    Number(T),
    Identifier(Identifier<'ast>),
    Add(
        Box<FieldElementExpression<'ast, T>>,
        Box<FieldElementExpression<'ast, T>>,
    ),
    Sub(
        Box<FieldElementExpression<'ast, T>>,
        Box<FieldElementExpression<'ast, T>>,
    ),
    Mult(
        Box<FieldElementExpression<'ast, T>>,
        Box<FieldElementExpression<'ast, T>>,
    ),
    Div(
        Box<FieldElementExpression<'ast, T>>,
        Box<FieldElementExpression<'ast, T>>,
    ),
    Pow(
        Box<FieldElementExpression<'ast, T>>,
        Box<UExpression<'ast, T>>,
    ),
    IfElse(IfElseExpression<'ast, T, Self>),
    Neg(Box<FieldElementExpression<'ast, T>>),
    Pos(Box<FieldElementExpression<'ast, T>>),
    FunctionCall(FunctionCallExpression<'ast, T, Self>),
    Member(MemberExpression<'ast, T, Self>),
    Select(SelectExpression<'ast, T, Self>),
}
impl<'ast, T> Add for FieldElementExpression<'ast, T> {
    type Output = Self;

    fn add(self, other: Self) -> Self {
        FieldElementExpression::Add(box self, box other)
    }
}

impl<'ast, T> Sub for FieldElementExpression<'ast, T> {
    type Output = Self;

    fn sub(self, other: Self) -> Self {
        FieldElementExpression::Sub(box self, box other)
    }
}

impl<'ast, T> Mul for FieldElementExpression<'ast, T> {
    type Output = Self;

    fn mul(self, other: Self) -> Self {
        FieldElementExpression::Mult(box self, box other)
    }
}

impl<'ast, T> Div for FieldElementExpression<'ast, T> {
    type Output = Self;

    fn div(self, other: Self) -> Self {
        FieldElementExpression::Div(box self, box other)
    }
}

impl<'ast, T> FieldElementExpression<'ast, T> {
    pub fn pow(self, other: UExpression<'ast, T>) -> Self {
        FieldElementExpression::Pow(box self, box other)
    }
}

impl<'ast, T> From<T> for FieldElementExpression<'ast, T> {
    fn from(n: T) -> Self {
        FieldElementExpression::Number(n)
    }
}

/// An expression of type `bool`
#[derive(Clone, PartialEq, Debug, Hash, Eq)]
pub enum BooleanExpression<'ast, T> {
    Block(BlockExpression<'ast, T, Self>),
    Identifier(Identifier<'ast>),
    Value(bool),
    FieldLt(
        Box<FieldElementExpression<'ast, T>>,
        Box<FieldElementExpression<'ast, T>>,
    ),
    FieldLe(
        Box<FieldElementExpression<'ast, T>>,
        Box<FieldElementExpression<'ast, T>>,
    ),
    FieldGe(
        Box<FieldElementExpression<'ast, T>>,
        Box<FieldElementExpression<'ast, T>>,
    ),
    FieldGt(
        Box<FieldElementExpression<'ast, T>>,
        Box<FieldElementExpression<'ast, T>>,
    ),
    UintLt(Box<UExpression<'ast, T>>, Box<UExpression<'ast, T>>),
    UintLe(Box<UExpression<'ast, T>>, Box<UExpression<'ast, T>>),
    UintGe(Box<UExpression<'ast, T>>, Box<UExpression<'ast, T>>),
    UintGt(Box<UExpression<'ast, T>>, Box<UExpression<'ast, T>>),
    FieldEq(
        Box<FieldElementExpression<'ast, T>>,
        Box<FieldElementExpression<'ast, T>>,
    ),
    BoolEq(
        Box<BooleanExpression<'ast, T>>,
        Box<BooleanExpression<'ast, T>>,
    ),
    ArrayEq(Box<ArrayExpression<'ast, T>>, Box<ArrayExpression<'ast, T>>),
    StructEq(
        Box<StructExpression<'ast, T>>,
        Box<StructExpression<'ast, T>>,
    ),
    UintEq(Box<UExpression<'ast, T>>, Box<UExpression<'ast, T>>),
    Or(
        Box<BooleanExpression<'ast, T>>,
        Box<BooleanExpression<'ast, T>>,
    ),
    And(
        Box<BooleanExpression<'ast, T>>,
        Box<BooleanExpression<'ast, T>>,
    ),
    Not(Box<BooleanExpression<'ast, T>>),
    IfElse(IfElseExpression<'ast, T, Self>),
    Member(MemberExpression<'ast, T, Self>),
    FunctionCall(FunctionCallExpression<'ast, T, Self>),
    Select(SelectExpression<'ast, T, Self>),
}

impl<'ast, T> From<bool> for BooleanExpression<'ast, T> {
    fn from(b: bool) -> Self {
        BooleanExpression::Value(b)
    }
}

/// An expression of type `array`
/// # Remarks
/// * Contrary to basic types which are represented as enums, we wrap an enum `ArrayExpressionInner` in a struct in order to keep track of the type (content and size)
/// of the array. Only using an enum would require generics, which would propagate up to TypedExpression which we want to keep simple, hence this "runtime"
/// type checking
#[derive(Clone, PartialEq, Debug, Hash, Eq)]
pub struct ArrayExpression<'ast, T> {
    pub ty: Box<ArrayType<'ast, T>>,
    pub inner: ArrayExpressionInner<'ast, T>,
}

#[derive(Debug, PartialEq, Eq, Hash, Clone)]
pub struct ArrayValue<'ast, T>(pub Vec<TypedExpressionOrSpread<'ast, T>>);

impl<'ast, T> From<Vec<TypedExpressionOrSpread<'ast, T>>> for ArrayValue<'ast, T> {
    fn from(array: Vec<TypedExpressionOrSpread<'ast, T>>) -> Self {
        Self(array)
    }
}

impl<'ast, T> IntoIterator for ArrayValue<'ast, T> {
    type Item = TypedExpressionOrSpread<'ast, T>;
    type IntoIter = std::vec::IntoIter<Self::Item>;

    fn into_iter(self) -> Self::IntoIter {
        self.0.into_iter()
    }
}

impl<'ast, T: Clone> ArrayValue<'ast, T> {
    fn expression_at_aux<U: Select<'ast, T> + Into<TypedExpression<'ast, T>>>(
        v: TypedExpressionOrSpread<'ast, T>,
    ) -> Vec<Option<TypedExpression<'ast, T>>> {
        match v {
            TypedExpressionOrSpread::Expression(e) => vec![Some(e.clone())],
            TypedExpressionOrSpread::Spread(s) => match s.array.size().into_inner() {
                UExpressionInner::Value(size) => {
                    let array_ty = s.array.ty().clone();

                    match s.array.into_inner() {
                        ArrayExpressionInner::Value(v) => v
                            .into_iter()
                            .flat_map(Self::expression_at_aux::<U>)
                            .collect(),
                        a => (0..size)
                            .map(|i| {
                                Some(
                                    U::select(
                                        a.clone()
                                            .annotate(*array_ty.ty.clone(), array_ty.size.clone()),
                                        i as u32,
                                    )
                                    .into(),
                                )
                            })
                            .collect(),
                    }
                }
                _ => vec![None],
            },
        }
    }

    pub fn expression_at<U: Select<'ast, T> + Into<TypedExpression<'ast, T>>>(
        &self,
        index: usize,
    ) -> Option<TypedExpression<'ast, T>> {
        self.0
            .iter()
            .map(|v| Self::expression_at_aux::<U>(v.clone()))
            .flatten()
            .take_while(|e| e.is_some())
            .map(|e| e.unwrap())
            .nth(index)
    }
}

impl<'ast, T> ArrayValue<'ast, T> {
    fn iter(&self) -> std::slice::Iter<TypedExpressionOrSpread<'ast, T>> {
        self.0.iter()
    }
}

impl<'ast, T> std::iter::FromIterator<TypedExpressionOrSpread<'ast, T>> for ArrayValue<'ast, T> {
    fn from_iter<I: IntoIterator<Item = TypedExpressionOrSpread<'ast, T>>>(iter: I) -> Self {
        Self(iter.into_iter().collect())
    }
}

#[derive(Clone, PartialEq, Debug, Hash, Eq)]
pub enum ArrayExpressionInner<'ast, T> {
    Block(BlockExpression<'ast, T, ArrayExpression<'ast, T>>),
    Identifier(Identifier<'ast>),
    Value(ArrayValue<'ast, T>),
    FunctionCall(FunctionCallExpression<'ast, T, ArrayExpression<'ast, T>>),
    IfElse(IfElseExpression<'ast, T, ArrayExpression<'ast, T>>),
    Member(MemberExpression<'ast, T, ArrayExpression<'ast, T>>),
    Select(SelectExpression<'ast, T, ArrayExpression<'ast, T>>),
    Slice(
        Box<ArrayExpression<'ast, T>>,
        Box<UExpression<'ast, T>>,
        Box<UExpression<'ast, T>>,
    ),
    Repeat(Box<TypedExpression<'ast, T>>, Box<UExpression<'ast, T>>),
}

impl<'ast, T> ArrayExpressionInner<'ast, T> {
    pub fn annotate<S: Into<UExpression<'ast, T>>>(
        self,
        ty: Type<'ast, T>,
        size: S,
    ) -> ArrayExpression<'ast, T> {
        ArrayExpression {
            ty: box (ty, size.into()).into(),
            inner: self,
        }
    }
}

impl<'ast, T: Clone> ArrayExpression<'ast, T> {
    pub fn inner_type(&self) -> &Type<'ast, T> {
        &self.ty.ty
    }

    pub fn size(&self) -> UExpression<'ast, T> {
        self.ty.size.clone()
    }
}

#[derive(Clone, PartialEq, Debug, Hash, Eq)]
pub struct StructExpression<'ast, T> {
    ty: StructType<'ast, T>,
    inner: StructExpressionInner<'ast, T>,
}

<<<<<<< HEAD
impl<'ast, T: Field> StructExpression<'ast, T> {
    pub fn try_from_typed(
        e: TypedExpression<'ast, T>,
        target_struct_ty: StructType<'ast, T>,
    ) -> Result<Self, TypedExpression<'ast, T>> {
        match e {
            TypedExpression::Struct(e) => {
                if e.ty() == &target_struct_ty {
                    Ok(e)
                } else {
                    Err(TypedExpression::Struct(e))
                }
            }
            e => Err(e),
        }
=======
impl<'ast, T> StructExpression<'ast, T> {
    pub fn ty(&self) -> &StructType<'ast, T> {
        &self.ty
    }

    pub fn as_inner(&self) -> &StructExpressionInner<'ast, T> {
        &self.inner
    }

    pub fn as_inner_mut(&mut self) -> &mut StructExpressionInner<'ast, T> {
        &mut self.inner
    }

    pub fn into_inner(self) -> StructExpressionInner<'ast, T> {
        self.inner
>>>>>>> 5a02186f
    }
}

#[derive(Clone, PartialEq, Debug, Hash, Eq)]
pub enum StructExpressionInner<'ast, T> {
    Block(BlockExpression<'ast, T, StructExpression<'ast, T>>),
    Identifier(Identifier<'ast>),
    Value(Vec<TypedExpression<'ast, T>>),
    FunctionCall(FunctionCallExpression<'ast, T, StructExpression<'ast, T>>),
    IfElse(IfElseExpression<'ast, T, StructExpression<'ast, T>>),
    Member(MemberExpression<'ast, T, StructExpression<'ast, T>>),
    Select(SelectExpression<'ast, T, StructExpression<'ast, T>>),
}

impl<'ast, T> StructExpressionInner<'ast, T> {
    pub fn annotate(self, ty: StructType<'ast, T>) -> StructExpression<'ast, T> {
        StructExpression { ty, inner: self }
    }
}

// Downcasts
// Due to the fact that we keep TypedExpression simple, we end up with ArrayExpressionInner::Value whose elements are any TypedExpression, but we enforce by
// construction that these elements are of the type declared in the corresponding ArrayExpression. As we know this by construction, we can downcast the TypedExpression to the correct type
// ArrayExpression { type: Type::FieldElement, size: 42, inner: [TypedExpression::FieldElement(FieldElementExpression), ...]} <- the fact that inner only contains field elements is not enforced by the rust type system
impl<'ast, T> From<TypedExpression<'ast, T>> for FieldElementExpression<'ast, T> {
    fn from(te: TypedExpression<'ast, T>) -> FieldElementExpression<'ast, T> {
        match te {
            TypedExpression::FieldElement(e) => e,
            _ => unreachable!("downcast failed"),
        }
    }
}

impl<'ast, T> From<TypedExpression<'ast, T>> for BooleanExpression<'ast, T> {
    fn from(te: TypedExpression<'ast, T>) -> BooleanExpression<'ast, T> {
        match te {
            TypedExpression::Boolean(e) => e,
            _ => unreachable!("downcast failed"),
        }
    }
}

impl<'ast, T> From<TypedExpression<'ast, T>> for UExpression<'ast, T> {
    fn from(te: TypedExpression<'ast, T>) -> UExpression<'ast, T> {
        match te {
            TypedExpression::Uint(e) => e,
            _ => unreachable!("downcast failed"),
        }
    }
}

impl<'ast, T> From<TypedExpression<'ast, T>> for ArrayExpression<'ast, T> {
    fn from(te: TypedExpression<'ast, T>) -> ArrayExpression<'ast, T> {
        match te {
            TypedExpression::Array(e) => e,
            _ => unreachable!("downcast failed"),
        }
    }
}

impl<'ast, T> From<TypedExpression<'ast, T>> for IntExpression<'ast, T> {
    fn from(te: TypedExpression<'ast, T>) -> IntExpression<'ast, T> {
        match te {
            TypedExpression::Int(e) => e,
            _ => unreachable!("downcast failed"),
        }
    }
}

impl<'ast, T> From<TypedExpression<'ast, T>> for StructExpression<'ast, T> {
    fn from(te: TypedExpression<'ast, T>) -> StructExpression<'ast, T> {
        match te {
            TypedExpression::Struct(e) => e,
            _ => unreachable!("downcast failed"),
        }
    }
}

// `TypedExpressionList` can technically not be constructed from `TypedExpression`
// However implementing `From<TypedExpression>` is required for `TypedExpressionList` to be `Expr`, which makes generic treatment of function calls possible
// This could maybe be avoided by splitting the `Expr` trait into many, but I did not find a way
impl<'ast, T> From<TypedExpression<'ast, T>> for TypedExpressionList<'ast, T> {
    fn from(_: TypedExpression<'ast, T>) -> TypedExpressionList<'ast, T> {
        unreachable!()
    }
}

impl<'ast, T> From<TypedConstant<'ast, T>> for FieldElementExpression<'ast, T> {
    fn from(tc: TypedConstant<'ast, T>) -> FieldElementExpression<'ast, T> {
        tc.expression.into()
    }
}

impl<'ast, T> From<TypedConstant<'ast, T>> for BooleanExpression<'ast, T> {
    fn from(tc: TypedConstant<'ast, T>) -> BooleanExpression<'ast, T> {
        tc.expression.into()
    }
}

impl<'ast, T> From<TypedConstant<'ast, T>> for UExpression<'ast, T> {
    fn from(tc: TypedConstant<'ast, T>) -> UExpression<'ast, T> {
        tc.expression.into()
    }
}

impl<'ast, T> From<TypedConstant<'ast, T>> for ArrayExpression<'ast, T> {
    fn from(tc: TypedConstant<'ast, T>) -> ArrayExpression<'ast, T> {
        tc.expression.into()
    }
}

impl<'ast, T> From<TypedConstant<'ast, T>> for StructExpression<'ast, T> {
    fn from(tc: TypedConstant<'ast, T>) -> StructExpression<'ast, T> {
        tc.expression.into()
    }
}

impl<'ast, T> From<TypedConstant<'ast, T>> for IntExpression<'ast, T> {
    fn from(tc: TypedConstant<'ast, T>) -> IntExpression<'ast, T> {
        tc.expression.into()
    }
}

impl<'ast, T: fmt::Display, E: fmt::Display> fmt::Display for BlockExpression<'ast, T, E> {
    fn fmt(&self, f: &mut fmt::Formatter) -> fmt::Result {
        write!(
            f,
            "{{\n{}\n}}",
            self.statements
                .iter()
                .map(|s| s.to_string())
                .chain(std::iter::once(self.value.to_string()))
                .collect::<Vec<_>>()
                .join("\n")
        )
    }
}

impl<'ast, T: fmt::Display> fmt::Display for FieldElementExpression<'ast, T> {
    fn fmt(&self, f: &mut fmt::Formatter) -> fmt::Result {
        match *self {
            FieldElementExpression::Block(ref block) => write!(f, "{}", block),
            FieldElementExpression::Number(ref i) => write!(f, "{}f", i),
            FieldElementExpression::Identifier(ref var) => write!(f, "{}", var),
            FieldElementExpression::Add(ref lhs, ref rhs) => write!(f, "({} + {})", lhs, rhs),
            FieldElementExpression::Sub(ref lhs, ref rhs) => write!(f, "({} - {})", lhs, rhs),
            FieldElementExpression::Mult(ref lhs, ref rhs) => write!(f, "({} * {})", lhs, rhs),
            FieldElementExpression::Div(ref lhs, ref rhs) => write!(f, "({} / {})", lhs, rhs),
            FieldElementExpression::Pow(ref lhs, ref rhs) => write!(f, "{}**{}", lhs, rhs),
            FieldElementExpression::Neg(ref e) => write!(f, "(-{})", e),
            FieldElementExpression::Pos(ref e) => write!(f, "(+{})", e),
            FieldElementExpression::IfElse(ref c) => write!(f, "{}", c),
            FieldElementExpression::FunctionCall(ref function_call) => {
                write!(f, "{}", function_call)
            }
            FieldElementExpression::Member(ref m) => write!(f, "{}", m),
            FieldElementExpression::Select(ref select) => write!(f, "{}", select),
        }
    }
}

impl<'ast, T: fmt::Display> fmt::Display for UExpression<'ast, T> {
    fn fmt(&self, f: &mut fmt::Formatter) -> fmt::Result {
        match self.inner {
            UExpressionInner::Block(ref block) => write!(f, "{}", block,),
            UExpressionInner::Value(ref v) => write!(f, "{}", v),
            UExpressionInner::Identifier(ref var) => write!(f, "{}", var),
            UExpressionInner::Add(ref lhs, ref rhs) => write!(f, "({} + {})", lhs, rhs),
            UExpressionInner::And(ref lhs, ref rhs) => write!(f, "({} & {})", lhs, rhs),
            UExpressionInner::Or(ref lhs, ref rhs) => write!(f, "({} | {})", lhs, rhs),
            UExpressionInner::Xor(ref lhs, ref rhs) => write!(f, "({} ^ {})", lhs, rhs),
            UExpressionInner::Sub(ref lhs, ref rhs) => write!(f, "({} - {})", lhs, rhs),
            UExpressionInner::Mult(ref lhs, ref rhs) => write!(f, "({} * {})", lhs, rhs),
            UExpressionInner::FloorSub(ref lhs, ref rhs) => {
                write!(f, "(FLOOR_SUB({}, {}))", lhs, rhs)
            }
            UExpressionInner::Div(ref lhs, ref rhs) => write!(f, "({} / {})", lhs, rhs),
            UExpressionInner::Rem(ref lhs, ref rhs) => write!(f, "({} % {})", lhs, rhs),
            UExpressionInner::RightShift(ref e, ref by) => write!(f, "({} >> {})", e, by),
            UExpressionInner::LeftShift(ref e, ref by) => write!(f, "({} << {})", e, by),
            UExpressionInner::Not(ref e) => write!(f, "!{}", e),
            UExpressionInner::Neg(ref e) => write!(f, "(-{})", e),
            UExpressionInner::Pos(ref e) => write!(f, "(+{})", e),
            UExpressionInner::Select(ref select) => write!(f, "{}", select),
            UExpressionInner::FunctionCall(ref function_call) => write!(f, "{}", function_call),
            UExpressionInner::IfElse(ref c) => write!(f, "{}", c),
            UExpressionInner::Member(ref m) => write!(f, "{}", m),
        }
    }
}

impl<'ast, T: fmt::Display> fmt::Display for BooleanExpression<'ast, T> {
    fn fmt(&self, f: &mut fmt::Formatter) -> fmt::Result {
        match *self {
            BooleanExpression::Block(ref block) => write!(f, "{}", block,),
            BooleanExpression::Identifier(ref var) => write!(f, "{}", var),
            BooleanExpression::FieldLt(ref lhs, ref rhs) => write!(f, "{} < {}", lhs, rhs),
            BooleanExpression::FieldLe(ref lhs, ref rhs) => write!(f, "{} <= {}", lhs, rhs),
            BooleanExpression::FieldGe(ref lhs, ref rhs) => write!(f, "{} >= {}", lhs, rhs),
            BooleanExpression::FieldGt(ref lhs, ref rhs) => write!(f, "{} > {}", lhs, rhs),
            BooleanExpression::UintLt(ref lhs, ref rhs) => write!(f, "{} < {}", lhs, rhs),
            BooleanExpression::UintLe(ref lhs, ref rhs) => write!(f, "{} <= {}", lhs, rhs),
            BooleanExpression::UintGe(ref lhs, ref rhs) => write!(f, "{} >= {}", lhs, rhs),
            BooleanExpression::UintGt(ref lhs, ref rhs) => write!(f, "{} > {}", lhs, rhs),
            BooleanExpression::FieldEq(ref lhs, ref rhs) => write!(f, "{} == {}", lhs, rhs),
            BooleanExpression::BoolEq(ref lhs, ref rhs) => write!(f, "{} == {}", lhs, rhs),
            BooleanExpression::ArrayEq(ref lhs, ref rhs) => write!(f, "{} == {}", lhs, rhs),
            BooleanExpression::StructEq(ref lhs, ref rhs) => write!(f, "{} == {}", lhs, rhs),
            BooleanExpression::UintEq(ref lhs, ref rhs) => write!(f, "{} == {}", lhs, rhs),
            BooleanExpression::Or(ref lhs, ref rhs) => write!(f, "{} || {}", lhs, rhs),
            BooleanExpression::And(ref lhs, ref rhs) => write!(f, "{} && {}", lhs, rhs),
            BooleanExpression::Not(ref exp) => write!(f, "!{}", exp),
            BooleanExpression::Value(b) => write!(f, "{}", b),
            BooleanExpression::FunctionCall(ref function_call) => write!(f, "{}", function_call),
            BooleanExpression::IfElse(ref c) => write!(f, "{}", c),
            BooleanExpression::Member(ref m) => write!(f, "{}", m),
            BooleanExpression::Select(ref select) => write!(f, "{}", select),
        }
    }
}

impl<'ast, T: fmt::Display> fmt::Display for ArrayExpressionInner<'ast, T> {
    fn fmt(&self, f: &mut fmt::Formatter) -> fmt::Result {
        match *self {
            ArrayExpressionInner::Block(ref block) => write!(f, "{}", block,),
            ArrayExpressionInner::Identifier(ref var) => write!(f, "{}", var),
            ArrayExpressionInner::Value(ref values) => write!(
                f,
                "[{}]",
                values
                    .iter()
                    .map(|o| o.to_string())
                    .collect::<Vec<String>>()
                    .join(", ")
            ),
            ArrayExpressionInner::FunctionCall(ref function_call) => write!(f, "{}", function_call),
            ArrayExpressionInner::IfElse(ref c) => write!(f, "{}", c),
            ArrayExpressionInner::Member(ref m) => write!(f, "{}", m),
            ArrayExpressionInner::Select(ref select) => write!(f, "{}", select),
            ArrayExpressionInner::Slice(ref a, ref from, ref to) => {
                write!(f, "{}[{}..{}]", a, from, to)
            }
            ArrayExpressionInner::Repeat(ref e, ref count) => {
                write!(f, "[{}; {}]", e, count)
            }
        }
    }
}

impl<'ast, T: fmt::Display> fmt::Display for TypedExpressionListInner<'ast, T> {
    fn fmt(&self, f: &mut fmt::Formatter) -> fmt::Result {
        match *self {
            TypedExpressionListInner::FunctionCall(ref function_call) => {
                write!(f, "{}", function_call)
            }
            TypedExpressionListInner::EmbedCall(ref embed, ref generics, ref p) => {
                write!(f, "{}", embed.id())?;
                if !generics.is_empty() {
                    write!(
                        f,
                        "::<{}>",
                        generics
                            .iter()
                            .map(|g| g.to_string())
                            .collect::<Vec<_>>()
                            .join(", ")
                    )?;
                }
                write!(f, "(")?;
                for (i, param) in p.iter().enumerate() {
                    write!(f, "{}", param)?;
                    if i < p.len() - 1 {
                        write!(f, ", ")?;
                    }
                }
                write!(f, ")")
            }
        }
    }
}

// Variable to TypedExpression conversion

impl<'ast, T: Field> From<Variable<'ast, T>> for TypedExpression<'ast, T> {
    fn from(v: Variable<'ast, T>) -> Self {
        match v.get_type() {
            Type::FieldElement => FieldElementExpression::Identifier(v.id).into(),
            Type::Boolean => BooleanExpression::Identifier(v.id).into(),
            Type::Array(ty) => ArrayExpressionInner::Identifier(v.id)
                .annotate(*ty.ty, ty.size)
                .into(),
            Type::Struct(ty) => StructExpressionInner::Identifier(v.id).annotate(ty).into(),
            Type::Uint(w) => UExpressionInner::Identifier(v.id).annotate(w).into(),
            Type::Int => unreachable!(),
        }
    }
}

// Common behaviour across expressions

pub trait Expr<'ast, T>: From<TypedExpression<'ast, T>> {
    type Inner;
    type Ty: Clone + IntoTypes<'ast, T>;

    fn ty(&self) -> &Self::Ty;

    fn into_inner(self) -> Self::Inner;

    fn as_inner(&self) -> &Self::Inner;

    fn as_inner_mut(&mut self) -> &mut Self::Inner;
}

impl<'ast, T: Clone> Expr<'ast, T> for FieldElementExpression<'ast, T> {
    type Inner = Self;
    type Ty = Type<'ast, T>;

    fn ty(&self) -> &Self::Ty {
        &Type::FieldElement
    }

    fn into_inner(self) -> Self::Inner {
        self
    }

    fn as_inner(&self) -> &Self::Inner {
        &self
    }

    fn as_inner_mut(&mut self) -> &mut Self::Inner {
        self
    }
}

impl<'ast, T: Clone> Expr<'ast, T> for BooleanExpression<'ast, T> {
    type Inner = Self;
    type Ty = Type<'ast, T>;

    fn ty(&self) -> &Self::Ty {
        &Type::Boolean
    }

    fn into_inner(self) -> Self::Inner {
        self
    }

    fn as_inner(&self) -> &Self::Inner {
        &self
    }

    fn as_inner_mut(&mut self) -> &mut Self::Inner {
        self
    }
}

impl<'ast, T: Clone> Expr<'ast, T> for UExpression<'ast, T> {
    type Inner = UExpressionInner<'ast, T>;
    type Ty = UBitwidth;

    fn ty(&self) -> &Self::Ty {
        &self.bitwidth
    }

    fn into_inner(self) -> Self::Inner {
        self.inner
    }

    fn as_inner(&self) -> &Self::Inner {
        &self.inner
    }

    fn as_inner_mut(&mut self) -> &mut Self::Inner {
        &mut self.inner
    }
}

impl<'ast, T: Clone> Expr<'ast, T> for StructExpression<'ast, T> {
    type Inner = StructExpressionInner<'ast, T>;
    type Ty = StructType<'ast, T>;

    fn ty(&self) -> &Self::Ty {
        &self.ty
    }

    fn into_inner(self) -> Self::Inner {
        self.inner
    }

    fn as_inner(&self) -> &Self::Inner {
        &self.inner
    }

    fn as_inner_mut(&mut self) -> &mut Self::Inner {
        &mut self.inner
    }
}

impl<'ast, T: Clone> Expr<'ast, T> for ArrayExpression<'ast, T> {
    type Inner = ArrayExpressionInner<'ast, T>;
    type Ty = ArrayType<'ast, T>;

    fn ty(&self) -> &Self::Ty {
        &self.ty
    }

    fn into_inner(self) -> Self::Inner {
        self.inner
    }

    fn as_inner(&self) -> &Self::Inner {
        &self.inner
    }

    fn as_inner_mut(&mut self) -> &mut Self::Inner {
        &mut self.inner
    }
}

impl<'ast, T: Clone> Expr<'ast, T> for IntExpression<'ast, T> {
    type Inner = Self;
    type Ty = Type<'ast, T>;

    fn ty(&self) -> &Self::Ty {
        &Type::Int
    }

    fn into_inner(self) -> Self::Inner {
        self
    }

    fn as_inner(&self) -> &Self::Inner {
        &self
    }

    fn as_inner_mut(&mut self) -> &mut Self::Inner {
        self
    }
}

impl<'ast, T: Clone> Expr<'ast, T> for TypedExpressionList<'ast, T> {
    type Inner = TypedExpressionListInner<'ast, T>;
    type Ty = Types<'ast, T>;

    fn ty(&self) -> &Self::Ty {
        &self.types
    }

    fn into_inner(self) -> Self::Inner {
        self.inner
    }

    fn as_inner(&self) -> &Self::Inner {
        &self.inner
    }

    fn as_inner_mut(&mut self) -> &mut Self::Inner {
        &mut self.inner
    }
}

// Enums types to enable returning e.g a member expression OR another type of expression of this type

pub enum FunctionCallOrExpression<'ast, T, E: Expr<'ast, T>> {
    FunctionCall(FunctionCallExpression<'ast, T, E>),
    Expression(E::Inner),
}
pub enum SelectOrExpression<'ast, T, E: Expr<'ast, T>> {
    Select(SelectExpression<'ast, T, E>),
    Expression(E::Inner),
}

pub enum MemberOrExpression<'ast, T, E: Expr<'ast, T>> {
    Member(MemberExpression<'ast, T, E>),
    Expression(E::Inner),
}

pub enum IfElseOrExpression<'ast, T, E: Expr<'ast, T>> {
    IfElse(IfElseExpression<'ast, T, E>),
    Expression(E::Inner),
}

pub trait IfElse<'ast, T> {
    fn if_else(condition: BooleanExpression<'ast, T>, consequence: Self, alternative: Self)
        -> Self;
}

impl<'ast, T> IfElse<'ast, T> for FieldElementExpression<'ast, T> {
    fn if_else(
        condition: BooleanExpression<'ast, T>,
        consequence: Self,
        alternative: Self,
    ) -> Self {
        FieldElementExpression::IfElse(IfElseExpression::new(condition, consequence, alternative))
    }
}

impl<'ast, T> IfElse<'ast, T> for IntExpression<'ast, T> {
    fn if_else(
        condition: BooleanExpression<'ast, T>,
        consequence: Self,
        alternative: Self,
    ) -> Self {
        IntExpression::IfElse(IfElseExpression::new(condition, consequence, alternative))
    }
}

impl<'ast, T> IfElse<'ast, T> for BooleanExpression<'ast, T> {
    fn if_else(
        condition: BooleanExpression<'ast, T>,
        consequence: Self,
        alternative: Self,
    ) -> Self {
        BooleanExpression::IfElse(IfElseExpression::new(condition, consequence, alternative))
    }
}

impl<'ast, T> IfElse<'ast, T> for UExpression<'ast, T> {
    fn if_else(
        condition: BooleanExpression<'ast, T>,
        consequence: Self,
        alternative: Self,
    ) -> Self {
        let bitwidth = consequence.bitwidth;

        UExpressionInner::IfElse(IfElseExpression::new(condition, consequence, alternative))
            .annotate(bitwidth)
    }
}

impl<'ast, T: Clone> IfElse<'ast, T> for ArrayExpression<'ast, T> {
    fn if_else(
        condition: BooleanExpression<'ast, T>,
        consequence: Self,
        alternative: Self,
    ) -> Self {
        let ty = consequence.inner_type().clone();
        let size = consequence.size();
        ArrayExpressionInner::IfElse(IfElseExpression::new(condition, consequence, alternative))
            .annotate(ty, size)
    }
}

impl<'ast, T: Clone> IfElse<'ast, T> for StructExpression<'ast, T> {
    fn if_else(
        condition: BooleanExpression<'ast, T>,
        consequence: Self,
        alternative: Self,
    ) -> Self {
        let ty = consequence.ty().clone();
        StructExpressionInner::IfElse(IfElseExpression::new(condition, consequence, alternative))
            .annotate(ty)
    }
}

pub trait Select<'ast, T> {
    fn select<I: Into<UExpression<'ast, T>>>(array: ArrayExpression<'ast, T>, index: I) -> Self;
}

impl<'ast, T> Select<'ast, T> for FieldElementExpression<'ast, T> {
    fn select<I: Into<UExpression<'ast, T>>>(array: ArrayExpression<'ast, T>, index: I) -> Self {
        FieldElementExpression::Select(SelectExpression::new(array, index.into()))
    }
}

impl<'ast, T> Select<'ast, T> for IntExpression<'ast, T> {
    fn select<I: Into<UExpression<'ast, T>>>(array: ArrayExpression<'ast, T>, index: I) -> Self {
        IntExpression::Select(SelectExpression::new(array, index.into()))
    }
}

impl<'ast, T> Select<'ast, T> for BooleanExpression<'ast, T> {
    fn select<I: Into<UExpression<'ast, T>>>(array: ArrayExpression<'ast, T>, index: I) -> Self {
        BooleanExpression::Select(SelectExpression::new(array, index.into()))
    }
}

impl<'ast, T: Clone> Select<'ast, T> for TypedExpression<'ast, T> {
    fn select<I: Into<UExpression<'ast, T>>>(array: ArrayExpression<'ast, T>, index: I) -> Self {
        match *array.ty().ty {
            Type::Array(..) => ArrayExpression::select(array, index).into(),
            Type::Struct(..) => StructExpression::select(array, index).into(),
            Type::FieldElement => FieldElementExpression::select(array, index).into(),
            Type::Boolean => BooleanExpression::select(array, index).into(),
            Type::Int => IntExpression::select(array, index).into(),
            Type::Uint(..) => UExpression::select(array, index).into(),
        }
    }
}

impl<'ast, T: Clone> Select<'ast, T> for UExpression<'ast, T> {
    fn select<I: Into<UExpression<'ast, T>>>(array: ArrayExpression<'ast, T>, index: I) -> Self {
        let bitwidth = match array.inner_type().clone() {
            Type::Uint(bitwidth) => bitwidth,
            _ => unreachable!(),
        };

        UExpressionInner::Select(SelectExpression::new(array, index.into())).annotate(bitwidth)
    }
}

impl<'ast, T: Clone> Select<'ast, T> for ArrayExpression<'ast, T> {
    fn select<I: Into<UExpression<'ast, T>>>(array: ArrayExpression<'ast, T>, index: I) -> Self {
        let (ty, size) = match array.inner_type() {
            Type::Array(array_type) => (array_type.ty.clone(), array_type.size.clone()),
            _ => unreachable!(),
        };

        ArrayExpressionInner::Select(SelectExpression::new(array, index.into())).annotate(*ty, size)
    }
}

impl<'ast, T: Clone> Select<'ast, T> for StructExpression<'ast, T> {
    fn select<I: Into<UExpression<'ast, T>>>(array: ArrayExpression<'ast, T>, index: I) -> Self {
        let members = match array.inner_type().clone() {
            Type::Struct(members) => members,
            _ => unreachable!(),
        };

        StructExpressionInner::Select(SelectExpression::new(array, index.into())).annotate(members)
    }
}

pub trait Member<'ast, T>: Sized {
    fn member(s: StructExpression<'ast, T>, id: MemberId) -> Self;
}

impl<'ast, T> Member<'ast, T> for FieldElementExpression<'ast, T> {
    fn member(s: StructExpression<'ast, T>, id: MemberId) -> Self {
        FieldElementExpression::Member(MemberExpression::new(s, id))
    }
}

impl<'ast, T> Member<'ast, T> for BooleanExpression<'ast, T> {
    fn member(s: StructExpression<'ast, T>, id: MemberId) -> Self {
        BooleanExpression::Member(MemberExpression::new(s, id))
    }
}

impl<'ast, T: Clone> Member<'ast, T> for UExpression<'ast, T> {
    fn member(s: StructExpression<'ast, T>, id: MemberId) -> Self {
        let ty = s.ty().members.iter().find(|member| id == member.id);
        let bitwidth = match ty {
            Some(crate::typed_absy::types::StructMember {
                ty: box Type::Uint(bitwidth),
                ..
            }) => *bitwidth,
            _ => unreachable!(),
        };
        UExpressionInner::Member(MemberExpression::new(s, id)).annotate(bitwidth)
    }
}

impl<'ast, T: Clone> Member<'ast, T> for ArrayExpression<'ast, T> {
    fn member(s: StructExpression<'ast, T>, id: MemberId) -> Self {
        let ty = s.ty().members.iter().find(|member| id == member.id);
        let (ty, size) = match ty {
            Some(crate::typed_absy::types::StructMember {
                ty: box Type::Array(array_ty),
                ..
            }) => (*array_ty.ty.clone(), array_ty.size.clone()),
            _ => unreachable!(),
        };
        ArrayExpressionInner::Member(MemberExpression::new(s, id)).annotate(ty, size)
    }
}

impl<'ast, T: Clone> Member<'ast, T> for StructExpression<'ast, T> {
    fn member(s: StructExpression<'ast, T>, id: MemberId) -> Self {
        let ty = s.ty().members.iter().find(|member| id == member.id);
        let struct_ty = match ty {
            Some(crate::typed_absy::types::StructMember {
                ty: box Type::Struct(struct_ty),
                ..
            }) => struct_ty.clone(),
            _ => unreachable!(),
        };
        StructExpressionInner::Member(MemberExpression::new(s, id)).annotate(struct_ty)
    }
}

pub trait Id<'ast, T>: Expr<'ast, T> {
    fn identifier(id: Identifier<'ast>) -> Self::Inner;
}

impl<'ast, T: Field> Id<'ast, T> for FieldElementExpression<'ast, T> {
    fn identifier(id: Identifier<'ast>) -> Self::Inner {
        FieldElementExpression::Identifier(id)
    }
}

impl<'ast, T: Field> Id<'ast, T> for BooleanExpression<'ast, T> {
    fn identifier(id: Identifier<'ast>) -> Self::Inner {
        BooleanExpression::Identifier(id)
    }
}

impl<'ast, T: Field> Id<'ast, T> for UExpression<'ast, T> {
    fn identifier(id: Identifier<'ast>) -> Self::Inner {
        UExpressionInner::Identifier(id)
    }
}

impl<'ast, T: Field> Id<'ast, T> for ArrayExpression<'ast, T> {
    fn identifier(id: Identifier<'ast>) -> Self::Inner {
        ArrayExpressionInner::Identifier(id)
    }
}

impl<'ast, T: Field> Id<'ast, T> for StructExpression<'ast, T> {
    fn identifier(id: Identifier<'ast>) -> Self::Inner {
        StructExpressionInner::Identifier(id)
    }
}

// `TypedExpressionList` does not have an Identifier variant
// However implementing `From<TypedExpression>` is required for `TypedExpressionList` to be `Expr`, which makes generic treatment of function calls possible
// This could maybe be avoided by splitting the `Expr` trait into many, but I did not find a way
impl<'ast, T: Field> Id<'ast, T> for TypedExpressionList<'ast, T> {
    fn identifier(_: Identifier<'ast>) -> Self::Inner {
        unreachable!()
    }
}

pub trait FunctionCall<'ast, T>: Expr<'ast, T> {
    fn function_call(
        key: DeclarationFunctionKey<'ast>,
        generics: Vec<Option<UExpression<'ast, T>>>,
        arguments: Vec<TypedExpression<'ast, T>>,
    ) -> Self::Inner;
}

impl<'ast, T: Field> FunctionCall<'ast, T> for FieldElementExpression<'ast, T> {
    fn function_call(
        key: DeclarationFunctionKey<'ast>,
        generics: Vec<Option<UExpression<'ast, T>>>,
        arguments: Vec<TypedExpression<'ast, T>>,
    ) -> Self::Inner {
        FieldElementExpression::FunctionCall(FunctionCallExpression::new(key, generics, arguments))
    }
}

impl<'ast, T: Field> FunctionCall<'ast, T> for BooleanExpression<'ast, T> {
    fn function_call(
        key: DeclarationFunctionKey<'ast>,
        generics: Vec<Option<UExpression<'ast, T>>>,
        arguments: Vec<TypedExpression<'ast, T>>,
    ) -> Self::Inner {
        BooleanExpression::FunctionCall(FunctionCallExpression::new(key, generics, arguments))
    }
}

impl<'ast, T: Field> FunctionCall<'ast, T> for UExpression<'ast, T> {
    fn function_call(
        key: DeclarationFunctionKey<'ast>,
        generics: Vec<Option<UExpression<'ast, T>>>,
        arguments: Vec<TypedExpression<'ast, T>>,
    ) -> Self::Inner {
        UExpressionInner::FunctionCall(FunctionCallExpression::new(key, generics, arguments))
    }
}

impl<'ast, T: Field> FunctionCall<'ast, T> for ArrayExpression<'ast, T> {
    fn function_call(
        key: DeclarationFunctionKey<'ast>,
        generics: Vec<Option<UExpression<'ast, T>>>,
        arguments: Vec<TypedExpression<'ast, T>>,
    ) -> Self::Inner {
        ArrayExpressionInner::FunctionCall(FunctionCallExpression::new(key, generics, arguments))
    }
}

impl<'ast, T: Field> FunctionCall<'ast, T> for StructExpression<'ast, T> {
    fn function_call(
        key: DeclarationFunctionKey<'ast>,
        generics: Vec<Option<UExpression<'ast, T>>>,
        arguments: Vec<TypedExpression<'ast, T>>,
    ) -> Self::Inner {
        StructExpressionInner::FunctionCall(FunctionCallExpression::new(key, generics, arguments))
    }
}

impl<'ast, T: Field> FunctionCall<'ast, T> for TypedExpressionList<'ast, T> {
    fn function_call(
        key: DeclarationFunctionKey<'ast>,
        generics: Vec<Option<UExpression<'ast, T>>>,
        arguments: Vec<TypedExpression<'ast, T>>,
    ) -> Self::Inner {
        TypedExpressionListInner::FunctionCall(FunctionCallExpression::new(
            key, generics, arguments,
        ))
    }
}

pub trait Block<'ast, T> {
    fn block(statements: Vec<TypedStatement<'ast, T>>, value: Self) -> Self;
}

impl<'ast, T: Field> Block<'ast, T> for FieldElementExpression<'ast, T> {
    fn block(statements: Vec<TypedStatement<'ast, T>>, value: Self) -> Self {
        FieldElementExpression::Block(BlockExpression::new(statements, value))
    }
}

impl<'ast, T: Field> Block<'ast, T> for BooleanExpression<'ast, T> {
    fn block(statements: Vec<TypedStatement<'ast, T>>, value: Self) -> Self {
        BooleanExpression::Block(BlockExpression::new(statements, value))
    }
}

impl<'ast, T: Field> Block<'ast, T> for UExpression<'ast, T> {
    fn block(statements: Vec<TypedStatement<'ast, T>>, value: Self) -> Self {
        let bitwidth = value.bitwidth();
        UExpressionInner::Block(BlockExpression::new(statements, value)).annotate(bitwidth)
    }
}

impl<'ast, T: Field> Block<'ast, T> for ArrayExpression<'ast, T> {
    fn block(statements: Vec<TypedStatement<'ast, T>>, value: Self) -> Self {
        let array_ty = value.ty().clone();
        ArrayExpressionInner::Block(BlockExpression::new(statements, value))
            .annotate(*array_ty.ty, array_ty.size)
    }
}

impl<'ast, T: Field> Block<'ast, T> for StructExpression<'ast, T> {
    fn block(statements: Vec<TypedStatement<'ast, T>>, value: Self) -> Self {
        let struct_ty = value.ty().clone();

        StructExpressionInner::Block(BlockExpression::new(statements, value)).annotate(struct_ty)
    }
}

pub trait Constant: Sized {
    // return whether this is constant
    fn is_constant(&self) -> bool;

    // canonicalize an expression *that we know to be constant*
    // for example for [0; 3] -> [0, 0, 0], [...[1], 2] -> [1, 2], etc
    fn into_canonical_constant(self) -> Self {
        self
    }
}

impl<'ast, T: Field> Constant for FieldElementExpression<'ast, T> {
    fn is_constant(&self) -> bool {
        matches!(self, FieldElementExpression::Number(..))
    }
}

impl<'ast, T: Field> Constant for BooleanExpression<'ast, T> {
    fn is_constant(&self) -> bool {
        matches!(self, BooleanExpression::Value(..))
    }
}

impl<'ast, T: Field> Constant for UExpression<'ast, T> {
    fn is_constant(&self) -> bool {
        matches!(self.as_inner(), UExpressionInner::Value(..))
    }
}

impl<'ast, T: Field> Constant for ArrayExpression<'ast, T> {
    fn is_constant(&self) -> bool {
        match self.as_inner() {
            ArrayExpressionInner::Value(v) => v.0.iter().all(|e| match e {
                TypedExpressionOrSpread::Expression(e) => e.is_constant(),
                TypedExpressionOrSpread::Spread(s) => s.array.is_constant(),
            }),
            ArrayExpressionInner::Slice(box a, box from, box to) => {
                from.is_constant() && to.is_constant() && a.is_constant()
            }
            ArrayExpressionInner::Repeat(box e, box count) => {
                count.is_constant() && e.is_constant()
            }
            _ => false,
        }
    }

    fn into_canonical_constant(self) -> Self {
        fn into_canonical_constant_aux<T: Field>(
            e: TypedExpressionOrSpread<T>,
        ) -> Vec<TypedExpression<T>> {
            match e {
                TypedExpressionOrSpread::Expression(e) => vec![e],
                TypedExpressionOrSpread::Spread(s) => match s.array.into_inner() {
                    ArrayExpressionInner::Value(v) => v
                        .into_iter()
                        .flat_map(into_canonical_constant_aux)
                        .collect(),
                    ArrayExpressionInner::Slice(box v, box from, box to) => {
                        let from = match from.into_inner() {
                            UExpressionInner::Value(v) => v,
                            _ => unreachable!(),
                        };

                        let to = match to.into_inner() {
                            UExpressionInner::Value(v) => v,
                            _ => unreachable!(),
                        };

                        let v = match v.into_inner() {
                            ArrayExpressionInner::Value(v) => v,
                            _ => unreachable!(),
                        };

                        v.into_iter()
                            .flat_map(into_canonical_constant_aux)
                            .skip(from as usize)
                            .take(to as usize - from as usize)
                            .collect()
                    }
                    ArrayExpressionInner::Repeat(box e, box count) => {
                        let count = match count.into_inner() {
                            UExpressionInner::Value(count) => count,
                            _ => unreachable!(),
                        };

                        vec![e; count as usize]
                    }
                    a => unreachable!("{}", a),
                },
            }
        }

        let array_ty = self.ty().clone();

        match self.into_inner() {
            ArrayExpressionInner::Value(v) => ArrayExpressionInner::Value(
                v.into_iter()
                    .flat_map(into_canonical_constant_aux)
                    .map(|e| e.into())
                    .collect::<Vec<_>>()
                    .into(),
            )
            .annotate(*array_ty.ty, array_ty.size),
            ArrayExpressionInner::Slice(box a, box from, box to) => {
                let from = match from.into_inner() {
                    UExpressionInner::Value(from) => from as usize,
                    _ => unreachable!("should be a uint value"),
                };

                let to = match to.into_inner() {
                    UExpressionInner::Value(to) => to as usize,
                    _ => unreachable!("should be a uint value"),
                };

                let v = match a.into_inner() {
                    ArrayExpressionInner::Value(v) => v,
                    _ => unreachable!("should be an array value"),
                };

                ArrayExpressionInner::Value(
                    v.into_iter()
                        .flat_map(into_canonical_constant_aux)
                        .map(|e| e.into())
                        .skip(from)
                        .take(to - from)
                        .collect::<Vec<_>>()
                        .into(),
                )
                .annotate(*array_ty.ty, array_ty.size)
            }
            ArrayExpressionInner::Repeat(box e, box count) => {
                let count = match count.into_inner() {
                    UExpressionInner::Value(from) => from as usize,
                    _ => unreachable!("should be a uint value"),
                };

                let e = e.into_canonical_constant();

                ArrayExpressionInner::Value(
                    vec![TypedExpressionOrSpread::Expression(e); count].into(),
                )
                .annotate(*array_ty.ty, array_ty.size)
            }
            _ => unreachable!(),
        }
    }
}

impl<'ast, T: Field> Constant for StructExpression<'ast, T> {
    fn is_constant(&self) -> bool {
        match self.as_inner() {
            StructExpressionInner::Value(v) => v.iter().all(|e| e.is_constant()),
            _ => false,
        }
    }

    fn into_canonical_constant(self) -> Self {
        let struct_ty = self.ty().clone();

        match self.into_inner() {
            StructExpressionInner::Value(expressions) => StructExpressionInner::Value(
                expressions
                    .into_iter()
                    .map(|e| e.into_canonical_constant())
                    .collect(),
            )
            .annotate(struct_ty),
            _ => unreachable!(),
        }
    }
}

impl<'ast, T: Field> Constant for TypedExpression<'ast, T> {
    fn is_constant(&self) -> bool {
        match self {
            TypedExpression::FieldElement(e) => e.is_constant(),
            TypedExpression::Boolean(e) => e.is_constant(),
            TypedExpression::Array(e) => e.is_constant(),
            TypedExpression::Struct(e) => e.is_constant(),
            TypedExpression::Uint(e) => e.is_constant(),
            _ => unreachable!(),
        }
    }

    fn into_canonical_constant(self) -> Self {
        match self {
            TypedExpression::FieldElement(e) => e.into_canonical_constant().into(),
            TypedExpression::Boolean(e) => e.into_canonical_constant().into(),
            TypedExpression::Array(e) => e.into_canonical_constant().into(),
            TypedExpression::Struct(e) => e.into_canonical_constant().into(),
            TypedExpression::Uint(e) => e.into_canonical_constant().into(),
            _ => unreachable!(),
        }
    }
}<|MERGE_RESOLUTION|>--- conflicted
+++ resolved
@@ -1157,23 +1157,23 @@
     inner: StructExpressionInner<'ast, T>,
 }
 
-<<<<<<< HEAD
-impl<'ast, T: Field> StructExpression<'ast, T> {
-    pub fn try_from_typed(
-        e: TypedExpression<'ast, T>,
-        target_struct_ty: StructType<'ast, T>,
-    ) -> Result<Self, TypedExpression<'ast, T>> {
-        match e {
-            TypedExpression::Struct(e) => {
-                if e.ty() == &target_struct_ty {
-                    Ok(e)
-                } else {
-                    Err(TypedExpression::Struct(e))
-                }
-            }
-            e => Err(e),
-        }
-=======
+// <<<<<<< HEAD
+// impl<'ast, T: Field> StructExpression<'ast, T> {
+//     pub fn try_from_typed(
+//         e: TypedExpression<'ast, T>,
+//         target_struct_ty: StructType<'ast, T>,
+//     ) -> Result<Self, TypedExpression<'ast, T>> {
+//         match e {
+//             TypedExpression::Struct(e) => {
+//                 if e.ty() == &target_struct_ty {
+//                     Ok(e)
+//                 } else {
+//                     Err(TypedExpression::Struct(e))
+//                 }
+//             }
+//             e => Err(e),
+//         }
+// =======
 impl<'ast, T> StructExpression<'ast, T> {
     pub fn ty(&self) -> &StructType<'ast, T> {
         &self.ty
@@ -1189,7 +1189,7 @@
 
     pub fn into_inner(self) -> StructExpressionInner<'ast, T> {
         self.inner
->>>>>>> 5a02186f
+        // >>>>>>> 5a02186fc1d5c8f438a9663112f444497e752ea6
     }
 }
 

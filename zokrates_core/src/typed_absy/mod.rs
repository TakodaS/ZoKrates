--- conflicted
+++ resolved
@@ -808,20 +808,12 @@
         Box<FieldElementExpression<'ast, T>>,
         Box<FieldElementExpression<'ast, T>>,
     ),
-<<<<<<< HEAD
     Neg(Box<FieldElementExpression<'ast, T>>),
     Pos(Box<FieldElementExpression<'ast, T>>),
-    FunctionCall(FunctionKey<'ast>, Vec<TypedExpression<'ast, T>>),
-    Member(Box<StructExpression<'ast, T>>, MemberId),
-    Select(
-        Box<ArrayExpression<'ast, T>>,
-        Box<FieldElementExpression<'ast, T>>,
-=======
     FunctionCall(
         DeclarationFunctionKey<'ast>,
         Vec<Option<UExpression<'ast, T>>>,
         Vec<TypedExpression<'ast, T>>,
->>>>>>> a101026f
     ),
     Member(Box<StructExpression<'ast, T>>, MemberId),
     Select(Box<ArrayExpression<'ast, T>>, Box<UExpression<'ast, T>>),

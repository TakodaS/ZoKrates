//! Module containing structs and enums to represent a program.
//!
//! @file absy.rs
//! @author Dennis Kuhnert <dennis.kuhnert@campus.tu-berlin.de>
//! @author Jacob Eberhardt <jacob.eberhardt@tu-berlin.de>
//! @date 2017

pub mod abi;
pub mod folder;
pub mod identifier;
pub mod result_folder;

mod integer;
mod parameter;
pub mod types;
mod uint;
pub mod variable;

pub use self::identifier::CoreIdentifier;
pub use self::parameter::{DeclarationParameter, GParameter};
pub use self::types::{
    CanonicalConstantIdentifier, ConcreteFunctionKey, ConcreteSignature, ConcreteType,
    ConstantIdentifier, DeclarationArrayType, DeclarationConstant, DeclarationFunctionKey,
    DeclarationSignature, DeclarationStructType, DeclarationType, GArrayType, GStructType, GType,
    GenericIdentifier, IntoTypes, Signature, StructType, Type, Types, UBitwidth,
};
use crate::typed_absy::types::ConcreteGenericsAssignment;

pub use self::variable::{ConcreteVariable, DeclarationVariable, GVariable, Variable};
use std::marker::PhantomData;
use std::path::{Path, PathBuf};

pub use crate::typed_absy::integer::IntExpression;
pub use crate::typed_absy::uint::{bitwidth, UExpression, UExpressionInner, UMetadata};

use crate::embed::FlatEmbed;

use std::collections::BTreeMap;
use std::convert::{TryFrom, TryInto};
use std::fmt;

pub use crate::typed_absy::types::{ArrayType, FunctionKey, MemberId};

use zokrates_field::Field;

pub use self::folder::Folder;
use crate::typed_absy::abi::{Abi, AbiInput};
use std::ops::{Add, Div, Mul, Sub};

pub use self::identifier::Identifier;

/// An identifier for a `TypedModule`. Typically a path or uri.
pub type OwnedTypedModuleId = PathBuf;
pub type TypedModuleId = Path;

/// A collection of `TypedModule`s
pub type TypedModules<'ast, T> = BTreeMap<OwnedTypedModuleId, TypedModule<'ast, T>>;

/// A collection of `TypedFunctionSymbol`s
/// # Remarks
/// * It is the role of the semantic checker to make sure there are no duplicates for a given `FunctionKey`
///   in a given `TypedModule`, hence the use of a BTreeMap
pub type TypedFunctionSymbols<'ast, T> =
    BTreeMap<DeclarationFunctionKey<'ast, T>, TypedFunctionSymbol<'ast, T>>;

#[derive(Clone, Debug, PartialEq)]
pub enum TypedConstantSymbol<'ast, T> {
    Here(TypedConstant<'ast, T>),
    There(CanonicalConstantIdentifier<'ast>),
}

/// A collection of `TypedConstantSymbol`s
/// It is still ordered, as we inline the constants in the order they are declared
pub type TypedConstantSymbols<'ast, T> = Vec<(
    CanonicalConstantIdentifier<'ast>,
    TypedConstantSymbol<'ast, T>,
)>;

/// A typed program as a collection of modules, one of them being the main
#[derive(PartialEq, Debug, Clone)]
pub struct TypedProgram<'ast, T> {
    pub modules: TypedModules<'ast, T>,
    pub main: OwnedTypedModuleId,
}

impl<'ast, T> TypedProgram<'ast, T> {
    pub fn main_function(&self) -> TypedFunction<'ast, T> {
        unimplemented!()
    }
}

impl<'ast, T: Field> TypedProgram<'ast, T> {
    pub fn abi(&self) -> Abi {
        let main = &self.modules[&self.main]
            .functions_iter()
            .find(|s| s.key.id == "main")
            .unwrap()
            .symbol;
        let main = match main {
            TypedFunctionSymbol::Here(main) => main,
            _ => unreachable!(),
        };

        Abi {
            inputs: main
                .arguments
                .iter()
                .map(|p| {
                    types::ConcreteType::try_from(
                        crate::typed_absy::types::try_from_g_type::<
                            DeclarationConstant<'ast, T>,
                            UExpression<'ast, T>,
                        >(p.id._type.clone())
                        .unwrap(),
                    )
                    .map(|ty| AbiInput {
                        public: !p.private,
                        name: p.id.id.to_string(),
                        ty,
                    })
                    .unwrap()
                })
                .collect(),
            outputs: main
                .signature
                .outputs
                .iter()
                .map(|ty| {
                    types::ConcreteType::try_from(
                        crate::typed_absy::types::try_from_g_type::<
                            DeclarationConstant<'ast, T>,
                            UExpression<'ast, T>,
                        >(ty.clone())
                        .unwrap(),
                    )
                    .unwrap()
                })
                .collect(),
        }
    }
}

impl<'ast, T: fmt::Display> fmt::Display for TypedProgram<'ast, T> {
    fn fmt(&self, f: &mut fmt::Formatter) -> fmt::Result {
        for (module_id, module) in &self.modules {
            writeln!(
                f,
                "| {}: |{}",
                module_id.display(),
                if *module_id == self.main {
                    "<---- main"
                } else {
                    ""
                }
            )?;
            writeln!(f, "{}", "-".repeat(100))?;
            writeln!(f, "{}", module)?;
            writeln!(f, "{}", "-".repeat(100))?;
            writeln!(f)?;
        }
        write!(f, "")
    }
}

#[derive(PartialEq, Debug, Clone)]
pub struct TypedFunctionSymbolDeclaration<'ast, T> {
    pub key: DeclarationFunctionKey<'ast, T>,
    pub symbol: TypedFunctionSymbol<'ast, T>,
}

impl<'ast, T> TypedFunctionSymbolDeclaration<'ast, T> {
    pub fn new(key: DeclarationFunctionKey<'ast, T>, symbol: TypedFunctionSymbol<'ast, T>) -> Self {
        TypedFunctionSymbolDeclaration { key, symbol }
    }
}

#[derive(PartialEq, Debug, Clone)]
pub struct TypedConstantSymbolDeclaration<'ast, T> {
    pub id: CanonicalConstantIdentifier<'ast>,
    pub symbol: TypedConstantSymbol<'ast, T>,
}

impl<'ast, T> TypedConstantSymbolDeclaration<'ast, T> {
    pub fn new(
        id: CanonicalConstantIdentifier<'ast>,
        symbol: TypedConstantSymbol<'ast, T>,
    ) -> Self {
        TypedConstantSymbolDeclaration { id, symbol }
    }
}

#[derive(PartialEq, Debug, Clone)]
pub enum TypedSymbolDeclaration<'ast, T> {
    Function(TypedFunctionSymbolDeclaration<'ast, T>),
    Constant(TypedConstantSymbolDeclaration<'ast, T>),
}

impl<'ast, T> From<TypedFunctionSymbolDeclaration<'ast, T>> for TypedSymbolDeclaration<'ast, T> {
    fn from(d: TypedFunctionSymbolDeclaration<'ast, T>) -> Self {
        Self::Function(d)
    }
}

impl<'ast, T> From<TypedConstantSymbolDeclaration<'ast, T>> for TypedSymbolDeclaration<'ast, T> {
    fn from(d: TypedConstantSymbolDeclaration<'ast, T>) -> Self {
        Self::Constant(d)
    }
}

impl<'ast, T: fmt::Display> fmt::Display for TypedSymbolDeclaration<'ast, T> {
    fn fmt(&self, f: &mut fmt::Formatter) -> fmt::Result {
        match self {
            TypedSymbolDeclaration::Function(fun) => write!(f, "{}", fun),
            TypedSymbolDeclaration::Constant(c) => write!(f, "{}", c),
        }
    }
}

pub type TypedSymbolDeclarations<'ast, T> = Vec<TypedSymbolDeclaration<'ast, T>>;

/// A typed module as a collection of functions. Types have been resolved during semantic checking.
#[derive(PartialEq, Debug, Clone)]
pub struct TypedModule<'ast, T> {
    pub symbols: TypedSymbolDeclarations<'ast, T>,
}

impl<'ast, T> TypedModule<'ast, T> {
    pub fn functions_iter(&self) -> impl Iterator<Item = &TypedFunctionSymbolDeclaration<'ast, T>> {
        self.symbols.iter().filter_map(|s| match s {
            TypedSymbolDeclaration::Function(d) => Some(d),
            _ => None,
        })
    }

    pub fn into_functions_iter(
        self,
    ) -> impl Iterator<Item = TypedFunctionSymbolDeclaration<'ast, T>> {
        self.symbols.into_iter().filter_map(|s| match s {
            TypedSymbolDeclaration::Function(d) => Some(d),
            _ => None,
        })
    }
}

#[derive(Clone, PartialEq, Debug)]
pub enum TypedFunctionSymbol<'ast, T> {
    Here(TypedFunction<'ast, T>),
    There(DeclarationFunctionKey<'ast, T>),
    Flat(FlatEmbed),
}

impl<'ast, T: Field> TypedFunctionSymbol<'ast, T> {
    pub fn signature<'a>(
        &'a self,
        modules: &'a TypedModules<'ast, T>,
    ) -> DeclarationSignature<'ast, T> {
        match self {
            TypedFunctionSymbol::Here(f) => f.signature.clone(),
            TypedFunctionSymbol::There(key) => modules
                .get(&key.module)
                .unwrap()
                .functions_iter()
                .find(|d| d.key == *key)
                .unwrap()
                .symbol
                .signature(&modules),
            TypedFunctionSymbol::Flat(flat_fun) => flat_fun.typed_signature(),
        }
    }
}

impl<'ast, T: fmt::Display> fmt::Display for TypedConstantSymbolDeclaration<'ast, T> {
    fn fmt(&self, f: &mut fmt::Formatter) -> fmt::Result {
        match self.symbol {
            TypedConstantSymbol::Here(ref tc) => {
                write!(f, "const {} {} = {}", tc.ty, self.id, tc.expression)
            }
            TypedConstantSymbol::There(ref imported_id) => {
                write!(
                    f,
                    "from \"{}\" import {} as {}",
                    imported_id.module.display(),
                    imported_id.id,
                    self.id
                )
            }
        }
    }
}

impl<'ast, T: fmt::Display> fmt::Display for TypedFunctionSymbolDeclaration<'ast, T> {
    fn fmt(&self, f: &mut fmt::Formatter) -> fmt::Result {
        match self.symbol {
            TypedFunctionSymbol::Here(ref function) => write!(f, "def {}{}", self.key.id, function),
            TypedFunctionSymbol::There(ref fun_key) => write!(
                f,
                "from \"{}\" import {} as {} // with signature {}",
                fun_key.module.display(),
                fun_key.id,
                self.key.id,
                self.key.signature
            ),
            TypedFunctionSymbol::Flat(ref flat_fun) => {
                write!(
                    f,
                    "def {}{}:\n\t// hidden",
                    self.key.id,
                    flat_fun.typed_signature::<T>()
                )
            }
        }
    }
}

impl<'ast, T: fmt::Display> fmt::Display for TypedModule<'ast, T> {
    fn fmt(&self, f: &mut fmt::Formatter) -> fmt::Result {
        let res = self
            .symbols
            .iter()
            .map(|s| format!("{}", s))
            .collect::<Vec<_>>();

        write!(f, "{}", res.join("\n"))
    }
}

/// A typed function
#[derive(Clone, PartialEq, Debug, Hash)]
pub struct TypedFunction<'ast, T> {
    /// Arguments of the function
    pub arguments: Vec<DeclarationParameter<'ast, T>>,
    /// Vector of statements that are executed when running the function
    pub statements: Vec<TypedStatement<'ast, T>>,
    /// function signature
    pub signature: DeclarationSignature<'ast, T>,
}

impl<'ast, T: fmt::Display> fmt::Display for TypedFunction<'ast, T> {
    fn fmt(&self, f: &mut fmt::Formatter) -> fmt::Result {
        if !self.signature.generics.is_empty() {
            write!(
                f,
                "<{}>",
                self.signature
                    .generics
                    .iter()
                    .map(|g| g.as_ref().unwrap().to_string())
                    .collect::<Vec<_>>()
                    .join(", ")
            )?;
        }
        write!(
            f,
            "({})",
            self.arguments
                .iter()
                .map(|x| format!("{}", x))
                .collect::<Vec<_>>()
                .join(", "),
        )?;

        write!(
            f,
            "{}:",
            match self.signature.outputs.len() {
                0 => "".into(),
                1 => format!(" -> {}", self.signature.outputs[0]),
                _ => format!(
                    " -> ({})",
                    self.signature
                        .outputs
                        .iter()
                        .map(|x| format!("{}", x))
                        .collect::<Vec<_>>()
                        .join(", ")
                ),
            }
        )?;

        writeln!(f)?;

        let mut tab = 0;

        for s in &self.statements {
            if let TypedStatement::PopCallLog = s {
                tab -= 1;
            };

            s.fmt_indented(f, 1 + tab)?;
            writeln!(f)?;

            if let TypedStatement::PushCallLog(..) = s {
                tab += 1;
            };
        }

        Ok(())
    }
}

#[derive(Clone, PartialEq, Debug)]
pub struct TypedConstant<'ast, T> {
    pub expression: TypedExpression<'ast, T>,
    pub ty: DeclarationType<'ast, T>,
}

impl<'ast, T> TypedConstant<'ast, T> {
    pub fn new(expression: TypedExpression<'ast, T>, ty: DeclarationType<'ast, T>) -> Self {
        TypedConstant { expression, ty }
    }
}

impl<'ast, T: fmt::Display> fmt::Display for TypedConstant<'ast, T> {
    fn fmt(&self, f: &mut fmt::Formatter) -> fmt::Result {
        write!(f, "{}", self.expression)
    }
}

impl<'ast, T: Field> Typed<'ast, T> for TypedConstant<'ast, T> {
    fn get_type(&self) -> Type<'ast, T> {
        self.expression.get_type()
    }
}

/// Something we can assign to.
#[derive(Clone, PartialEq, Debug, Hash, Eq, PartialOrd, Ord)]
pub enum TypedAssignee<'ast, T> {
    Identifier(Variable<'ast, T>),
    Select(Box<TypedAssignee<'ast, T>>, Box<UExpression<'ast, T>>),
    Member(Box<TypedAssignee<'ast, T>>, MemberId),
}

#[derive(Clone, PartialEq, Hash, Eq, Debug, PartialOrd, Ord)]
pub struct TypedSpread<'ast, T> {
    pub array: ArrayExpression<'ast, T>,
}

impl<'ast, T> From<ArrayExpression<'ast, T>> for TypedSpread<'ast, T> {
    fn from(array: ArrayExpression<'ast, T>) -> TypedSpread<'ast, T> {
        TypedSpread { array }
    }
}

impl<'ast, T: fmt::Display> fmt::Display for TypedSpread<'ast, T> {
    fn fmt(&self, f: &mut fmt::Formatter) -> fmt::Result {
        write!(f, "...{}", self.array)
    }
}

#[derive(Clone, PartialEq, Debug, Hash, Eq, PartialOrd, Ord)]
pub enum TypedExpressionOrSpread<'ast, T> {
    Expression(TypedExpression<'ast, T>),
    Spread(TypedSpread<'ast, T>),
}

impl<'ast, T: Clone> TypedExpressionOrSpread<'ast, T> {
    pub fn size(&self) -> UExpression<'ast, T> {
        match self {
            TypedExpressionOrSpread::Expression(..) => 1u32.into(),
            TypedExpressionOrSpread::Spread(s) => s.array.size(),
        }
    }
}

impl<'ast, T> From<TypedExpressionOrSpread<'ast, T>> for TypedExpression<'ast, T> {
    fn from(e: TypedExpressionOrSpread<'ast, T>) -> TypedExpression<'ast, T> {
        if let TypedExpressionOrSpread::Expression(e) = e {
            e
        } else {
            unreachable!("downcast failed")
        }
    }
}

impl<'ast, T> From<IntExpression<'ast, T>> for TypedExpressionOrSpread<'ast, T> {
    fn from(e: IntExpression<'ast, T>) -> Self {
        TypedExpressionOrSpread::Expression(e.into())
    }
}

impl<'ast, T> From<FieldElementExpression<'ast, T>> for TypedExpressionOrSpread<'ast, T> {
    fn from(e: FieldElementExpression<'ast, T>) -> Self {
        TypedExpressionOrSpread::Expression(e.into())
    }
}

impl<'ast, T> From<BooleanExpression<'ast, T>> for TypedExpressionOrSpread<'ast, T> {
    fn from(e: BooleanExpression<'ast, T>) -> Self {
        TypedExpressionOrSpread::Expression(e.into())
    }
}

impl<'ast, T> From<UExpression<'ast, T>> for TypedExpressionOrSpread<'ast, T> {
    fn from(e: UExpression<'ast, T>) -> Self {
        TypedExpressionOrSpread::Expression(e.into())
    }
}

impl<'ast, T> From<ArrayExpression<'ast, T>> for TypedExpressionOrSpread<'ast, T> {
    fn from(e: ArrayExpression<'ast, T>) -> Self {
        TypedExpressionOrSpread::Expression(e.into())
    }
}

impl<'ast, T> From<StructExpression<'ast, T>> for TypedExpressionOrSpread<'ast, T> {
    fn from(e: StructExpression<'ast, T>) -> Self {
        TypedExpressionOrSpread::Expression(e.into())
    }
}

impl<'ast, T> From<TypedExpression<'ast, T>> for TypedExpressionOrSpread<'ast, T> {
    fn from(e: TypedExpression<'ast, T>) -> Self {
        TypedExpressionOrSpread::Expression(e)
    }
}

impl<'ast, T: Clone> TypedExpressionOrSpread<'ast, T> {
    pub fn get_type(&self) -> (Type<'ast, T>, UExpression<'ast, T>) {
        match self {
            TypedExpressionOrSpread::Expression(e) => (e.get_type(), 1u32.into()),
            TypedExpressionOrSpread::Spread(s) => (s.array.inner_type().clone(), s.array.size()),
        }
    }
}

impl<'ast, T: fmt::Display> fmt::Display for TypedExpressionOrSpread<'ast, T> {
    fn fmt(&self, f: &mut fmt::Formatter) -> fmt::Result {
        match self {
            TypedExpressionOrSpread::Expression(e) => write!(f, "{}", e),
            TypedExpressionOrSpread::Spread(s) => write!(f, "{}", s),
        }
    }
}

impl<'ast, T> From<Variable<'ast, T>> for TypedAssignee<'ast, T> {
    fn from(v: Variable<'ast, T>) -> Self {
        TypedAssignee::Identifier(v)
    }
}

impl<'ast, T: Clone> Typed<'ast, T> for TypedAssignee<'ast, T> {
    fn get_type(&self) -> Type<'ast, T> {
        match *self {
            TypedAssignee::Identifier(ref v) => v.get_type(),
            TypedAssignee::Select(ref a, _) => {
                let a_type = a.get_type();
                match a_type {
                    Type::Array(t) => *t.ty,
                    _ => unreachable!("an array element should only be defined over arrays"),
                }
            }
            TypedAssignee::Member(ref s, ref m) => {
                let s_type = s.get_type();
                match s_type {
                    Type::Struct(members) => *members
                        .iter()
                        .find(|member| member.id == *m)
                        .unwrap()
                        .ty
                        .clone(),
                    _ => unreachable!("a struct access should only be defined over structs"),
                }
            }
        }
    }
}

impl<'ast, T: fmt::Display> fmt::Display for TypedAssignee<'ast, T> {
    fn fmt(&self, f: &mut fmt::Formatter) -> fmt::Result {
        match *self {
            TypedAssignee::Identifier(ref s) => write!(f, "{}", s.id),
            TypedAssignee::Select(ref a, ref e) => write!(f, "{}[{}]", a, e),
            TypedAssignee::Member(ref s, ref m) => write!(f, "{}.{}", s, m),
        }
    }
}

/// A statement in a `TypedFunction`
#[allow(clippy::large_enum_variant)]
#[derive(Clone, PartialEq, Debug, Hash, Eq, PartialOrd, Ord)]
pub enum TypedStatement<'ast, T> {
    Return(Vec<TypedExpression<'ast, T>>),
    Definition(TypedAssignee<'ast, T>, TypedExpression<'ast, T>),
    Declaration(Variable<'ast, T>),
    Assertion(BooleanExpression<'ast, T>),
    For(
        Variable<'ast, T>,
        UExpression<'ast, T>,
        UExpression<'ast, T>,
        Vec<TypedStatement<'ast, T>>,
    ),
    MultipleDefinition(Vec<TypedAssignee<'ast, T>>, TypedExpressionList<'ast, T>),
    // Aux
    PushCallLog(
        DeclarationFunctionKey<'ast, T>,
        ConcreteGenericsAssignment<'ast>,
    ),
    PopCallLog,
}

impl<'ast, T: fmt::Display> TypedStatement<'ast, T> {
    fn fmt_indented(&self, f: &mut fmt::Formatter, depth: usize) -> fmt::Result {
        match self {
            TypedStatement::For(variable, from, to, statements) => {
                write!(f, "{}", "\t".repeat(depth))?;
                writeln!(f, "for {} in {}..{} do", variable, from, to)?;
                for s in statements {
                    s.fmt_indented(f, depth + 1)?;
                    writeln!(f)?;
                }
                write!(f, "{}endfor", "\t".repeat(depth))
            }
            s => write!(f, "{}{}", "\t".repeat(depth), s),
        }
    }
}

impl<'ast, T: fmt::Display> fmt::Display for TypedStatement<'ast, T> {
    fn fmt(&self, f: &mut fmt::Formatter) -> fmt::Result {
        match *self {
            TypedStatement::Return(ref exprs) => {
                write!(f, "return ")?;
                for (i, expr) in exprs.iter().enumerate() {
                    write!(f, "{}", expr)?;
                    if i < exprs.len() - 1 {
                        write!(f, ", ")?;
                    }
                }
                write!(f, "")
            }
            TypedStatement::Declaration(ref var) => write!(f, "{}", var),
            TypedStatement::Definition(ref lhs, ref rhs) => write!(f, "{} = {}", lhs, rhs),
            TypedStatement::Assertion(ref e) => write!(f, "assert({})", e),
            TypedStatement::For(ref var, ref start, ref stop, ref list) => {
                writeln!(f, "for {} in {}..{} do", var, start, stop)?;
                for l in list {
                    writeln!(f, "\t\t{}", l)?;
                }
                write!(f, "\tendfor")
            }
            TypedStatement::MultipleDefinition(ref ids, ref rhs) => {
                for (i, id) in ids.iter().enumerate() {
                    write!(f, "{}", id)?;
                    if i < ids.len() - 1 {
                        write!(f, ", ")?;
                    }
                }
                write!(f, " = {}", rhs)
            }
            TypedStatement::PushCallLog(ref key, ref generics) => write!(
                f,
                "// PUSH CALL TO {}/{}::<{}>",
                key.module.display(),
                key.id,
                generics,
            ),
            TypedStatement::PopCallLog => write!(f, "// POP CALL",),
        }
    }
}

pub trait Typed<'ast, T> {
    fn get_type(&self) -> Type<'ast, T>;
}

/// A typed expression
#[allow(clippy::large_enum_variant)]
#[derive(Clone, PartialEq, Debug, Hash, Eq, PartialOrd, Ord)]
pub enum TypedExpression<'ast, T> {
    Boolean(BooleanExpression<'ast, T>),
    FieldElement(FieldElementExpression<'ast, T>),
    Uint(UExpression<'ast, T>),
    Array(ArrayExpression<'ast, T>),
    Struct(StructExpression<'ast, T>),
    Int(IntExpression<'ast, T>),
}

impl<'ast, T> From<BooleanExpression<'ast, T>> for TypedExpression<'ast, T> {
    fn from(e: BooleanExpression<'ast, T>) -> TypedExpression<T> {
        TypedExpression::Boolean(e)
    }
}

impl<'ast, T> From<FieldElementExpression<'ast, T>> for TypedExpression<'ast, T> {
    fn from(e: FieldElementExpression<'ast, T>) -> TypedExpression<T> {
        TypedExpression::FieldElement(e)
    }
}

impl<'ast, T> From<IntExpression<'ast, T>> for TypedExpression<'ast, T> {
    fn from(e: IntExpression<'ast, T>) -> TypedExpression<T> {
        TypedExpression::Int(e)
    }
}

impl<'ast, T> From<UExpression<'ast, T>> for TypedExpression<'ast, T> {
    fn from(e: UExpression<'ast, T>) -> TypedExpression<T> {
        TypedExpression::Uint(e)
    }
}

impl<'ast, T> From<ArrayExpression<'ast, T>> for TypedExpression<'ast, T> {
    fn from(e: ArrayExpression<'ast, T>) -> TypedExpression<T> {
        TypedExpression::Array(e)
    }
}

impl<'ast, T> From<StructExpression<'ast, T>> for TypedExpression<'ast, T> {
    fn from(e: StructExpression<'ast, T>) -> TypedExpression<T> {
        TypedExpression::Struct(e)
    }
}

impl<'ast, T: fmt::Display> fmt::Display for TypedExpression<'ast, T> {
    fn fmt(&self, f: &mut fmt::Formatter) -> fmt::Result {
        match *self {
            TypedExpression::Boolean(ref e) => write!(f, "{}", e),
            TypedExpression::FieldElement(ref e) => write!(f, "{}", e),
            TypedExpression::Uint(ref e) => write!(f, "{}", e),
            TypedExpression::Array(ref e) => write!(f, "{}", e),
            TypedExpression::Struct(ref s) => write!(f, "{}", s),
            TypedExpression::Int(ref s) => write!(f, "{}", s),
        }
    }
}

impl<'ast, T: fmt::Display> fmt::Display for ArrayExpression<'ast, T> {
    fn fmt(&self, f: &mut fmt::Formatter) -> fmt::Result {
        write!(f, "{}", self.inner)
    }
}

impl<'ast, T: fmt::Display> fmt::Display for StructExpression<'ast, T> {
    fn fmt(&self, f: &mut fmt::Formatter) -> fmt::Result {
        match self.inner {
            StructExpressionInner::Block(ref block) => write!(f, "{}", block),
            StructExpressionInner::Identifier(ref var) => write!(f, "{}", var),
            StructExpressionInner::Value(ref values) => write!(
                f,
                "{} {{{}}}",
                self.ty.name(),
                self.ty
                    .iter()
                    .map(|member| member.id.clone())
                    .zip(values.iter())
                    .map(|(id, o)| format!("{}: {}", id, o))
                    .collect::<Vec<String>>()
                    .join(", ")
            ),
            StructExpressionInner::FunctionCall(ref function_call) => {
                write!(f, "{}", function_call)
            }
            StructExpressionInner::Conditional(ref c) => write!(f, "{}", c),
            StructExpressionInner::Member(ref m) => write!(f, "{}", m),
            StructExpressionInner::Select(ref select) => write!(f, "{}", select),
        }
    }
}

impl<'ast, T: Clone> Typed<'ast, T> for TypedExpression<'ast, T> {
    fn get_type(&self) -> Type<'ast, T> {
        match *self {
            TypedExpression::Boolean(ref e) => e.get_type(),
            TypedExpression::FieldElement(ref e) => e.get_type(),
            TypedExpression::Array(ref e) => e.get_type(),
            TypedExpression::Uint(ref e) => e.get_type(),
            TypedExpression::Struct(ref s) => s.get_type(),
            TypedExpression::Int(_) => Type::Int,
        }
    }
}

impl<'ast, T: Clone> Typed<'ast, T> for ArrayExpression<'ast, T> {
    fn get_type(&self) -> Type<'ast, T> {
        Type::array(*self.ty.clone())
    }
}

impl<'ast, T: Clone> Typed<'ast, T> for StructExpression<'ast, T> {
    fn get_type(&self) -> Type<'ast, T> {
        Type::Struct(self.ty.clone())
    }
}

impl<'ast, T: Clone> Typed<'ast, T> for FieldElementExpression<'ast, T> {
    fn get_type(&self) -> Type<'ast, T> {
        Type::FieldElement
    }
}

impl<'ast, T: Clone> Typed<'ast, T> for UExpression<'ast, T> {
    fn get_type(&self) -> Type<'ast, T> {
        Type::Uint(self.bitwidth)
    }
}

impl<'ast, T: Clone> Typed<'ast, T> for BooleanExpression<'ast, T> {
    fn get_type(&self) -> Type<'ast, T> {
        Type::Boolean
    }
}

pub trait MultiTyped<'ast, T> {
    fn get_types(&self) -> &Vec<Type<'ast, T>>;
}

#[derive(Clone, PartialEq, Debug, Hash, Eq, PartialOrd, Ord)]

pub struct TypedExpressionList<'ast, T> {
    pub inner: TypedExpressionListInner<'ast, T>,
    pub types: Types<'ast, T>,
}

impl<'ast, T: fmt::Display> fmt::Display for TypedExpressionList<'ast, T> {
    fn fmt(&self, f: &mut fmt::Formatter) -> fmt::Result {
        write!(f, "{}", self.inner)
    }
}

#[derive(Clone, PartialEq, Debug, Hash, Eq, PartialOrd, Ord)]
pub enum TypedExpressionListInner<'ast, T> {
    FunctionCall(FunctionCallExpression<'ast, T, TypedExpressionList<'ast, T>>),
    EmbedCall(FlatEmbed, Vec<u32>, Vec<TypedExpression<'ast, T>>),
}

impl<'ast, T> MultiTyped<'ast, T> for TypedExpressionList<'ast, T> {
    fn get_types(&self) -> &Vec<Type<'ast, T>> {
        &self.types.inner
    }
}

impl<'ast, T> TypedExpressionListInner<'ast, T> {
    pub fn annotate(self, types: Types<'ast, T>) -> TypedExpressionList<'ast, T> {
        TypedExpressionList { inner: self, types }
    }
}
#[derive(Clone, PartialEq, Debug, Hash, Eq, PartialOrd, Ord)]
pub struct BlockExpression<'ast, T, E> {
    pub statements: Vec<TypedStatement<'ast, T>>,
    pub value: Box<E>,
}

impl<'ast, T, E> BlockExpression<'ast, T, E> {
    pub fn new(statements: Vec<TypedStatement<'ast, T>>, value: E) -> Self {
        BlockExpression {
            statements,
            value: box value,
        }
    }
}

#[derive(Clone, PartialEq, Debug, Hash, Eq, PartialOrd, Ord)]
pub struct MemberExpression<'ast, T, E> {
    pub struc: Box<StructExpression<'ast, T>>,
    pub id: MemberId,
    ty: PhantomData<E>,
}

impl<'ast, T, E> MemberExpression<'ast, T, E> {
    pub fn new(struc: StructExpression<'ast, T>, id: MemberId) -> Self {
        MemberExpression {
            struc: box struc,
            id,
            ty: PhantomData,
        }
    }
}

impl<'ast, T: fmt::Display, E> fmt::Display for MemberExpression<'ast, T, E> {
    fn fmt(&self, f: &mut fmt::Formatter) -> fmt::Result {
        write!(f, "{}.{}", self.struc, self.id)
    }
}

#[derive(Clone, PartialEq, Debug, Hash, Eq, PartialOrd, Ord)]
pub struct SelectExpression<'ast, T, E> {
    pub array: Box<ArrayExpression<'ast, T>>,
    pub index: Box<UExpression<'ast, T>>,
    ty: PhantomData<E>,
}

impl<'ast, T, E> SelectExpression<'ast, T, E> {
    pub fn new(array: ArrayExpression<'ast, T>, index: UExpression<'ast, T>) -> Self {
        SelectExpression {
            array: box array,
            index: box index,
            ty: PhantomData,
        }
    }
}

impl<'ast, T: fmt::Display, E> fmt::Display for SelectExpression<'ast, T, E> {
    fn fmt(&self, f: &mut fmt::Formatter) -> fmt::Result {
        write!(f, "{}[{}]", self.array, self.index)
    }
}

<<<<<<< HEAD
#[derive(Debug, Clone, PartialEq, Hash, Eq)]
pub enum ConditionalKind {
    IfElse,
    Ternary,
}

#[derive(Clone, PartialEq, Debug, Hash, Eq)]
pub struct ConditionalExpression<'ast, T, E> {
=======
#[derive(Clone, PartialEq, Debug, Hash, Eq, PartialOrd, Ord)]
pub struct IfElseExpression<'ast, T, E> {
>>>>>>> 5bad757c
    pub condition: Box<BooleanExpression<'ast, T>>,
    pub consequence: Box<E>,
    pub alternative: Box<E>,
    pub kind: ConditionalKind,
}

impl<'ast, T, E> ConditionalExpression<'ast, T, E> {
    pub fn new(
        condition: BooleanExpression<'ast, T>,
        consequence: E,
        alternative: E,
        kind: ConditionalKind,
    ) -> Self {
        ConditionalExpression {
            condition: box condition,
            consequence: box consequence,
            alternative: box alternative,
            kind,
        }
    }
}

impl<'ast, T: fmt::Display, E: fmt::Display> fmt::Display for ConditionalExpression<'ast, T, E> {
    fn fmt(&self, f: &mut fmt::Formatter) -> fmt::Result {
        match self.kind {
            ConditionalKind::IfElse => write!(
                f,
                "if {} then {} else {} fi",
                self.condition, self.consequence, self.alternative
            ),
            ConditionalKind::Ternary => write!(
                f,
                "{} ? {} : {}",
                self.condition, self.consequence, self.alternative
            ),
        }
    }
}

#[derive(Clone, PartialEq, Debug, Hash, Eq, PartialOrd, Ord)]
pub struct FunctionCallExpression<'ast, T, E> {
    pub function_key: DeclarationFunctionKey<'ast, T>,
    pub generics: Vec<Option<UExpression<'ast, T>>>,
    pub arguments: Vec<TypedExpression<'ast, T>>,
    ty: PhantomData<E>,
}

impl<'ast, T, E> FunctionCallExpression<'ast, T, E> {
    pub fn new(
        function_key: DeclarationFunctionKey<'ast, T>,
        generics: Vec<Option<UExpression<'ast, T>>>,
        arguments: Vec<TypedExpression<'ast, T>>,
    ) -> Self {
        FunctionCallExpression {
            function_key,
            generics,
            arguments,
            ty: PhantomData,
        }
    }
}

impl<'ast, T: fmt::Display, E> fmt::Display for FunctionCallExpression<'ast, T, E> {
    fn fmt(&self, f: &mut fmt::Formatter) -> fmt::Result {
        write!(f, "{}", self.function_key.id,)?;
        if !self.generics.is_empty() {
            write!(
                f,
                "::<{}>",
                self.generics
                    .iter()
                    .map(|g| g
                        .as_ref()
                        .map(|g| g.to_string())
                        .unwrap_or_else(|| '_'.to_string()))
                    .collect::<Vec<_>>()
                    .join(", ")
            )?;
        }
        write!(
            f,
            "({})",
            self.arguments
                .iter()
                .map(|a| a.to_string())
                .collect::<Vec<_>>()
                .join(",")
        )
    }
}

/// An expression of type `field`
#[derive(Clone, PartialEq, Debug, Hash, Eq, PartialOrd, Ord)]
pub enum FieldElementExpression<'ast, T> {
    Block(BlockExpression<'ast, T, Self>),
    Number(T),
    Identifier(Identifier<'ast>),
    Add(
        Box<FieldElementExpression<'ast, T>>,
        Box<FieldElementExpression<'ast, T>>,
    ),
    Sub(
        Box<FieldElementExpression<'ast, T>>,
        Box<FieldElementExpression<'ast, T>>,
    ),
    Mult(
        Box<FieldElementExpression<'ast, T>>,
        Box<FieldElementExpression<'ast, T>>,
    ),
    Div(
        Box<FieldElementExpression<'ast, T>>,
        Box<FieldElementExpression<'ast, T>>,
    ),
    Pow(
        Box<FieldElementExpression<'ast, T>>,
        Box<UExpression<'ast, T>>,
    ),
    Conditional(ConditionalExpression<'ast, T, Self>),
    Neg(Box<FieldElementExpression<'ast, T>>),
    Pos(Box<FieldElementExpression<'ast, T>>),
    FunctionCall(FunctionCallExpression<'ast, T, Self>),
    Member(MemberExpression<'ast, T, Self>),
    Select(SelectExpression<'ast, T, Self>),
}
impl<'ast, T> Add for FieldElementExpression<'ast, T> {
    type Output = Self;

    fn add(self, other: Self) -> Self {
        FieldElementExpression::Add(box self, box other)
    }
}

impl<'ast, T> Sub for FieldElementExpression<'ast, T> {
    type Output = Self;

    fn sub(self, other: Self) -> Self {
        FieldElementExpression::Sub(box self, box other)
    }
}

impl<'ast, T> Mul for FieldElementExpression<'ast, T> {
    type Output = Self;

    fn mul(self, other: Self) -> Self {
        FieldElementExpression::Mult(box self, box other)
    }
}

impl<'ast, T> Div for FieldElementExpression<'ast, T> {
    type Output = Self;

    fn div(self, other: Self) -> Self {
        FieldElementExpression::Div(box self, box other)
    }
}

impl<'ast, T> FieldElementExpression<'ast, T> {
    pub fn pow(self, other: UExpression<'ast, T>) -> Self {
        FieldElementExpression::Pow(box self, box other)
    }
}

impl<'ast, T> From<T> for FieldElementExpression<'ast, T> {
    fn from(n: T) -> Self {
        FieldElementExpression::Number(n)
    }
}

/// An expression of type `bool`
#[derive(Clone, PartialEq, Debug, Hash, Eq, PartialOrd, Ord)]
pub enum BooleanExpression<'ast, T> {
    Block(BlockExpression<'ast, T, Self>),
    Identifier(Identifier<'ast>),
    Value(bool),
    FieldLt(
        Box<FieldElementExpression<'ast, T>>,
        Box<FieldElementExpression<'ast, T>>,
    ),
    FieldLe(
        Box<FieldElementExpression<'ast, T>>,
        Box<FieldElementExpression<'ast, T>>,
    ),
    FieldGe(
        Box<FieldElementExpression<'ast, T>>,
        Box<FieldElementExpression<'ast, T>>,
    ),
    FieldGt(
        Box<FieldElementExpression<'ast, T>>,
        Box<FieldElementExpression<'ast, T>>,
    ),
    UintLt(Box<UExpression<'ast, T>>, Box<UExpression<'ast, T>>),
    UintLe(Box<UExpression<'ast, T>>, Box<UExpression<'ast, T>>),
    UintGe(Box<UExpression<'ast, T>>, Box<UExpression<'ast, T>>),
    UintGt(Box<UExpression<'ast, T>>, Box<UExpression<'ast, T>>),
    FieldEq(
        Box<FieldElementExpression<'ast, T>>,
        Box<FieldElementExpression<'ast, T>>,
    ),
    BoolEq(
        Box<BooleanExpression<'ast, T>>,
        Box<BooleanExpression<'ast, T>>,
    ),
    ArrayEq(Box<ArrayExpression<'ast, T>>, Box<ArrayExpression<'ast, T>>),
    StructEq(
        Box<StructExpression<'ast, T>>,
        Box<StructExpression<'ast, T>>,
    ),
    UintEq(Box<UExpression<'ast, T>>, Box<UExpression<'ast, T>>),
    Or(
        Box<BooleanExpression<'ast, T>>,
        Box<BooleanExpression<'ast, T>>,
    ),
    And(
        Box<BooleanExpression<'ast, T>>,
        Box<BooleanExpression<'ast, T>>,
    ),
    Not(Box<BooleanExpression<'ast, T>>),
    Conditional(ConditionalExpression<'ast, T, Self>),
    Member(MemberExpression<'ast, T, Self>),
    FunctionCall(FunctionCallExpression<'ast, T, Self>),
    Select(SelectExpression<'ast, T, Self>),
}

impl<'ast, T> From<bool> for BooleanExpression<'ast, T> {
    fn from(b: bool) -> Self {
        BooleanExpression::Value(b)
    }
}

/// An expression of type `array`
/// # Remarks
/// * Contrary to basic types which are represented as enums, we wrap an enum `ArrayExpressionInner` in a struct in order to keep track of the type (content and size)
/// of the array. Only using an enum would require generics, which would propagate up to TypedExpression which we want to keep simple, hence this "runtime"
/// type checking
#[derive(Clone, PartialEq, Debug, Hash, Eq, PartialOrd, Ord)]
pub struct ArrayExpression<'ast, T> {
    pub ty: Box<ArrayType<'ast, T>>,
    pub inner: ArrayExpressionInner<'ast, T>,
}

#[derive(Debug, PartialEq, Eq, Hash, Clone, PartialOrd, Ord)]
pub struct ArrayValue<'ast, T>(pub Vec<TypedExpressionOrSpread<'ast, T>>);

impl<'ast, T> From<Vec<TypedExpressionOrSpread<'ast, T>>> for ArrayValue<'ast, T> {
    fn from(array: Vec<TypedExpressionOrSpread<'ast, T>>) -> Self {
        Self(array)
    }
}

impl<'ast, T> IntoIterator for ArrayValue<'ast, T> {
    type Item = TypedExpressionOrSpread<'ast, T>;
    type IntoIter = std::vec::IntoIter<Self::Item>;

    fn into_iter(self) -> Self::IntoIter {
        self.0.into_iter()
    }
}

impl<'ast, T: Clone> ArrayValue<'ast, T> {
    fn expression_at_aux<U: Select<'ast, T> + Into<TypedExpression<'ast, T>>>(
        v: TypedExpressionOrSpread<'ast, T>,
    ) -> Vec<Option<TypedExpression<'ast, T>>> {
        match v {
            TypedExpressionOrSpread::Expression(e) => vec![Some(e.clone())],
            TypedExpressionOrSpread::Spread(s) => match s.array.size().into_inner() {
                UExpressionInner::Value(size) => {
                    let array_ty = s.array.ty().clone();

                    match s.array.into_inner() {
                        ArrayExpressionInner::Value(v) => v
                            .into_iter()
                            .flat_map(Self::expression_at_aux::<U>)
                            .collect(),
                        a => (0..size)
                            .map(|i| {
                                Some(
                                    U::select(
                                        a.clone()
                                            .annotate(*array_ty.ty.clone(), array_ty.size.clone()),
                                        i as u32,
                                    )
                                    .into(),
                                )
                            })
                            .collect(),
                    }
                }
                _ => vec![None],
            },
        }
    }

    pub fn expression_at<U: Select<'ast, T> + Into<TypedExpression<'ast, T>>>(
        &self,
        index: usize,
    ) -> Option<TypedExpression<'ast, T>> {
        self.0
            .iter()
            .map(|v| Self::expression_at_aux::<U>(v.clone()))
            .flatten()
            .take_while(|e| e.is_some())
            .map(|e| e.unwrap())
            .nth(index)
    }
}

impl<'ast, T> ArrayValue<'ast, T> {
    fn iter(&self) -> std::slice::Iter<TypedExpressionOrSpread<'ast, T>> {
        self.0.iter()
    }
}

impl<'ast, T> std::iter::FromIterator<TypedExpressionOrSpread<'ast, T>> for ArrayValue<'ast, T> {
    fn from_iter<I: IntoIterator<Item = TypedExpressionOrSpread<'ast, T>>>(iter: I) -> Self {
        Self(iter.into_iter().collect())
    }
}

#[derive(Clone, PartialEq, Debug, Hash, Eq, PartialOrd, Ord)]
pub enum ArrayExpressionInner<'ast, T> {
    Block(BlockExpression<'ast, T, ArrayExpression<'ast, T>>),
    Identifier(Identifier<'ast>),
    Value(ArrayValue<'ast, T>),
    FunctionCall(FunctionCallExpression<'ast, T, ArrayExpression<'ast, T>>),
    Conditional(ConditionalExpression<'ast, T, ArrayExpression<'ast, T>>),
    Member(MemberExpression<'ast, T, ArrayExpression<'ast, T>>),
    Select(SelectExpression<'ast, T, ArrayExpression<'ast, T>>),
    Slice(
        Box<ArrayExpression<'ast, T>>,
        Box<UExpression<'ast, T>>,
        Box<UExpression<'ast, T>>,
    ),
    Repeat(Box<TypedExpression<'ast, T>>, Box<UExpression<'ast, T>>),
}

impl<'ast, T> ArrayExpressionInner<'ast, T> {
    pub fn annotate<S: Into<UExpression<'ast, T>>>(
        self,
        ty: Type<'ast, T>,
        size: S,
    ) -> ArrayExpression<'ast, T> {
        ArrayExpression {
            ty: box (ty, size.into()).into(),
            inner: self,
        }
    }
}

impl<'ast, T: Clone> ArrayExpression<'ast, T> {
    pub fn inner_type(&self) -> &Type<'ast, T> {
        &self.ty.ty
    }

    pub fn size(&self) -> UExpression<'ast, T> {
        self.ty.size.clone()
    }
}

#[derive(Clone, PartialEq, Debug, Hash, Eq, PartialOrd, Ord)]
pub struct StructExpression<'ast, T> {
    ty: StructType<'ast, T>,
    inner: StructExpressionInner<'ast, T>,
}

impl<'ast, T> StructExpression<'ast, T> {
    pub fn ty(&self) -> &StructType<'ast, T> {
        &self.ty
    }

    pub fn as_inner(&self) -> &StructExpressionInner<'ast, T> {
        &self.inner
    }

    pub fn as_inner_mut(&mut self) -> &mut StructExpressionInner<'ast, T> {
        &mut self.inner
    }

    pub fn into_inner(self) -> StructExpressionInner<'ast, T> {
        self.inner
    }
}

#[derive(Clone, PartialEq, Debug, Hash, Eq, PartialOrd, Ord)]
pub enum StructExpressionInner<'ast, T> {
    Block(BlockExpression<'ast, T, StructExpression<'ast, T>>),
    Identifier(Identifier<'ast>),
    Value(Vec<TypedExpression<'ast, T>>),
    FunctionCall(FunctionCallExpression<'ast, T, StructExpression<'ast, T>>),
    Conditional(ConditionalExpression<'ast, T, StructExpression<'ast, T>>),
    Member(MemberExpression<'ast, T, StructExpression<'ast, T>>),
    Select(SelectExpression<'ast, T, StructExpression<'ast, T>>),
}

impl<'ast, T> StructExpressionInner<'ast, T> {
    pub fn annotate(self, ty: StructType<'ast, T>) -> StructExpression<'ast, T> {
        StructExpression { ty, inner: self }
    }
}

// Downcasts
// Due to the fact that we keep TypedExpression simple, we end up with ArrayExpressionInner::Value whose elements are any TypedExpression, but we enforce by
// construction that these elements are of the type declared in the corresponding ArrayExpression. As we know this by construction, we can downcast the TypedExpression to the correct type
// ArrayExpression { type: Type::FieldElement, size: 42, inner: [TypedExpression::FieldElement(FieldElementExpression), ...]} <- the fact that inner only contains field elements is not enforced by the rust type system
impl<'ast, T> From<TypedExpression<'ast, T>> for FieldElementExpression<'ast, T> {
    fn from(te: TypedExpression<'ast, T>) -> FieldElementExpression<'ast, T> {
        match te {
            TypedExpression::FieldElement(e) => e,
            _ => unreachable!("downcast failed"),
        }
    }
}

impl<'ast, T> From<TypedExpression<'ast, T>> for BooleanExpression<'ast, T> {
    fn from(te: TypedExpression<'ast, T>) -> BooleanExpression<'ast, T> {
        match te {
            TypedExpression::Boolean(e) => e,
            _ => unreachable!("downcast failed"),
        }
    }
}

impl<'ast, T> From<TypedExpression<'ast, T>> for UExpression<'ast, T> {
    fn from(te: TypedExpression<'ast, T>) -> UExpression<'ast, T> {
        match te {
            TypedExpression::Uint(e) => e,
            _ => unreachable!("downcast failed"),
        }
    }
}

impl<'ast, T> From<TypedExpression<'ast, T>> for ArrayExpression<'ast, T> {
    fn from(te: TypedExpression<'ast, T>) -> ArrayExpression<'ast, T> {
        match te {
            TypedExpression::Array(e) => e,
            _ => unreachable!("downcast failed"),
        }
    }
}

impl<'ast, T> From<TypedExpression<'ast, T>> for IntExpression<'ast, T> {
    fn from(te: TypedExpression<'ast, T>) -> IntExpression<'ast, T> {
        match te {
            TypedExpression::Int(e) => e,
            _ => unreachable!("downcast failed"),
        }
    }
}

impl<'ast, T> From<TypedExpression<'ast, T>> for StructExpression<'ast, T> {
    fn from(te: TypedExpression<'ast, T>) -> StructExpression<'ast, T> {
        match te {
            TypedExpression::Struct(e) => e,
            _ => unreachable!("downcast failed"),
        }
    }
}

// `TypedExpressionList` can technically not be constructed from `TypedExpression`
// However implementing `From<TypedExpression>` is required for `TypedExpressionList` to be `Expr`, which makes generic treatment of function calls possible
// This could maybe be avoided by splitting the `Expr` trait into many, but I did not find a way
impl<'ast, T> From<TypedExpression<'ast, T>> for TypedExpressionList<'ast, T> {
    fn from(_: TypedExpression<'ast, T>) -> TypedExpressionList<'ast, T> {
        unreachable!()
    }
}

impl<'ast, T> From<TypedConstant<'ast, T>> for FieldElementExpression<'ast, T> {
    fn from(tc: TypedConstant<'ast, T>) -> FieldElementExpression<'ast, T> {
        tc.expression.into()
    }
}

impl<'ast, T> From<TypedConstant<'ast, T>> for BooleanExpression<'ast, T> {
    fn from(tc: TypedConstant<'ast, T>) -> BooleanExpression<'ast, T> {
        tc.expression.into()
    }
}

impl<'ast, T> From<TypedConstant<'ast, T>> for UExpression<'ast, T> {
    fn from(tc: TypedConstant<'ast, T>) -> UExpression<'ast, T> {
        tc.expression.into()
    }
}

impl<'ast, T> From<TypedConstant<'ast, T>> for ArrayExpression<'ast, T> {
    fn from(tc: TypedConstant<'ast, T>) -> ArrayExpression<'ast, T> {
        tc.expression.into()
    }
}

impl<'ast, T> From<TypedConstant<'ast, T>> for StructExpression<'ast, T> {
    fn from(tc: TypedConstant<'ast, T>) -> StructExpression<'ast, T> {
        tc.expression.into()
    }
}

impl<'ast, T> From<TypedConstant<'ast, T>> for IntExpression<'ast, T> {
    fn from(tc: TypedConstant<'ast, T>) -> IntExpression<'ast, T> {
        tc.expression.into()
    }
}

impl<'ast, T: fmt::Display, E: fmt::Display> fmt::Display for BlockExpression<'ast, T, E> {
    fn fmt(&self, f: &mut fmt::Formatter) -> fmt::Result {
        write!(
            f,
            "{{\n{}\n}}",
            self.statements
                .iter()
                .map(|s| s.to_string())
                .chain(std::iter::once(self.value.to_string()))
                .collect::<Vec<_>>()
                .join("\n")
        )
    }
}

impl<'ast, T: fmt::Display> fmt::Display for FieldElementExpression<'ast, T> {
    fn fmt(&self, f: &mut fmt::Formatter) -> fmt::Result {
        match *self {
            FieldElementExpression::Block(ref block) => write!(f, "{}", block),
            FieldElementExpression::Number(ref i) => write!(f, "{}f", i),
            FieldElementExpression::Identifier(ref var) => write!(f, "{}", var),
            FieldElementExpression::Add(ref lhs, ref rhs) => write!(f, "({} + {})", lhs, rhs),
            FieldElementExpression::Sub(ref lhs, ref rhs) => write!(f, "({} - {})", lhs, rhs),
            FieldElementExpression::Mult(ref lhs, ref rhs) => write!(f, "({} * {})", lhs, rhs),
            FieldElementExpression::Div(ref lhs, ref rhs) => write!(f, "({} / {})", lhs, rhs),
            FieldElementExpression::Pow(ref lhs, ref rhs) => write!(f, "{}**{}", lhs, rhs),
            FieldElementExpression::Neg(ref e) => write!(f, "(-{})", e),
            FieldElementExpression::Pos(ref e) => write!(f, "(+{})", e),
            FieldElementExpression::Conditional(ref c) => write!(f, "{}", c),
            FieldElementExpression::FunctionCall(ref function_call) => {
                write!(f, "{}", function_call)
            }
            FieldElementExpression::Member(ref m) => write!(f, "{}", m),
            FieldElementExpression::Select(ref select) => write!(f, "{}", select),
        }
    }
}

impl<'ast, T: fmt::Display> fmt::Display for UExpression<'ast, T> {
    fn fmt(&self, f: &mut fmt::Formatter) -> fmt::Result {
        match self.inner {
            UExpressionInner::Block(ref block) => write!(f, "{}", block,),
            UExpressionInner::Value(ref v) => write!(f, "{}", v),
            UExpressionInner::Identifier(ref var) => write!(f, "{}", var),
            UExpressionInner::Add(ref lhs, ref rhs) => write!(f, "({} + {})", lhs, rhs),
            UExpressionInner::And(ref lhs, ref rhs) => write!(f, "({} & {})", lhs, rhs),
            UExpressionInner::Or(ref lhs, ref rhs) => write!(f, "({} | {})", lhs, rhs),
            UExpressionInner::Xor(ref lhs, ref rhs) => write!(f, "({} ^ {})", lhs, rhs),
            UExpressionInner::Sub(ref lhs, ref rhs) => write!(f, "({} - {})", lhs, rhs),
            UExpressionInner::Mult(ref lhs, ref rhs) => write!(f, "({} * {})", lhs, rhs),
            UExpressionInner::FloorSub(ref lhs, ref rhs) => {
                write!(f, "(FLOOR_SUB({}, {}))", lhs, rhs)
            }
            UExpressionInner::Div(ref lhs, ref rhs) => write!(f, "({} / {})", lhs, rhs),
            UExpressionInner::Rem(ref lhs, ref rhs) => write!(f, "({} % {})", lhs, rhs),
            UExpressionInner::RightShift(ref e, ref by) => write!(f, "({} >> {})", e, by),
            UExpressionInner::LeftShift(ref e, ref by) => write!(f, "({} << {})", e, by),
            UExpressionInner::Not(ref e) => write!(f, "!{}", e),
            UExpressionInner::Neg(ref e) => write!(f, "(-{})", e),
            UExpressionInner::Pos(ref e) => write!(f, "(+{})", e),
            UExpressionInner::Select(ref select) => write!(f, "{}", select),
            UExpressionInner::FunctionCall(ref function_call) => write!(f, "{}", function_call),
            UExpressionInner::Conditional(ref c) => write!(f, "{}", c),
            UExpressionInner::Member(ref m) => write!(f, "{}", m),
        }
    }
}

impl<'ast, T: fmt::Display> fmt::Display for BooleanExpression<'ast, T> {
    fn fmt(&self, f: &mut fmt::Formatter) -> fmt::Result {
        match *self {
            BooleanExpression::Block(ref block) => write!(f, "{}", block,),
            BooleanExpression::Identifier(ref var) => write!(f, "{}", var),
            BooleanExpression::FieldLt(ref lhs, ref rhs) => write!(f, "{} < {}", lhs, rhs),
            BooleanExpression::FieldLe(ref lhs, ref rhs) => write!(f, "{} <= {}", lhs, rhs),
            BooleanExpression::FieldGe(ref lhs, ref rhs) => write!(f, "{} >= {}", lhs, rhs),
            BooleanExpression::FieldGt(ref lhs, ref rhs) => write!(f, "{} > {}", lhs, rhs),
            BooleanExpression::UintLt(ref lhs, ref rhs) => write!(f, "{} < {}", lhs, rhs),
            BooleanExpression::UintLe(ref lhs, ref rhs) => write!(f, "{} <= {}", lhs, rhs),
            BooleanExpression::UintGe(ref lhs, ref rhs) => write!(f, "{} >= {}", lhs, rhs),
            BooleanExpression::UintGt(ref lhs, ref rhs) => write!(f, "{} > {}", lhs, rhs),
            BooleanExpression::FieldEq(ref lhs, ref rhs) => write!(f, "{} == {}", lhs, rhs),
            BooleanExpression::BoolEq(ref lhs, ref rhs) => write!(f, "{} == {}", lhs, rhs),
            BooleanExpression::ArrayEq(ref lhs, ref rhs) => write!(f, "{} == {}", lhs, rhs),
            BooleanExpression::StructEq(ref lhs, ref rhs) => write!(f, "{} == {}", lhs, rhs),
            BooleanExpression::UintEq(ref lhs, ref rhs) => write!(f, "{} == {}", lhs, rhs),
            BooleanExpression::Or(ref lhs, ref rhs) => write!(f, "{} || {}", lhs, rhs),
            BooleanExpression::And(ref lhs, ref rhs) => write!(f, "{} && {}", lhs, rhs),
            BooleanExpression::Not(ref exp) => write!(f, "!{}", exp),
            BooleanExpression::Value(b) => write!(f, "{}", b),
            BooleanExpression::FunctionCall(ref function_call) => write!(f, "{}", function_call),
            BooleanExpression::Conditional(ref c) => write!(f, "{}", c),
            BooleanExpression::Member(ref m) => write!(f, "{}", m),
            BooleanExpression::Select(ref select) => write!(f, "{}", select),
        }
    }
}

impl<'ast, T: fmt::Display> fmt::Display for ArrayExpressionInner<'ast, T> {
    fn fmt(&self, f: &mut fmt::Formatter) -> fmt::Result {
        match *self {
            ArrayExpressionInner::Block(ref block) => write!(f, "{}", block,),
            ArrayExpressionInner::Identifier(ref var) => write!(f, "{}", var),
            ArrayExpressionInner::Value(ref values) => write!(
                f,
                "[{}]",
                values
                    .iter()
                    .map(|o| o.to_string())
                    .collect::<Vec<String>>()
                    .join(", ")
            ),
            ArrayExpressionInner::FunctionCall(ref function_call) => write!(f, "{}", function_call),
            ArrayExpressionInner::Conditional(ref c) => write!(f, "{}", c),
            ArrayExpressionInner::Member(ref m) => write!(f, "{}", m),
            ArrayExpressionInner::Select(ref select) => write!(f, "{}", select),
            ArrayExpressionInner::Slice(ref a, ref from, ref to) => {
                write!(f, "{}[{}..{}]", a, from, to)
            }
            ArrayExpressionInner::Repeat(ref e, ref count) => {
                write!(f, "[{}; {}]", e, count)
            }
        }
    }
}

impl<'ast, T: fmt::Display> fmt::Display for TypedExpressionListInner<'ast, T> {
    fn fmt(&self, f: &mut fmt::Formatter) -> fmt::Result {
        match *self {
            TypedExpressionListInner::FunctionCall(ref function_call) => {
                write!(f, "{}", function_call)
            }
            TypedExpressionListInner::EmbedCall(ref embed, ref generics, ref p) => {
                write!(f, "{}", embed.id())?;
                if !generics.is_empty() {
                    write!(
                        f,
                        "::<{}>",
                        generics
                            .iter()
                            .map(|g| g.to_string())
                            .collect::<Vec<_>>()
                            .join(", ")
                    )?;
                }
                write!(f, "(")?;
                for (i, param) in p.iter().enumerate() {
                    write!(f, "{}", param)?;
                    if i < p.len() - 1 {
                        write!(f, ", ")?;
                    }
                }
                write!(f, ")")
            }
        }
    }
}

// Variable to TypedExpression conversion

impl<'ast, T: Field> From<Variable<'ast, T>> for TypedExpression<'ast, T> {
    fn from(v: Variable<'ast, T>) -> Self {
        match v.get_type() {
            Type::FieldElement => FieldElementExpression::Identifier(v.id).into(),
            Type::Boolean => BooleanExpression::Identifier(v.id).into(),
            Type::Array(ty) => ArrayExpressionInner::Identifier(v.id)
                .annotate(*ty.ty, ty.size)
                .into(),
            Type::Struct(ty) => StructExpressionInner::Identifier(v.id).annotate(ty).into(),
            Type::Uint(w) => UExpressionInner::Identifier(v.id).annotate(w).into(),
            Type::Int => unreachable!(),
        }
    }
}

// Common behaviour across expressions

pub trait Expr<'ast, T>: From<TypedExpression<'ast, T>> {
    type Inner;
    type Ty: Clone + IntoTypes<'ast, T>;

    fn ty(&self) -> &Self::Ty;

    fn into_inner(self) -> Self::Inner;

    fn as_inner(&self) -> &Self::Inner;

    fn as_inner_mut(&mut self) -> &mut Self::Inner;
}

impl<'ast, T: Clone> Expr<'ast, T> for FieldElementExpression<'ast, T> {
    type Inner = Self;
    type Ty = Type<'ast, T>;

    fn ty(&self) -> &Self::Ty {
        &Type::FieldElement
    }

    fn into_inner(self) -> Self::Inner {
        self
    }

    fn as_inner(&self) -> &Self::Inner {
        &self
    }

    fn as_inner_mut(&mut self) -> &mut Self::Inner {
        self
    }
}

impl<'ast, T: Clone> Expr<'ast, T> for BooleanExpression<'ast, T> {
    type Inner = Self;
    type Ty = Type<'ast, T>;

    fn ty(&self) -> &Self::Ty {
        &Type::Boolean
    }

    fn into_inner(self) -> Self::Inner {
        self
    }

    fn as_inner(&self) -> &Self::Inner {
        &self
    }

    fn as_inner_mut(&mut self) -> &mut Self::Inner {
        self
    }
}

impl<'ast, T: Clone> Expr<'ast, T> for UExpression<'ast, T> {
    type Inner = UExpressionInner<'ast, T>;
    type Ty = UBitwidth;

    fn ty(&self) -> &Self::Ty {
        &self.bitwidth
    }

    fn into_inner(self) -> Self::Inner {
        self.inner
    }

    fn as_inner(&self) -> &Self::Inner {
        &self.inner
    }

    fn as_inner_mut(&mut self) -> &mut Self::Inner {
        &mut self.inner
    }
}

impl<'ast, T: Clone> Expr<'ast, T> for StructExpression<'ast, T> {
    type Inner = StructExpressionInner<'ast, T>;
    type Ty = StructType<'ast, T>;

    fn ty(&self) -> &Self::Ty {
        &self.ty
    }

    fn into_inner(self) -> Self::Inner {
        self.inner
    }

    fn as_inner(&self) -> &Self::Inner {
        &self.inner
    }

    fn as_inner_mut(&mut self) -> &mut Self::Inner {
        &mut self.inner
    }
}

impl<'ast, T: Clone> Expr<'ast, T> for ArrayExpression<'ast, T> {
    type Inner = ArrayExpressionInner<'ast, T>;
    type Ty = ArrayType<'ast, T>;

    fn ty(&self) -> &Self::Ty {
        &self.ty
    }

    fn into_inner(self) -> Self::Inner {
        self.inner
    }

    fn as_inner(&self) -> &Self::Inner {
        &self.inner
    }

    fn as_inner_mut(&mut self) -> &mut Self::Inner {
        &mut self.inner
    }
}

impl<'ast, T: Clone> Expr<'ast, T> for IntExpression<'ast, T> {
    type Inner = Self;
    type Ty = Type<'ast, T>;

    fn ty(&self) -> &Self::Ty {
        &Type::Int
    }

    fn into_inner(self) -> Self::Inner {
        self
    }

    fn as_inner(&self) -> &Self::Inner {
        &self
    }

    fn as_inner_mut(&mut self) -> &mut Self::Inner {
        self
    }
}

impl<'ast, T: Clone> Expr<'ast, T> for TypedExpressionList<'ast, T> {
    type Inner = TypedExpressionListInner<'ast, T>;
    type Ty = Types<'ast, T>;

    fn ty(&self) -> &Self::Ty {
        &self.types
    }

    fn into_inner(self) -> Self::Inner {
        self.inner
    }

    fn as_inner(&self) -> &Self::Inner {
        &self.inner
    }

    fn as_inner_mut(&mut self) -> &mut Self::Inner {
        &mut self.inner
    }
}

// Enums types to enable returning e.g a member expression OR another type of expression of this type

pub enum FunctionCallOrExpression<'ast, T, E: Expr<'ast, T>> {
    FunctionCall(FunctionCallExpression<'ast, T, E>),
    Expression(E::Inner),
}
pub enum SelectOrExpression<'ast, T, E: Expr<'ast, T>> {
    Select(SelectExpression<'ast, T, E>),
    Expression(E::Inner),
}

pub enum MemberOrExpression<'ast, T, E: Expr<'ast, T>> {
    Member(MemberExpression<'ast, T, E>),
    Expression(E::Inner),
}

pub enum ConditionalOrExpression<'ast, T, E: Expr<'ast, T>> {
    Conditional(ConditionalExpression<'ast, T, E>),
    Expression(E::Inner),
}

pub trait Conditional<'ast, T> {
    fn conditional(
        condition: BooleanExpression<'ast, T>,
        consequence: Self,
        alternative: Self,
        kind: ConditionalKind,
    ) -> Self;
}

impl<'ast, T> Conditional<'ast, T> for FieldElementExpression<'ast, T> {
    fn conditional(
        condition: BooleanExpression<'ast, T>,
        consequence: Self,
        alternative: Self,
        kind: ConditionalKind,
    ) -> Self {
        FieldElementExpression::Conditional(ConditionalExpression::new(
            condition,
            consequence,
            alternative,
            kind,
        ))
    }
}

impl<'ast, T> Conditional<'ast, T> for IntExpression<'ast, T> {
    fn conditional(
        condition: BooleanExpression<'ast, T>,
        consequence: Self,
        alternative: Self,
        kind: ConditionalKind,
    ) -> Self {
        IntExpression::Conditional(ConditionalExpression::new(
            condition,
            consequence,
            alternative,
            kind,
        ))
    }
}

impl<'ast, T> Conditional<'ast, T> for BooleanExpression<'ast, T> {
    fn conditional(
        condition: BooleanExpression<'ast, T>,
        consequence: Self,
        alternative: Self,
        kind: ConditionalKind,
    ) -> Self {
        BooleanExpression::Conditional(ConditionalExpression::new(
            condition,
            consequence,
            alternative,
            kind,
        ))
    }
}

impl<'ast, T> Conditional<'ast, T> for UExpression<'ast, T> {
    fn conditional(
        condition: BooleanExpression<'ast, T>,
        consequence: Self,
        alternative: Self,
        kind: ConditionalKind,
    ) -> Self {
        let bitwidth = consequence.bitwidth;

        UExpressionInner::Conditional(ConditionalExpression::new(
            condition,
            consequence,
            alternative,
            kind,
        ))
        .annotate(bitwidth)
    }
}

impl<'ast, T: Clone> Conditional<'ast, T> for ArrayExpression<'ast, T> {
    fn conditional(
        condition: BooleanExpression<'ast, T>,
        consequence: Self,
        alternative: Self,
        kind: ConditionalKind,
    ) -> Self {
        let ty = consequence.inner_type().clone();
        let size = consequence.size();
        ArrayExpressionInner::Conditional(ConditionalExpression::new(
            condition,
            consequence,
            alternative,
            kind,
        ))
        .annotate(ty, size)
    }
}

impl<'ast, T: Clone> Conditional<'ast, T> for StructExpression<'ast, T> {
    fn conditional(
        condition: BooleanExpression<'ast, T>,
        consequence: Self,
        alternative: Self,
        kind: ConditionalKind,
    ) -> Self {
        let ty = consequence.ty().clone();
        StructExpressionInner::Conditional(ConditionalExpression::new(
            condition,
            consequence,
            alternative,
            kind,
        ))
        .annotate(ty)
    }
}

pub trait Select<'ast, T> {
    fn select<I: Into<UExpression<'ast, T>>>(array: ArrayExpression<'ast, T>, index: I) -> Self;
}

impl<'ast, T> Select<'ast, T> for FieldElementExpression<'ast, T> {
    fn select<I: Into<UExpression<'ast, T>>>(array: ArrayExpression<'ast, T>, index: I) -> Self {
        FieldElementExpression::Select(SelectExpression::new(array, index.into()))
    }
}

impl<'ast, T> Select<'ast, T> for IntExpression<'ast, T> {
    fn select<I: Into<UExpression<'ast, T>>>(array: ArrayExpression<'ast, T>, index: I) -> Self {
        IntExpression::Select(SelectExpression::new(array, index.into()))
    }
}

impl<'ast, T> Select<'ast, T> for BooleanExpression<'ast, T> {
    fn select<I: Into<UExpression<'ast, T>>>(array: ArrayExpression<'ast, T>, index: I) -> Self {
        BooleanExpression::Select(SelectExpression::new(array, index.into()))
    }
}

impl<'ast, T: Clone> Select<'ast, T> for TypedExpression<'ast, T> {
    fn select<I: Into<UExpression<'ast, T>>>(array: ArrayExpression<'ast, T>, index: I) -> Self {
        match *array.ty().ty {
            Type::Array(..) => ArrayExpression::select(array, index).into(),
            Type::Struct(..) => StructExpression::select(array, index).into(),
            Type::FieldElement => FieldElementExpression::select(array, index).into(),
            Type::Boolean => BooleanExpression::select(array, index).into(),
            Type::Int => IntExpression::select(array, index).into(),
            Type::Uint(..) => UExpression::select(array, index).into(),
        }
    }
}

impl<'ast, T: Clone> Select<'ast, T> for UExpression<'ast, T> {
    fn select<I: Into<UExpression<'ast, T>>>(array: ArrayExpression<'ast, T>, index: I) -> Self {
        let bitwidth = match array.inner_type().clone() {
            Type::Uint(bitwidth) => bitwidth,
            _ => unreachable!(),
        };

        UExpressionInner::Select(SelectExpression::new(array, index.into())).annotate(bitwidth)
    }
}

impl<'ast, T: Clone> Select<'ast, T> for ArrayExpression<'ast, T> {
    fn select<I: Into<UExpression<'ast, T>>>(array: ArrayExpression<'ast, T>, index: I) -> Self {
        let (ty, size) = match array.inner_type() {
            Type::Array(array_type) => (array_type.ty.clone(), array_type.size.clone()),
            _ => unreachable!(),
        };

        ArrayExpressionInner::Select(SelectExpression::new(array, index.into())).annotate(*ty, size)
    }
}

impl<'ast, T: Clone> Select<'ast, T> for StructExpression<'ast, T> {
    fn select<I: Into<UExpression<'ast, T>>>(array: ArrayExpression<'ast, T>, index: I) -> Self {
        let members = match array.inner_type().clone() {
            Type::Struct(members) => members,
            _ => unreachable!(),
        };

        StructExpressionInner::Select(SelectExpression::new(array, index.into())).annotate(members)
    }
}

pub trait Member<'ast, T>: Sized {
    fn member(s: StructExpression<'ast, T>, id: MemberId) -> Self;
}

impl<'ast, T> Member<'ast, T> for FieldElementExpression<'ast, T> {
    fn member(s: StructExpression<'ast, T>, id: MemberId) -> Self {
        FieldElementExpression::Member(MemberExpression::new(s, id))
    }
}

impl<'ast, T> Member<'ast, T> for BooleanExpression<'ast, T> {
    fn member(s: StructExpression<'ast, T>, id: MemberId) -> Self {
        BooleanExpression::Member(MemberExpression::new(s, id))
    }
}

impl<'ast, T: Clone> Member<'ast, T> for UExpression<'ast, T> {
    fn member(s: StructExpression<'ast, T>, id: MemberId) -> Self {
        let ty = s.ty().members.iter().find(|member| id == member.id);
        let bitwidth = match ty {
            Some(crate::typed_absy::types::StructMember {
                ty: box Type::Uint(bitwidth),
                ..
            }) => *bitwidth,
            _ => unreachable!(),
        };
        UExpressionInner::Member(MemberExpression::new(s, id)).annotate(bitwidth)
    }
}

impl<'ast, T: Clone> Member<'ast, T> for ArrayExpression<'ast, T> {
    fn member(s: StructExpression<'ast, T>, id: MemberId) -> Self {
        let ty = s.ty().members.iter().find(|member| id == member.id);
        let (ty, size) = match ty {
            Some(crate::typed_absy::types::StructMember {
                ty: box Type::Array(array_ty),
                ..
            }) => (*array_ty.ty.clone(), array_ty.size.clone()),
            _ => unreachable!(),
        };
        ArrayExpressionInner::Member(MemberExpression::new(s, id)).annotate(ty, size)
    }
}

impl<'ast, T: Clone> Member<'ast, T> for StructExpression<'ast, T> {
    fn member(s: StructExpression<'ast, T>, id: MemberId) -> Self {
        let ty = s.ty().members.iter().find(|member| id == member.id);
        let struct_ty = match ty {
            Some(crate::typed_absy::types::StructMember {
                ty: box Type::Struct(struct_ty),
                ..
            }) => struct_ty.clone(),
            _ => unreachable!(),
        };
        StructExpressionInner::Member(MemberExpression::new(s, id)).annotate(struct_ty)
    }
}

pub trait Id<'ast, T>: Expr<'ast, T> {
    fn identifier(id: Identifier<'ast>) -> Self::Inner;
}

impl<'ast, T: Field> Id<'ast, T> for FieldElementExpression<'ast, T> {
    fn identifier(id: Identifier<'ast>) -> Self::Inner {
        FieldElementExpression::Identifier(id)
    }
}

impl<'ast, T: Field> Id<'ast, T> for BooleanExpression<'ast, T> {
    fn identifier(id: Identifier<'ast>) -> Self::Inner {
        BooleanExpression::Identifier(id)
    }
}

impl<'ast, T: Field> Id<'ast, T> for UExpression<'ast, T> {
    fn identifier(id: Identifier<'ast>) -> Self::Inner {
        UExpressionInner::Identifier(id)
    }
}

impl<'ast, T: Field> Id<'ast, T> for ArrayExpression<'ast, T> {
    fn identifier(id: Identifier<'ast>) -> Self::Inner {
        ArrayExpressionInner::Identifier(id)
    }
}

impl<'ast, T: Field> Id<'ast, T> for StructExpression<'ast, T> {
    fn identifier(id: Identifier<'ast>) -> Self::Inner {
        StructExpressionInner::Identifier(id)
    }
}

// `TypedExpressionList` does not have an Identifier variant
// However implementing `From<TypedExpression>` is required for `TypedExpressionList` to be `Expr`, which makes generic treatment of function calls possible
// This could maybe be avoided by splitting the `Expr` trait into many, but I did not find a way
impl<'ast, T: Field> Id<'ast, T> for TypedExpressionList<'ast, T> {
    fn identifier(_: Identifier<'ast>) -> Self::Inner {
        unreachable!()
    }
}

pub trait FunctionCall<'ast, T>: Expr<'ast, T> {
    fn function_call(
        key: DeclarationFunctionKey<'ast, T>,
        generics: Vec<Option<UExpression<'ast, T>>>,
        arguments: Vec<TypedExpression<'ast, T>>,
    ) -> Self::Inner;
}

impl<'ast, T: Field> FunctionCall<'ast, T> for FieldElementExpression<'ast, T> {
    fn function_call(
        key: DeclarationFunctionKey<'ast, T>,
        generics: Vec<Option<UExpression<'ast, T>>>,
        arguments: Vec<TypedExpression<'ast, T>>,
    ) -> Self::Inner {
        FieldElementExpression::FunctionCall(FunctionCallExpression::new(key, generics, arguments))
    }
}

impl<'ast, T: Field> FunctionCall<'ast, T> for BooleanExpression<'ast, T> {
    fn function_call(
        key: DeclarationFunctionKey<'ast, T>,
        generics: Vec<Option<UExpression<'ast, T>>>,
        arguments: Vec<TypedExpression<'ast, T>>,
    ) -> Self::Inner {
        BooleanExpression::FunctionCall(FunctionCallExpression::new(key, generics, arguments))
    }
}

impl<'ast, T: Field> FunctionCall<'ast, T> for UExpression<'ast, T> {
    fn function_call(
        key: DeclarationFunctionKey<'ast, T>,
        generics: Vec<Option<UExpression<'ast, T>>>,
        arguments: Vec<TypedExpression<'ast, T>>,
    ) -> Self::Inner {
        UExpressionInner::FunctionCall(FunctionCallExpression::new(key, generics, arguments))
    }
}

impl<'ast, T: Field> FunctionCall<'ast, T> for ArrayExpression<'ast, T> {
    fn function_call(
        key: DeclarationFunctionKey<'ast, T>,
        generics: Vec<Option<UExpression<'ast, T>>>,
        arguments: Vec<TypedExpression<'ast, T>>,
    ) -> Self::Inner {
        ArrayExpressionInner::FunctionCall(FunctionCallExpression::new(key, generics, arguments))
    }
}

impl<'ast, T: Field> FunctionCall<'ast, T> for StructExpression<'ast, T> {
    fn function_call(
        key: DeclarationFunctionKey<'ast, T>,
        generics: Vec<Option<UExpression<'ast, T>>>,
        arguments: Vec<TypedExpression<'ast, T>>,
    ) -> Self::Inner {
        StructExpressionInner::FunctionCall(FunctionCallExpression::new(key, generics, arguments))
    }
}

impl<'ast, T: Field> FunctionCall<'ast, T> for TypedExpressionList<'ast, T> {
    fn function_call(
        key: DeclarationFunctionKey<'ast, T>,
        generics: Vec<Option<UExpression<'ast, T>>>,
        arguments: Vec<TypedExpression<'ast, T>>,
    ) -> Self::Inner {
        TypedExpressionListInner::FunctionCall(FunctionCallExpression::new(
            key, generics, arguments,
        ))
    }
}

pub trait Block<'ast, T> {
    fn block(statements: Vec<TypedStatement<'ast, T>>, value: Self) -> Self;
}

impl<'ast, T: Field> Block<'ast, T> for FieldElementExpression<'ast, T> {
    fn block(statements: Vec<TypedStatement<'ast, T>>, value: Self) -> Self {
        FieldElementExpression::Block(BlockExpression::new(statements, value))
    }
}

impl<'ast, T: Field> Block<'ast, T> for BooleanExpression<'ast, T> {
    fn block(statements: Vec<TypedStatement<'ast, T>>, value: Self) -> Self {
        BooleanExpression::Block(BlockExpression::new(statements, value))
    }
}

impl<'ast, T: Field> Block<'ast, T> for UExpression<'ast, T> {
    fn block(statements: Vec<TypedStatement<'ast, T>>, value: Self) -> Self {
        let bitwidth = value.bitwidth();
        UExpressionInner::Block(BlockExpression::new(statements, value)).annotate(bitwidth)
    }
}

impl<'ast, T: Field> Block<'ast, T> for ArrayExpression<'ast, T> {
    fn block(statements: Vec<TypedStatement<'ast, T>>, value: Self) -> Self {
        let array_ty = value.ty().clone();
        ArrayExpressionInner::Block(BlockExpression::new(statements, value))
            .annotate(*array_ty.ty, array_ty.size)
    }
}

impl<'ast, T: Field> Block<'ast, T> for StructExpression<'ast, T> {
    fn block(statements: Vec<TypedStatement<'ast, T>>, value: Self) -> Self {
        let struct_ty = value.ty().clone();

        StructExpressionInner::Block(BlockExpression::new(statements, value)).annotate(struct_ty)
    }
}

pub trait Constant: Sized {
    // return whether this is constant
    fn is_constant(&self) -> bool;

    // canonicalize an expression *that we know to be constant*
    // for example for [0; 3] -> [0, 0, 0], [...[1], 2] -> [1, 2], etc
    fn into_canonical_constant(self) -> Self {
        self
    }
}

impl<'ast, T: Field> Constant for FieldElementExpression<'ast, T> {
    fn is_constant(&self) -> bool {
        matches!(self, FieldElementExpression::Number(..))
    }
}

impl<'ast, T: Field> Constant for BooleanExpression<'ast, T> {
    fn is_constant(&self) -> bool {
        matches!(self, BooleanExpression::Value(..))
    }
}

impl<'ast, T: Field> Constant for UExpression<'ast, T> {
    fn is_constant(&self) -> bool {
        matches!(self.as_inner(), UExpressionInner::Value(..))
    }
}

impl<'ast, T: Field> Constant for ArrayExpression<'ast, T> {
    fn is_constant(&self) -> bool {
        match self.as_inner() {
            ArrayExpressionInner::Value(v) => v.0.iter().all(|e| match e {
                TypedExpressionOrSpread::Expression(e) => e.is_constant(),
                TypedExpressionOrSpread::Spread(s) => s.array.is_constant(),
            }),
            ArrayExpressionInner::Slice(box a, box from, box to) => {
                from.is_constant() && to.is_constant() && a.is_constant()
            }
            ArrayExpressionInner::Repeat(box e, box count) => {
                count.is_constant() && e.is_constant()
            }
            _ => false,
        }
    }

    fn into_canonical_constant(self) -> Self {
        fn into_canonical_constant_aux<T: Field>(
            e: TypedExpressionOrSpread<T>,
        ) -> Vec<TypedExpression<T>> {
            match e {
                TypedExpressionOrSpread::Expression(e) => vec![e],
                TypedExpressionOrSpread::Spread(s) => match s.array.into_inner() {
                    ArrayExpressionInner::Value(v) => v
                        .into_iter()
                        .flat_map(into_canonical_constant_aux)
                        .collect(),
                    ArrayExpressionInner::Slice(box v, box from, box to) => {
                        let from = match from.into_inner() {
                            UExpressionInner::Value(v) => v,
                            _ => unreachable!(),
                        };

                        let to = match to.into_inner() {
                            UExpressionInner::Value(v) => v,
                            _ => unreachable!(),
                        };

                        let v = match v.into_inner() {
                            ArrayExpressionInner::Value(v) => v,
                            _ => unreachable!(),
                        };

                        v.into_iter()
                            .flat_map(into_canonical_constant_aux)
                            .skip(from as usize)
                            .take(to as usize - from as usize)
                            .collect()
                    }
                    ArrayExpressionInner::Repeat(box e, box count) => {
                        let count = match count.into_inner() {
                            UExpressionInner::Value(count) => count,
                            _ => unreachable!(),
                        };

                        vec![e; count as usize]
                    }
                    a => unreachable!("{}", a),
                },
            }
        }

        let array_ty = self.ty().clone();

        match self.into_inner() {
            ArrayExpressionInner::Value(v) => ArrayExpressionInner::Value(
                v.into_iter()
                    .flat_map(into_canonical_constant_aux)
                    .map(|e| e.into())
                    .collect::<Vec<_>>()
                    .into(),
            )
            .annotate(*array_ty.ty, array_ty.size),
            ArrayExpressionInner::Slice(box a, box from, box to) => {
                let from = match from.into_inner() {
                    UExpressionInner::Value(from) => from as usize,
                    _ => unreachable!("should be a uint value"),
                };

                let to = match to.into_inner() {
                    UExpressionInner::Value(to) => to as usize,
                    _ => unreachable!("should be a uint value"),
                };

                let v = match a.into_inner() {
                    ArrayExpressionInner::Value(v) => v,
                    _ => unreachable!("should be an array value"),
                };

                ArrayExpressionInner::Value(
                    v.into_iter()
                        .flat_map(into_canonical_constant_aux)
                        .map(|e| e.into())
                        .skip(from)
                        .take(to - from)
                        .collect::<Vec<_>>()
                        .into(),
                )
                .annotate(*array_ty.ty, array_ty.size)
            }
            ArrayExpressionInner::Repeat(box e, box count) => {
                let count = match count.into_inner() {
                    UExpressionInner::Value(from) => from as usize,
                    _ => unreachable!("should be a uint value"),
                };

                let e = e.into_canonical_constant();

                ArrayExpressionInner::Value(
                    vec![TypedExpressionOrSpread::Expression(e); count].into(),
                )
                .annotate(*array_ty.ty, array_ty.size)
            }
            _ => unreachable!(),
        }
    }
}

impl<'ast, T: Field> Constant for StructExpression<'ast, T> {
    fn is_constant(&self) -> bool {
        match self.as_inner() {
            StructExpressionInner::Value(v) => v.iter().all(|e| e.is_constant()),
            _ => false,
        }
    }

    fn into_canonical_constant(self) -> Self {
        let struct_ty = self.ty().clone();

        match self.into_inner() {
            StructExpressionInner::Value(expressions) => StructExpressionInner::Value(
                expressions
                    .into_iter()
                    .map(|e| e.into_canonical_constant())
                    .collect(),
            )
            .annotate(struct_ty),
            _ => unreachable!(),
        }
    }
}

impl<'ast, T: Field> Constant for TypedExpression<'ast, T> {
    fn is_constant(&self) -> bool {
        match self {
            TypedExpression::FieldElement(e) => e.is_constant(),
            TypedExpression::Boolean(e) => e.is_constant(),
            TypedExpression::Array(e) => e.is_constant(),
            TypedExpression::Struct(e) => e.is_constant(),
            TypedExpression::Uint(e) => e.is_constant(),
            _ => unreachable!(),
        }
    }

    fn into_canonical_constant(self) -> Self {
        match self {
            TypedExpression::FieldElement(e) => e.into_canonical_constant().into(),
            TypedExpression::Boolean(e) => e.into_canonical_constant().into(),
            TypedExpression::Array(e) => e.into_canonical_constant().into(),
            TypedExpression::Struct(e) => e.into_canonical_constant().into(),
            TypedExpression::Uint(e) => e.into_canonical_constant().into(),
            _ => unreachable!(),
        }
    }
}<|MERGE_RESOLUTION|>--- conflicted
+++ resolved
@@ -895,19 +895,14 @@
     }
 }
 
-<<<<<<< HEAD
-#[derive(Debug, Clone, PartialEq, Hash, Eq)]
+#[derive(Debug, Clone, PartialEq, Hash, Eq, PartialOrd, Ord)]
 pub enum ConditionalKind {
     IfElse,
     Ternary,
 }
 
-#[derive(Clone, PartialEq, Debug, Hash, Eq)]
+#[derive(Debug, Clone, PartialEq, Hash, Eq, PartialOrd, Ord)]
 pub struct ConditionalExpression<'ast, T, E> {
-=======
-#[derive(Clone, PartialEq, Debug, Hash, Eq, PartialOrd, Ord)]
-pub struct IfElseExpression<'ast, T, E> {
->>>>>>> 5bad757c
     pub condition: Box<BooleanExpression<'ast, T>>,
     pub consequence: Box<E>,
     pub alternative: Box<E>,

--- conflicted
+++ resolved
@@ -297,70 +297,6 @@
     Eq(Box<FieldElementExpression<T>>, Box<FieldElementExpression<T>>),
     Ge(Box<FieldElementExpression<T>>, Box<FieldElementExpression<T>>),
     Gt(Box<FieldElementExpression<T>>, Box<FieldElementExpression<T>>),
-}
-
-<<<<<<< HEAD
-=======
-impl<T: Field> BooleanExpression<T> {
-    pub fn apply_substitution(self, substitution: &Substitution) -> BooleanExpression<T> {
-        match self {
-            BooleanExpression::Identifier(id) => {
-                let mut new_name = id;
-                loop {
-                    match substitution.get(&new_name) {
-                        Some(x) => new_name = x.to_string(),
-                        None => return BooleanExpression::Identifier(new_name),
-                    }
-                }
-            },
-            BooleanExpression::Lt(lhs, rhs) => BooleanExpression::Lt(
-                box lhs.apply_substitution(substitution),
-                box rhs.apply_substitution(substitution),
-            ),
-            BooleanExpression::Le(lhs, rhs) => BooleanExpression::Le(
-                box lhs.apply_substitution(substitution),
-                box rhs.apply_substitution(substitution),
-            ),
-            BooleanExpression::Eq(lhs, rhs) => BooleanExpression::Eq(
-                box lhs.apply_substitution(substitution),
-                box rhs.apply_substitution(substitution),
-            ),
-            BooleanExpression::Ge(lhs, rhs) => BooleanExpression::Ge(
-                box lhs.apply_substitution(substitution),
-                box rhs.apply_substitution(substitution),
-            ),
-            BooleanExpression::Gt(lhs, rhs) => BooleanExpression::Gt(
-                box lhs.apply_substitution(substitution),
-                box rhs.apply_substitution(substitution),
-            ),
-            BooleanExpression::Value(b) => BooleanExpression::Value(b),
-        }
-    }
-
-    pub fn is_linear(&self) -> bool {
-        false
-    }
-}
-
->>>>>>> 41b42e06
-impl<T: Field> FieldElementExpression<T> {
-    pub fn is_linear(&self) -> bool {
-        match *self {
-            FieldElementExpression::Number(_) | FieldElementExpression::Identifier(_) => true,
-            FieldElementExpression::Add(ref x, ref y) | FieldElementExpression::Sub(ref x, ref y) => {
-                x.is_linear() && y.is_linear()
-            }
-            FieldElementExpression::Mult(ref x, ref y) | FieldElementExpression::Div(ref x, ref y) => {
-                match (x, y) {
-                    (box FieldElementExpression::Number(_), box FieldElementExpression::Number(_)) |
-                    (box FieldElementExpression::Number(_), box FieldElementExpression::Identifier(_)) |
-                    (box FieldElementExpression::Identifier(_), box FieldElementExpression::Number(_)) => true,
-                    _ => false,
-                }
-            }
-            _ => false,
-        }
-    }
 }
 
 impl<T: Field> fmt::Display for FieldElementExpression<T> {

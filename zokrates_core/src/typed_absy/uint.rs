--- conflicted
+++ resolved
@@ -28,17 +28,7 @@
 impl<'ast, T> Mul for UExpression<'ast, T> {
     type Output = Self;
 
-<<<<<<< HEAD
-    pub fn floor_sub(self, other: Self) -> UExpression<'ast, T> {
-        let bitwidth = self.bitwidth;
-        assert_eq!(bitwidth, other.bitwidth);
-        UExpressionInner::FloorSub(box self, box other).annotate(bitwidth)
-    }
-
-    pub fn mult(self, other: Self) -> UExpression<'ast, T> {
-=======
     fn mul(self, other: Self) -> UExpression<'ast, T> {
->>>>>>> aec3705e
         let bitwidth = self.bitwidth;
         assert_eq!(bitwidth, other.bitwidth);
         UExpressionInner::Mult(box self, box other).annotate(bitwidth)
@@ -101,6 +91,12 @@
     pub fn right_shift(self, by: FieldElementExpression<'ast, T>) -> UExpression<'ast, T> {
         let bitwidth = self.bitwidth;
         UExpressionInner::RightShift(box self, box by).annotate(bitwidth)
+    }
+
+    pub fn floor_sub(self, other: Self) -> UExpression<'ast, T> {
+        let bitwidth = self.bitwidth;
+        assert_eq!(bitwidth, other.bitwidth);
+        UExpressionInner::FloorSub(box self, box other).annotate(bitwidth)
     }
 }
 
@@ -188,84 +184,6 @@
     Select(Box<ArrayExpression<'ast, T>>, Box<UExpression<'ast, T>>),
 }
 
-<<<<<<< HEAD
-impl<'ast, T: fmt::Display> fmt::Display for UExpression<'ast, T> {
-    fn fmt(&self, f: &mut fmt::Formatter) -> fmt::Result {
-        match self.inner {
-            UExpressionInner::Value(ref v) => write!(f, "{}u{}", v, self.bitwidth),
-            UExpressionInner::Identifier(ref var) => write!(f, "{}", var),
-            UExpressionInner::Add(ref lhs, ref rhs) => write!(f, "({} + {})", lhs, rhs),
-            UExpressionInner::And(ref lhs, ref rhs) => write!(f, "({} & {})", lhs, rhs),
-            UExpressionInner::Or(ref lhs, ref rhs) => write!(f, "({} | {})", lhs, rhs),
-            UExpressionInner::Xor(ref lhs, ref rhs) => write!(f, "({} ^ {})", lhs, rhs),
-            UExpressionInner::Sub(ref lhs, ref rhs) => write!(f, "({} - {})", lhs, rhs),
-            UExpressionInner::FloorSub(..) => unreachable!("FloorSub is internal only"),
-            UExpressionInner::Mult(ref lhs, ref rhs) => write!(f, "({} * {})", lhs, rhs),
-            UExpressionInner::RightShift(ref e, ref by) => write!(f, "({} >> {})", e, by),
-            UExpressionInner::LeftShift(ref e, ref by) => write!(f, "({} << {})", e, by),
-            UExpressionInner::Not(ref e) => write!(f, "!{}", e),
-            UExpressionInner::Select(ref id, ref index) => write!(f, "{}[{}]", id, index),
-            UExpressionInner::FunctionCall(ref k, ref p) => {
-                write!(f, "{}(", k.id,)?;
-                for (i, param) in p.iter().enumerate() {
-                    write!(f, "{}", param)?;
-                    if i < p.len() - 1 {
-                        write!(f, ", ")?;
-                    }
-                }
-                write!(f, ")")
-            }
-            UExpressionInner::IfElse(ref condition, ref consequent, ref alternative) => write!(
-                f,
-                "if {} then {} else {} fi",
-                condition, consequent, alternative
-            ),
-            UExpressionInner::Member(ref struc, ref id) => write!(f, "{}.{}", struc, id),
-        }
-    }
-}
-
-impl<'ast, T: fmt::Debug> fmt::Debug for UExpressionInner<'ast, T> {
-    fn fmt(&self, f: &mut fmt::Formatter) -> fmt::Result {
-        match *self {
-            UExpressionInner::Identifier(ref var) => write!(f, "Ide({})", var),
-            UExpressionInner::Value(ref i) => write!(f, "Num({:?})", i),
-            UExpressionInner::Add(ref lhs, ref rhs) => write!(f, "Add({:?}, {:?})", lhs, rhs),
-            UExpressionInner::Sub(ref lhs, ref rhs) => write!(f, "Sub({:?}, {:?})", lhs, rhs),
-            UExpressionInner::FloorSub(ref lhs, ref rhs) => {
-                write!(f, "FloorSub({:?}, {:?})", lhs, rhs)
-            }
-            UExpressionInner::Mult(ref lhs, ref rhs) => write!(f, "Mult({:?}, {:?})", lhs, rhs),
-            UExpressionInner::IfElse(ref condition, ref consequent, ref alternative) => write!(
-                f,
-                "IfElse({:?}, {:?}, {:?})",
-                condition, consequent, alternative
-            ),
-            UExpressionInner::Select(ref id, ref index) => {
-                write!(f, "Select({:?}, {:?})", id, index)
-            }
-            UExpressionInner::And(ref lhs, ref rhs) => write!(f, "And({:?}, {:?})", lhs, rhs),
-            UExpressionInner::Or(ref lhs, ref rhs) => write!(f, "Or({:?}, {:?})", lhs, rhs),
-            UExpressionInner::Xor(ref lhs, ref rhs) => write!(f, "Xor({:?}, {:?})", lhs, rhs),
-            UExpressionInner::RightShift(ref e, ref by) => {
-                write!(f, "RightShift({:?}, {:?})", e, by)
-            }
-            UExpressionInner::LeftShift(ref e, ref by) => write!(f, "LeftShift({:?}, {:?})", e, by),
-            UExpressionInner::Not(ref e) => write!(f, "Not({:?})", e),
-            UExpressionInner::FunctionCall(ref i, ref p) => {
-                write!(f, "FunctionCall({:?}, (", i)?;
-                f.debug_list().entries(p.iter()).finish()?;
-                write!(f, ")")
-            }
-            UExpressionInner::Member(ref struc, ref id) => {
-                write!(f, "Access({:?}, {:?})", struc, id)
-            }
-        }
-    }
-}
-
-=======
->>>>>>> aec3705e
 impl<'ast, T> UExpressionInner<'ast, T> {
     pub fn annotate<W: Into<UBitwidth>>(self, bitwidth: W) -> UExpression<'ast, T> {
         UExpression {

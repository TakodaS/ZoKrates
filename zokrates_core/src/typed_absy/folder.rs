--- conflicted
+++ resolved
@@ -279,7 +279,7 @@
 
     fn fold_array_expression_inner(
         &mut self,
-        ty: ArrayType<'ast, T>,
+        ty: &ArrayType<'ast, T>,
         e: ArrayExpressionInner<'ast, T>,
     ) -> ArrayExpressionInner<'ast, T> {
         fold_array_expression_inner(self, ty, e)
@@ -287,7 +287,7 @@
 
     fn fold_struct_expression_inner(
         &mut self,
-        ty: StructType<'ast, T>,
+        ty: &StructType<'ast, T>,
         e: StructExpressionInner<'ast, T>,
     ) -> StructExpressionInner<'ast, T> {
         fold_struct_expression_inner(self, ty, e)
@@ -353,11 +353,7 @@
 
 pub fn fold_array_expression_inner<'ast, T: Field, F: Folder<'ast, T>>(
     f: &mut F,
-<<<<<<< HEAD
-    ty: ArrayType<'ast, T>,
-=======
     ty: &ArrayType<'ast, T>,
->>>>>>> 7d48c6be
     e: ArrayExpressionInner<'ast, T>,
 ) -> ArrayExpressionInner<'ast, T> {
     match e {
@@ -372,7 +368,7 @@
                 .collect(),
         ),
         ArrayExpressionInner::FunctionCall(function_call) => match f
-            .fold_function_call_expression(&ty, function_call)
+            .fold_function_call_expression(ty, function_call)
         {
             ThisOrUncle::This(function_call) => ArrayExpressionInner::FunctionCall(function_call),
             ThisOrUncle::Uncle(u) => u,
@@ -408,11 +404,7 @@
 
 pub fn fold_struct_expression_inner<'ast, T: Field, F: Folder<'ast, T>>(
     f: &mut F,
-<<<<<<< HEAD
-    ty: StructType<'ast, T>,
-=======
     ty: &StructType<'ast, T>,
->>>>>>> 7d48c6be
     e: StructExpressionInner<'ast, T>,
 ) -> StructExpressionInner<'ast, T> {
     match e {
@@ -424,7 +416,7 @@
             StructExpressionInner::Value(exprs.into_iter().map(|e| f.fold_expression(e)).collect())
         }
         StructExpressionInner::FunctionCall(function_call) => match f
-            .fold_function_call_expression(&ty, function_call)
+            .fold_function_call_expression(ty, function_call)
         {
             ThisOrUncle::This(function_call) => StructExpressionInner::FunctionCall(function_call),
             ThisOrUncle::Uncle(u) => u,
@@ -500,27 +492,12 @@
             let alt = f.fold_field_expression(alt);
             FieldElementExpression::IfElse(box cond, box cons, box alt)
         }
-<<<<<<< HEAD
         FieldElementExpression::FunctionCall(function_call) => match f
             .fold_function_call_expression(&Type::FieldElement, function_call)
         {
             ThisOrUncle::This(function_call) => FieldElementExpression::FunctionCall(function_call),
             ThisOrUncle::Uncle(u) => u,
         },
-        FieldElementExpression::Select(select) => match f.fold_select_expression(select) {
-            ThisOrUncle::This(s) => FieldElementExpression::Select(s),
-            ThisOrUncle::Uncle(u) => u,
-        },
-        FieldElementExpression::Member(m) => match f.fold_member_expression(m) {
-=======
-        FieldElementExpression::FunctionCall(key, generics, exps) => {
-            let generics = generics
-                .into_iter()
-                .map(|g| g.map(|g| f.fold_uint_expression(g)))
-                .collect();
-            let exps = exps.into_iter().map(|e| f.fold_expression(e)).collect();
-            FieldElementExpression::FunctionCall(key, generics, exps)
-        }
         FieldElementExpression::Select(select) => {
             match f.fold_select_expression(&Type::FieldElement, select) {
                 ThisOrUncle::This(s) => FieldElementExpression::Select(s),
@@ -529,7 +506,6 @@
         }
         FieldElementExpression::Member(m) => match f.fold_member_expression(&Type::FieldElement, m)
         {
->>>>>>> 7d48c6be
             ThisOrUncle::This(m) => FieldElementExpression::Member(m),
             ThisOrUncle::Uncle(u) => u,
         },
@@ -698,11 +674,7 @@
 
 pub fn fold_uint_expression_inner<'ast, T: Field, F: Folder<'ast, T>>(
     f: &mut F,
-<<<<<<< HEAD
-    bitwidth: UBitwidth,
-=======
     ty: UBitwidth,
->>>>>>> 7d48c6be
     e: UExpressionInner<'ast, T>,
 ) -> UExpressionInner<'ast, T> {
     match e {
@@ -791,7 +763,7 @@
             UExpressionInner::Pos(box e)
         }
         UExpressionInner::FunctionCall(function_call) => {
-            match f.fold_function_call_expression(&bitwidth, function_call) {
+            match f.fold_function_call_expression(&ty, function_call) {
                 ThisOrUncle::This(function_call) => UExpressionInner::FunctionCall(function_call),
                 ThisOrUncle::Uncle(u) => u,
             }
@@ -905,7 +877,7 @@
     let ty = f.fold_array_type(*e.ty);
 
     ArrayExpression {
-        inner: f.fold_array_expression_inner(ty.clone(), e.inner),
+        inner: f.fold_array_expression_inner(&ty, e.inner),
         ty: box ty,
     }
 }
@@ -964,7 +936,7 @@
 ) -> StructExpression<'ast, T> {
     let ty = f.fold_struct_type(e.ty);
     StructExpression {
-        inner: f.fold_struct_expression_inner(ty.clone(), e.inner),
+        inner: f.fold_struct_expression_inner(&ty, e.inner),
         ty,
     }
 }

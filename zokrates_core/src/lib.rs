--- conflicted
+++ resolved
@@ -34,10 +34,6 @@
 mod parser;
 mod semantics;
 mod static_analysis;
-<<<<<<< HEAD
-mod typed_absy;
-=======
->>>>>>> ef30270d
 
 pub mod absy;
 pub mod compile;

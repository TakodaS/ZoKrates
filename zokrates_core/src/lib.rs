#![feature(box_patterns, box_syntax)]

extern crate num;
extern crate num_bigint;
extern crate reduce; // better reduce function than Iter.fold
extern crate serde; // serialization deserialization
extern crate serde_json;
extern crate typed_arena;
#[macro_use]
extern crate serde_derive;
extern crate bellman_ce as bellman;
extern crate bincode;
extern crate ff_ce as ff;
extern crate lazy_static;
extern crate pairing_ce as pairing;
#[cfg(feature = "wasm_solvers")]
extern crate parity_wasm;
extern crate regex;
#[cfg(feature = "wasm_solvers")]
extern crate rustc_hex;
#[cfg(feature = "wasm_solvers")]
extern crate serde_bytes;
#[cfg(feature = "wasm_solvers")]
extern crate wasmi;
extern crate zokrates_embed;
extern crate zokrates_field;
extern crate zokrates_pest_ast;

mod embed;
mod flatten;
<<<<<<< HEAD
mod helpers;
pub mod imports;
=======
mod imports;
>>>>>>> cfd8964c
mod optimizer;
mod parser;
mod semantics;
mod solvers;
mod static_analysis;

pub mod absy;
pub mod compile;
pub mod flat_absy;
pub mod ir;
pub mod proof_system;
pub mod typed_absy;<|MERGE_RESOLUTION|>--- conflicted
+++ resolved
@@ -28,12 +28,7 @@
 
 mod embed;
 mod flatten;
-<<<<<<< HEAD
-mod helpers;
-pub mod imports;
-=======
 mod imports;
->>>>>>> cfd8964c
 mod optimizer;
 mod parser;
 mod semantics;

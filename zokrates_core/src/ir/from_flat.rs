use flat_absy::{FlatExpression, FlatFunction, FlatProg, FlatStatement, FlatVariable};
use helpers;
use ir::{Directive, Function, LinComb, Prog, QuadComb, Statement};
use num::Zero;
use zokrates_field::field::Field;

impl<T: Field> From<FlatFunction<T>> for Function<T> {
    fn from(flat_function: FlatFunction<T>) -> Function<T> {
        let return_expressions: Vec<FlatExpression<T>> = flat_function
            .statements
            .iter()
            .filter_map(|s| match s {
                FlatStatement::Return(el) => Some(el.expressions.clone()),
                _ => None,
            })
            .next()
            .unwrap();
        Function {
            id: flat_function.id,
            arguments: flat_function.arguments.into_iter().map(|p| p.id).collect(),
            returns: return_expressions
<<<<<<< HEAD
                .into_iter()
                .map(|e| QuadComb::from_flat_expression(e))
=======
                .iter()
                .enumerate()
                .map(|(index, _)| FlatVariable::public(index))
>>>>>>> 57192ea9
                .collect(),
            statements: flat_function
                .statements
                .into_iter()
                .filter_map(|s| match s {
                    FlatStatement::Return(..) => None,
                    s => Some(s.into()),
                })
                .chain(
                    return_expressions
                        .into_iter()
                        .enumerate()
                        .map(|(index, expression)| {
                            Statement::Constraint(
                                expression.into(),
                                FlatVariable::public(index).into(),
                            )
                        }),
                )
                .collect(),
        }
    }
}

impl<T: Field> From<FlatProg<T>> for Prog<T> {
    fn from(flat_prog: FlatProg<T>) -> Prog<T> {
        // get the main function as all calls have been resolved
        let main = flat_prog
            .functions
            .into_iter()
            .find(|f| f.id == "main")
            .unwrap();

        // get the interface of the program, ie which inputs are private and public
        let private = main.arguments.iter().map(|p| p.private).collect();

<<<<<<< HEAD
        // convert the main function to this IR for functions
        let main: Function<T> = main.into();

        // contrary to other functions, we need to make sure that return values are identifiers, so we define new (public) variables
        let definitions =
            main.returns.iter().enumerate().map(|(index, e)| {
                Statement::Constraint(e.clone(), FlatVariable::public(index).into())
            });

        // update the main function with the extra definition statements and replace the return values
        let main = Function {
            returns: (0..main.returns.len())
                .map(|i| QuadComb::from_flat_expression(FlatVariable::public(i)))
                .collect(),
            statements: main.statements.into_iter().chain(definitions).collect(),
            ..main
        };
=======
        let main = main.into();
>>>>>>> 57192ea9

        Prog { private, main }
    }
}

impl<T: Field> QuadComb<T> {
    fn from_flat_expression<U: Into<FlatExpression<T>>>(flat_expression: U) -> QuadComb<T> {
        let flat_expression = flat_expression.into();
        match flat_expression.is_linear() {
            true => LinComb::from(flat_expression).into(),
            false => match flat_expression {
                FlatExpression::Mult(box e1, box e2) => {
                    QuadComb::from_linear_combinations(e1.into(), e2.into())
                }
                e => unimplemented!("{}", e),
            },
        }
    }
}

impl<T: Field> From<FlatExpression<T>> for LinComb<T> {
    fn from(flat_expression: FlatExpression<T>) -> LinComb<T> {
        assert!(flat_expression.is_linear());
        match flat_expression {
            FlatExpression::Number(ref n) if *n == T::from(0) => LinComb::zero(),
            FlatExpression::Number(n) => LinComb::summand(n, FlatVariable::one()),
            FlatExpression::Identifier(id) => LinComb::from(id),
            FlatExpression::Add(box e1, box e2) => LinComb::from(e1) + LinComb::from(e2),
            FlatExpression::Sub(box e1, box e2) => LinComb::from(e1) - LinComb::from(e2),
            FlatExpression::Mult(
                box FlatExpression::Number(n1),
                box FlatExpression::Identifier(v1),
            )
            | FlatExpression::Mult(
                box FlatExpression::Identifier(v1),
                box FlatExpression::Number(n1),
            ) => LinComb::summand(n1, v1),
            e => unimplemented!("{}", e),
        }
    }
}

impl<T: Field> From<FlatStatement<T>> for Statement<T> {
    fn from(flat_statement: FlatStatement<T>) -> Statement<T> {
        match flat_statement {
            FlatStatement::Condition(linear, quadratic) => match quadratic {
                FlatExpression::Mult(box lhs, box rhs) => Statement::Constraint(
                    QuadComb::from_linear_combinations(lhs.into(), rhs.into()),
                    linear.into(),
                ),
                e => Statement::Constraint(LinComb::from(e).into(), linear.into()),
            },
            FlatStatement::Definition(var, quadratic) => match quadratic {
                FlatExpression::Mult(box lhs, box rhs) => Statement::Constraint(
                    QuadComb::from_linear_combinations(lhs.into(), rhs.into()),
                    var.into(),
                ),
                e => Statement::Constraint(LinComb::from(e).into(), var.into()),
            },
            FlatStatement::Directive(ds) => Statement::Directive(ds.into()),
            _ => panic!("return should be handled at the function level"),
        }
    }
}

impl<T: Field> From<helpers::DirectiveStatement<T>> for Directive<T> {
    fn from(ds: helpers::DirectiveStatement<T>) -> Directive<T> {
        Directive {
            inputs: ds.inputs.into_iter().map(|i| i.into()).collect(),
            helper: ds.helper,
            outputs: ds.outputs,
        }
    }
}

#[cfg(test)]
mod tests {
    use super::*;
    use zokrates_field::field::FieldPrime;

    #[test]
    fn zero() {
        // 0
        let zero = FlatExpression::Number(FieldPrime::from(0));
        let expected: LinComb<FieldPrime> = LinComb::zero();
        assert_eq!(LinComb::from(zero), expected);
    }

    #[test]
    fn one() {
        // 1
        let one = FlatExpression::Number(FieldPrime::from(1));
        let expected: LinComb<FieldPrime> = FlatVariable::one().into();
        assert_eq!(LinComb::from(one), expected);
    }

    #[test]
    fn forty_two() {
        // 42
        let one = FlatExpression::Number(FieldPrime::from(42));
        let expected: LinComb<FieldPrime> = LinComb::summand(42, FlatVariable::one());
        assert_eq!(LinComb::from(one), expected);
    }

    #[test]
    fn add() {
        // x + y
        let add = FlatExpression::Add(
            box FlatExpression::Identifier(FlatVariable::new(42)),
            box FlatExpression::Identifier(FlatVariable::new(21)),
        );
        let expected: LinComb<FieldPrime> =
            LinComb::summand(1, FlatVariable::new(42)) + LinComb::summand(1, FlatVariable::new(21));
        assert_eq!(LinComb::from(add), expected);
    }

    #[test]
    fn linear_combination() {
        // 42*x + 21*y
        let add = FlatExpression::Add(
            box FlatExpression::Mult(
                box FlatExpression::Number(FieldPrime::from(42)),
                box FlatExpression::Identifier(FlatVariable::new(42)),
            ),
            box FlatExpression::Mult(
                box FlatExpression::Number(FieldPrime::from(21)),
                box FlatExpression::Identifier(FlatVariable::new(21)),
            ),
        );
        let expected: LinComb<FieldPrime> = LinComb::summand(42, FlatVariable::new(42))
            + LinComb::summand(21, FlatVariable::new(21));
        assert_eq!(LinComb::from(add), expected);
    }

    #[test]
    fn linear_combination_inverted() {
        // x*42 + y*21
        let add = FlatExpression::Add(
            box FlatExpression::Mult(
                box FlatExpression::Identifier(FlatVariable::new(42)),
                box FlatExpression::Number(FieldPrime::from(42)),
            ),
            box FlatExpression::Mult(
                box FlatExpression::Identifier(FlatVariable::new(21)),
                box FlatExpression::Number(FieldPrime::from(21)),
            ),
        );
        let expected: LinComb<FieldPrime> = LinComb::summand(42, FlatVariable::new(42))
            + LinComb::summand(21, FlatVariable::new(21));
        assert_eq!(LinComb::from(add), expected);
    }
}<|MERGE_RESOLUTION|>--- conflicted
+++ resolved
@@ -19,14 +19,9 @@
             id: flat_function.id,
             arguments: flat_function.arguments.into_iter().map(|p| p.id).collect(),
             returns: return_expressions
-<<<<<<< HEAD
-                .into_iter()
-                .map(|e| QuadComb::from_flat_expression(e))
-=======
                 .iter()
                 .enumerate()
                 .map(|(index, _)| FlatVariable::public(index))
->>>>>>> 57192ea9
                 .collect(),
             statements: flat_function
                 .statements
@@ -63,44 +58,9 @@
         // get the interface of the program, ie which inputs are private and public
         let private = main.arguments.iter().map(|p| p.private).collect();
 
-<<<<<<< HEAD
-        // convert the main function to this IR for functions
-        let main: Function<T> = main.into();
-
-        // contrary to other functions, we need to make sure that return values are identifiers, so we define new (public) variables
-        let definitions =
-            main.returns.iter().enumerate().map(|(index, e)| {
-                Statement::Constraint(e.clone(), FlatVariable::public(index).into())
-            });
-
-        // update the main function with the extra definition statements and replace the return values
-        let main = Function {
-            returns: (0..main.returns.len())
-                .map(|i| QuadComb::from_flat_expression(FlatVariable::public(i)))
-                .collect(),
-            statements: main.statements.into_iter().chain(definitions).collect(),
-            ..main
-        };
-=======
         let main = main.into();
->>>>>>> 57192ea9
 
         Prog { private, main }
-    }
-}
-
-impl<T: Field> QuadComb<T> {
-    fn from_flat_expression<U: Into<FlatExpression<T>>>(flat_expression: U) -> QuadComb<T> {
-        let flat_expression = flat_expression.into();
-        match flat_expression.is_linear() {
-            true => LinComb::from(flat_expression).into(),
-            false => match flat_expression {
-                FlatExpression::Mult(box e1, box e2) => {
-                    QuadComb::from_linear_combinations(e1.into(), e2.into())
-                }
-                e => unimplemented!("{}", e),
-            },
-        }
     }
 }
 

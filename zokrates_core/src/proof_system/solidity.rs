<<<<<<< HEAD
pub enum SolidityAbi {
    V1,
    V2,
}

impl SolidityAbi {
    pub fn from(v: &str) -> Result<Self, &str> {
        match v {
            "v1" => Ok(SolidityAbi::V1),
            "v2" => Ok(SolidityAbi::V2),
            _ => Err("Invalid ABI version"),
        }
    }
}

pub const SOLIDITY_G2_ADDITION_LIB: &str = r#"// This file is LGPL3 Licensed
=======
pub const SOLIDITY_G2_ADDITION_LIB: &str = r#"// SPDX-License-Identifier: LGPL-3.0-only
>>>>>>> b561614f
pragma solidity ^0.6.1;

/**
 * @title Elliptic curve operations on twist points for alt_bn128
 * @author Mustafa Al-Bassam (mus@musalbas.com)
 * @dev Homepage: https://github.com/musalbas/solidity-BN256G2
 */

library BN256G2 {
    uint256 internal constant FIELD_MODULUS = 0x30644e72e131a029b85045b68181585d97816a916871ca8d3c208c16d87cfd47;
    uint256 internal constant TWISTBX = 0x2b149d40ceb8aaae81be18991be06ac3b5b4c5e559dbefa33267e6dc24a138e5;
    uint256 internal constant TWISTBY = 0x9713b03af0fed4cd2cafadeed8fdf4a74fa084e52d1852e4a2bd0685c315d2;
    uint internal constant PTXX = 0;
    uint internal constant PTXY = 1;
    uint internal constant PTYX = 2;
    uint internal constant PTYY = 3;
    uint internal constant PTZX = 4;
    uint internal constant PTZY = 5;

    /**
     * @notice Add two twist points
     * @param pt1xx Coefficient 1 of x on point 1
     * @param pt1xy Coefficient 2 of x on point 1
     * @param pt1yx Coefficient 1 of y on point 1
     * @param pt1yy Coefficient 2 of y on point 1
     * @param pt2xx Coefficient 1 of x on point 2
     * @param pt2xy Coefficient 2 of x on point 2
     * @param pt2yx Coefficient 1 of y on point 2
     * @param pt2yy Coefficient 2 of y on point 2
     * @return (pt3xx, pt3xy, pt3yx, pt3yy)
     */
    function ECTwistAdd(
        uint256 pt1xx, uint256 pt1xy,
        uint256 pt1yx, uint256 pt1yy,
        uint256 pt2xx, uint256 pt2xy,
        uint256 pt2yx, uint256 pt2yy
    ) public view returns (
        uint256, uint256,
        uint256, uint256
    ) {
        if (
            pt1xx == 0 && pt1xy == 0 &&
            pt1yx == 0 && pt1yy == 0
        ) {
            if (!(
                pt2xx == 0 && pt2xy == 0 &&
                pt2yx == 0 && pt2yy == 0
            )) {
                assert(_isOnCurve(
                    pt2xx, pt2xy,
                    pt2yx, pt2yy
                ));
            }
            return (
                pt2xx, pt2xy,
                pt2yx, pt2yy
            );
        } else if (
            pt2xx == 0 && pt2xy == 0 &&
            pt2yx == 0 && pt2yy == 0
        ) {
            assert(_isOnCurve(
                pt1xx, pt1xy,
                pt1yx, pt1yy
            ));
            return (
                pt1xx, pt1xy,
                pt1yx, pt1yy
            );
        }

        assert(_isOnCurve(
            pt1xx, pt1xy,
            pt1yx, pt1yy
        ));
        assert(_isOnCurve(
            pt2xx, pt2xy,
            pt2yx, pt2yy
        ));

        uint256[6] memory pt3 = _ECTwistAddJacobian(
            pt1xx, pt1xy,
            pt1yx, pt1yy,
            1,     0,
            pt2xx, pt2xy,
            pt2yx, pt2yy,
            1,     0
        );

        return _fromJacobian(
            pt3[PTXX], pt3[PTXY],
            pt3[PTYX], pt3[PTYY],
            pt3[PTZX], pt3[PTZY]
        );
    }

    /**
     * @notice Multiply a twist point by a scalar
     * @param s     Scalar to multiply by
     * @param pt1xx Coefficient 1 of x
     * @param pt1xy Coefficient 2 of x
     * @param pt1yx Coefficient 1 of y
     * @param pt1yy Coefficient 2 of y
     * @return (pt2xx, pt2xy, pt2yx, pt2yy)
     */
    function ECTwistMul(
        uint256 s,
        uint256 pt1xx, uint256 pt1xy,
        uint256 pt1yx, uint256 pt1yy
    ) public view returns (
        uint256, uint256,
        uint256, uint256
    ) {
        uint256 pt1zx = 1;
        if (
            pt1xx == 0 && pt1xy == 0 &&
            pt1yx == 0 && pt1yy == 0
        ) {
            pt1xx = 1;
            pt1yx = 1;
            pt1zx = 0;
        } else {
            assert(_isOnCurve(
                pt1xx, pt1xy,
                pt1yx, pt1yy
            ));
        }

        uint256[6] memory pt2 = _ECTwistMulJacobian(
            s,
            pt1xx, pt1xy,
            pt1yx, pt1yy,
            pt1zx, 0
        );

        return _fromJacobian(
            pt2[PTXX], pt2[PTXY],
            pt2[PTYX], pt2[PTYY],
            pt2[PTZX], pt2[PTZY]
        );
    }

    /**
     * @notice Get the field modulus
     * @return The field modulus
     */
    function GetFieldModulus() public pure returns (uint256) {
        return FIELD_MODULUS;
    }

    function submod(uint256 a, uint256 b, uint256 n) internal pure returns (uint256) {
        return addmod(a, n - b, n);
    }

    function _FQ2Mul(
        uint256 xx, uint256 xy,
        uint256 yx, uint256 yy
    ) internal pure returns (uint256, uint256) {
        return (
            submod(mulmod(xx, yx, FIELD_MODULUS), mulmod(xy, yy, FIELD_MODULUS), FIELD_MODULUS),
            addmod(mulmod(xx, yy, FIELD_MODULUS), mulmod(xy, yx, FIELD_MODULUS), FIELD_MODULUS)
        );
    }

    function _FQ2Muc(
        uint256 xx, uint256 xy,
        uint256 c
    ) internal pure returns (uint256, uint256) {
        return (
            mulmod(xx, c, FIELD_MODULUS),
            mulmod(xy, c, FIELD_MODULUS)
        );
    }

    function _FQ2Add(
        uint256 xx, uint256 xy,
        uint256 yx, uint256 yy
    ) internal pure returns (uint256, uint256) {
        return (
            addmod(xx, yx, FIELD_MODULUS),
            addmod(xy, yy, FIELD_MODULUS)
        );
    }

    function _FQ2Sub(
        uint256 xx, uint256 xy,
        uint256 yx, uint256 yy
    ) internal pure returns (uint256 rx, uint256 ry) {
        return (
            submod(xx, yx, FIELD_MODULUS),
            submod(xy, yy, FIELD_MODULUS)
        );
    }

    function _FQ2Div(
        uint256 xx, uint256 xy,
        uint256 yx, uint256 yy
    ) internal view returns (uint256, uint256) {
        (yx, yy) = _FQ2Inv(yx, yy);
        return _FQ2Mul(xx, xy, yx, yy);
    }

    function _FQ2Inv(uint256 x, uint256 y) internal view returns (uint256, uint256) {
        uint256 inv = _modInv(addmod(mulmod(y, y, FIELD_MODULUS), mulmod(x, x, FIELD_MODULUS), FIELD_MODULUS), FIELD_MODULUS);
        return (
            mulmod(x, inv, FIELD_MODULUS),
            FIELD_MODULUS - mulmod(y, inv, FIELD_MODULUS)
        );
    }

    function _isOnCurve(
        uint256 xx, uint256 xy,
        uint256 yx, uint256 yy
    ) internal pure returns (bool) {
        uint256 yyx;
        uint256 yyy;
        uint256 xxxx;
        uint256 xxxy;
        (yyx, yyy) = _FQ2Mul(yx, yy, yx, yy);
        (xxxx, xxxy) = _FQ2Mul(xx, xy, xx, xy);
        (xxxx, xxxy) = _FQ2Mul(xxxx, xxxy, xx, xy);
        (yyx, yyy) = _FQ2Sub(yyx, yyy, xxxx, xxxy);
        (yyx, yyy) = _FQ2Sub(yyx, yyy, TWISTBX, TWISTBY);
        return yyx == 0 && yyy == 0;
    }

    function _modInv(uint256 a, uint256 n) internal view returns (uint256 result) {
        bool success;
        assembly {
            let freemem := mload(0x40)
            mstore(freemem, 0x20)
            mstore(add(freemem,0x20), 0x20)
            mstore(add(freemem,0x40), 0x20)
            mstore(add(freemem,0x60), a)
            mstore(add(freemem,0x80), sub(n, 2))
            mstore(add(freemem,0xA0), n)
            success := staticcall(sub(gas(), 2000), 5, freemem, 0xC0, freemem, 0x20)
            result := mload(freemem)
        }
        require(success);
    }

    function _fromJacobian(
        uint256 pt1xx, uint256 pt1xy,
        uint256 pt1yx, uint256 pt1yy,
        uint256 pt1zx, uint256 pt1zy
    ) internal view returns (
        uint256 pt2xx, uint256 pt2xy,
        uint256 pt2yx, uint256 pt2yy
    ) {
        uint256 invzx;
        uint256 invzy;
        (invzx, invzy) = _FQ2Inv(pt1zx, pt1zy);
        (pt2xx, pt2xy) = _FQ2Mul(pt1xx, pt1xy, invzx, invzy);
        (pt2yx, pt2yy) = _FQ2Mul(pt1yx, pt1yy, invzx, invzy);
    }

    function _ECTwistAddJacobian(
        uint256 pt1xx, uint256 pt1xy,
        uint256 pt1yx, uint256 pt1yy,
        uint256 pt1zx, uint256 pt1zy,
        uint256 pt2xx, uint256 pt2xy,
        uint256 pt2yx, uint256 pt2yy,
        uint256 pt2zx, uint256 pt2zy) internal pure returns (uint256[6] memory pt3) {
            if (pt1zx == 0 && pt1zy == 0) {
                (
                    pt3[PTXX], pt3[PTXY],
                    pt3[PTYX], pt3[PTYY],
                    pt3[PTZX], pt3[PTZY]
                ) = (
                    pt2xx, pt2xy,
                    pt2yx, pt2yy,
                    pt2zx, pt2zy
                );
                return pt3;
            } else if (pt2zx == 0 && pt2zy == 0) {
                (
                    pt3[PTXX], pt3[PTXY],
                    pt3[PTYX], pt3[PTYY],
                    pt3[PTZX], pt3[PTZY]
                ) = (
                    pt1xx, pt1xy,
                    pt1yx, pt1yy,
                    pt1zx, pt1zy
                );
                return pt3;
            }

            (pt2yx,     pt2yy)     = _FQ2Mul(pt2yx, pt2yy, pt1zx, pt1zy); // U1 = y2 * z1
            (pt3[PTYX], pt3[PTYY]) = _FQ2Mul(pt1yx, pt1yy, pt2zx, pt2zy); // U2 = y1 * z2
            (pt2xx,     pt2xy)     = _FQ2Mul(pt2xx, pt2xy, pt1zx, pt1zy); // V1 = x2 * z1
            (pt3[PTZX], pt3[PTZY]) = _FQ2Mul(pt1xx, pt1xy, pt2zx, pt2zy); // V2 = x1 * z2

            if (pt2xx == pt3[PTZX] && pt2xy == pt3[PTZY]) {
                if (pt2yx == pt3[PTYX] && pt2yy == pt3[PTYY]) {
                    (
                        pt3[PTXX], pt3[PTXY],
                        pt3[PTYX], pt3[PTYY],
                        pt3[PTZX], pt3[PTZY]
                    ) = _ECTwistDoubleJacobian(pt1xx, pt1xy, pt1yx, pt1yy, pt1zx, pt1zy);
                    return pt3;
                }
                (
                    pt3[PTXX], pt3[PTXY],
                    pt3[PTYX], pt3[PTYY],
                    pt3[PTZX], pt3[PTZY]
                ) = (
                    1, 0,
                    1, 0,
                    0, 0
                );
                return pt3;
            }

            (pt2zx,     pt2zy)     = _FQ2Mul(pt1zx, pt1zy, pt2zx,     pt2zy);     // W = z1 * z2
            (pt1xx,     pt1xy)     = _FQ2Sub(pt2yx, pt2yy, pt3[PTYX], pt3[PTYY]); // U = U1 - U2
            (pt1yx,     pt1yy)     = _FQ2Sub(pt2xx, pt2xy, pt3[PTZX], pt3[PTZY]); // V = V1 - V2
            (pt1zx,     pt1zy)     = _FQ2Mul(pt1yx, pt1yy, pt1yx,     pt1yy);     // V_squared = V * V
            (pt2yx,     pt2yy)     = _FQ2Mul(pt1zx, pt1zy, pt3[PTZX], pt3[PTZY]); // V_squared_times_V2 = V_squared * V2
            (pt1zx,     pt1zy)     = _FQ2Mul(pt1zx, pt1zy, pt1yx,     pt1yy);     // V_cubed = V * V_squared
            (pt3[PTZX], pt3[PTZY]) = _FQ2Mul(pt1zx, pt1zy, pt2zx,     pt2zy);     // newz = V_cubed * W
            (pt2xx,     pt2xy)     = _FQ2Mul(pt1xx, pt1xy, pt1xx,     pt1xy);     // U * U
            (pt2xx,     pt2xy)     = _FQ2Mul(pt2xx, pt2xy, pt2zx,     pt2zy);     // U * U * W
            (pt2xx,     pt2xy)     = _FQ2Sub(pt2xx, pt2xy, pt1zx,     pt1zy);     // U * U * W - V_cubed
            (pt2zx,     pt2zy)     = _FQ2Muc(pt2yx, pt2yy, 2);                    // 2 * V_squared_times_V2
            (pt2xx,     pt2xy)     = _FQ2Sub(pt2xx, pt2xy, pt2zx,     pt2zy);     // A = U * U * W - V_cubed - 2 * V_squared_times_V2
            (pt3[PTXX], pt3[PTXY]) = _FQ2Mul(pt1yx, pt1yy, pt2xx,     pt2xy);     // newx = V * A
            (pt1yx,     pt1yy)     = _FQ2Sub(pt2yx, pt2yy, pt2xx,     pt2xy);     // V_squared_times_V2 - A
            (pt1yx,     pt1yy)     = _FQ2Mul(pt1xx, pt1xy, pt1yx,     pt1yy);     // U * (V_squared_times_V2 - A)
            (pt1xx,     pt1xy)     = _FQ2Mul(pt1zx, pt1zy, pt3[PTYX], pt3[PTYY]); // V_cubed * U2
            (pt3[PTYX], pt3[PTYY]) = _FQ2Sub(pt1yx, pt1yy, pt1xx,     pt1xy);     // newy = U * (V_squared_times_V2 - A) - V_cubed * U2
    }

    function _ECTwistDoubleJacobian(
        uint256 pt1xx, uint256 pt1xy,
        uint256 pt1yx, uint256 pt1yy,
        uint256 pt1zx, uint256 pt1zy
    ) internal pure returns (
        uint256 pt2xx, uint256 pt2xy,
        uint256 pt2yx, uint256 pt2yy,
        uint256 pt2zx, uint256 pt2zy
    ) {
        (pt2xx, pt2xy) = _FQ2Muc(pt1xx, pt1xy, 3);            // 3 * x
        (pt2xx, pt2xy) = _FQ2Mul(pt2xx, pt2xy, pt1xx, pt1xy); // W = 3 * x * x
        (pt1zx, pt1zy) = _FQ2Mul(pt1yx, pt1yy, pt1zx, pt1zy); // S = y * z
        (pt2yx, pt2yy) = _FQ2Mul(pt1xx, pt1xy, pt1yx, pt1yy); // x * y
        (pt2yx, pt2yy) = _FQ2Mul(pt2yx, pt2yy, pt1zx, pt1zy); // B = x * y * S
        (pt1xx, pt1xy) = _FQ2Mul(pt2xx, pt2xy, pt2xx, pt2xy); // W * W
        (pt2zx, pt2zy) = _FQ2Muc(pt2yx, pt2yy, 8);            // 8 * B
        (pt1xx, pt1xy) = _FQ2Sub(pt1xx, pt1xy, pt2zx, pt2zy); // H = W * W - 8 * B
        (pt2zx, pt2zy) = _FQ2Mul(pt1zx, pt1zy, pt1zx, pt1zy); // S_squared = S * S
        (pt2yx, pt2yy) = _FQ2Muc(pt2yx, pt2yy, 4);            // 4 * B
        (pt2yx, pt2yy) = _FQ2Sub(pt2yx, pt2yy, pt1xx, pt1xy); // 4 * B - H
        (pt2yx, pt2yy) = _FQ2Mul(pt2yx, pt2yy, pt2xx, pt2xy); // W * (4 * B - H)
        (pt2xx, pt2xy) = _FQ2Muc(pt1yx, pt1yy, 8);            // 8 * y
        (pt2xx, pt2xy) = _FQ2Mul(pt2xx, pt2xy, pt1yx, pt1yy); // 8 * y * y
        (pt2xx, pt2xy) = _FQ2Mul(pt2xx, pt2xy, pt2zx, pt2zy); // 8 * y * y * S_squared
        (pt2yx, pt2yy) = _FQ2Sub(pt2yx, pt2yy, pt2xx, pt2xy); // newy = W * (4 * B - H) - 8 * y * y * S_squared
        (pt2xx, pt2xy) = _FQ2Muc(pt1xx, pt1xy, 2);            // 2 * H
        (pt2xx, pt2xy) = _FQ2Mul(pt2xx, pt2xy, pt1zx, pt1zy); // newx = 2 * H * S
        (pt2zx, pt2zy) = _FQ2Mul(pt1zx, pt1zy, pt2zx, pt2zy); // S * S_squared
        (pt2zx, pt2zy) = _FQ2Muc(pt2zx, pt2zy, 8);            // newz = 8 * S * S_squared
    }

    function _ECTwistMulJacobian(
        uint256 d,
        uint256 pt1xx, uint256 pt1xy,
        uint256 pt1yx, uint256 pt1yy,
        uint256 pt1zx, uint256 pt1zy
    ) internal pure returns (uint256[6] memory pt2) {
        while (d != 0) {
            if ((d & 1) != 0) {
                pt2 = _ECTwistAddJacobian(
                    pt2[PTXX], pt2[PTXY],
                    pt2[PTYX], pt2[PTYY],
                    pt2[PTZX], pt2[PTZY],
                    pt1xx, pt1xy,
                    pt1yx, pt1yy,
                    pt1zx, pt1zy);
            }
            (
                pt1xx, pt1xy,
                pt1yx, pt1yy,
                pt1zx, pt1zy
            ) = _ECTwistDoubleJacobian(
                pt1xx, pt1xy,
                pt1yx, pt1yy,
                pt1zx, pt1zy
            );

            d = d / 2;
        }
    }
}
"#;

pub const SOLIDITY_PAIRING_LIB_V2: &str = r#"// This file is MIT Licensed.
//
// Copyright 2017 Christian Reitwiessner
// Permission is hereby granted, free of charge, to any person obtaining a copy of this software and associated documentation files (the "Software"), to deal in the Software without restriction, including without limitation the rights to use, copy, modify, merge, publish, distribute, sublicense, and/or sell copies of the Software, and to permit persons to whom the Software is furnished to do so, subject to the following conditions:
// The above copyright notice and this permission notice shall be included in all copies or substantial portions of the Software.
// THE SOFTWARE IS PROVIDED "AS IS", WITHOUT WARRANTY OF ANY KIND, EXPRESS OR IMPLIED, INCLUDING BUT NOT LIMITED TO THE WARRANTIES OF MERCHANTABILITY, FITNESS FOR A PARTICULAR PURPOSE AND NONINFRINGEMENT. IN NO EVENT SHALL THE AUTHORS OR COPYRIGHT HOLDERS BE LIABLE FOR ANY CLAIM, DAMAGES OR OTHER LIABILITY, WHETHER IN AN ACTION OF CONTRACT, TORT OR OTHERWISE, ARISING FROM, OUT OF OR IN CONNECTION WITH THE SOFTWARE OR THE USE OR OTHER DEALINGS IN THE SOFTWARE.
pragma solidity ^0.6.1;
pragma experimental ABIEncoderV2;
library Pairing {
    struct G1Point {
        uint X;
        uint Y;
    }
    // Encoding of field elements is: X[0] * z + X[1]
    struct G2Point {
        uint[2] X;
        uint[2] Y;
    }
    /// @return the generator of G1
    function P1() pure internal returns (G1Point memory) {
        return G1Point(1, 2);
    }
    /// @return the generator of G2
    function P2() pure internal returns (G2Point memory) {
        return G2Point(
            [11559732032986387107991004021392285783925812861821192530917403151452391805634,
             10857046999023057135944570762232829481370756359578518086990519993285655852781],
            [4082367875863433681332203403145435568316851327593401208105741076214120093531,
             8495653923123431417604973247489272438418190587263600148770280649306958101930]
        );
    }
    /// @return the negation of p, i.e. p.addition(p.negate()) should be zero.
    function negate(G1Point memory p) pure internal returns (G1Point memory) {
        // The prime q in the base field F_q for G1
        uint q = 21888242871839275222246405745257275088696311157297823662689037894645226208583;
        if (p.X == 0 && p.Y == 0)
            return G1Point(0, 0);
        return G1Point(p.X, q - (p.Y % q));
    }
    /// @return r the sum of two points of G1
    function addition(G1Point memory p1, G1Point memory p2) internal view returns (G1Point memory r) {
        uint[4] memory input;
        input[0] = p1.X;
        input[1] = p1.Y;
        input[2] = p2.X;
        input[3] = p2.Y;
        bool success;
        assembly {
            success := staticcall(sub(gas(), 2000), 6, input, 0xc0, r, 0x60)
            // Use "invalid" to make gas estimation work
            switch success case 0 { invalid() }
        }
        require(success);
    }
    /// @return r the sum of two points of G2
    function addition(G2Point memory p1, G2Point memory p2) internal view returns (G2Point memory r) {
        (r.X[1], r.X[0], r.Y[1], r.Y[0]) = BN256G2.ECTwistAdd(p1.X[1],p1.X[0],p1.Y[1],p1.Y[0],p2.X[1],p2.X[0],p2.Y[1],p2.Y[0]);
    }
    /// @return r the product of a point on G1 and a scalar, i.e.
    /// p == p.scalar_mul(1) and p.addition(p) == p.scalar_mul(2) for all points p.
    function scalar_mul(G1Point memory p, uint s) internal view returns (G1Point memory r) {
        uint[3] memory input;
        input[0] = p.X;
        input[1] = p.Y;
        input[2] = s;
        bool success;
        assembly {
            success := staticcall(sub(gas(), 2000), 7, input, 0x80, r, 0x60)
            // Use "invalid" to make gas estimation work
            switch success case 0 { invalid() }
        }
        require (success);
    }
    /// @return the result of computing the pairing check
    /// e(p1[0], p2[0]) *  .... * e(p1[n], p2[n]) == 1
    /// For example pairing([P1(), P1().negate()], [P2(), P2()]) should
    /// return true.
    function pairing(G1Point[] memory p1, G2Point[] memory p2) internal view returns (bool) {
        require(p1.length == p2.length);
        uint elements = p1.length;
        uint inputSize = elements * 6;
        uint[] memory input = new uint[](inputSize);
        for (uint i = 0; i < elements; i++)
        {
            input[i * 6 + 0] = p1[i].X;
            input[i * 6 + 1] = p1[i].Y;
            input[i * 6 + 2] = p2[i].X[0];
            input[i * 6 + 3] = p2[i].X[1];
            input[i * 6 + 4] = p2[i].Y[0];
            input[i * 6 + 5] = p2[i].Y[1];
        }
        uint[1] memory out;
        bool success;
        assembly {
            success := staticcall(sub(gas(), 2000), 8, add(input, 0x20), mul(inputSize, 0x20), out, 0x20)
            // Use "invalid" to make gas estimation work
            switch success case 0 { invalid() }
        }
        require(success);
        return out[0] != 0;
    }
    /// Convenience method for a pairing check for two pairs.
    function pairingProd2(G1Point memory a1, G2Point memory a2, G1Point memory b1, G2Point memory b2) internal view returns (bool) {
        G1Point[] memory p1 = new G1Point[](2);
        G2Point[] memory p2 = new G2Point[](2);
        p1[0] = a1;
        p1[1] = b1;
        p2[0] = a2;
        p2[1] = b2;
        return pairing(p1, p2);
    }
    /// Convenience method for a pairing check for three pairs.
    function pairingProd3(
            G1Point memory a1, G2Point memory a2,
            G1Point memory b1, G2Point memory b2,
            G1Point memory c1, G2Point memory c2
    ) internal view returns (bool) {
        G1Point[] memory p1 = new G1Point[](3);
        G2Point[] memory p2 = new G2Point[](3);
        p1[0] = a1;
        p1[1] = b1;
        p1[2] = c1;
        p2[0] = a2;
        p2[1] = b2;
        p2[2] = c2;
        return pairing(p1, p2);
    }
    /// Convenience method for a pairing check for four pairs.
    function pairingProd4(
            G1Point memory a1, G2Point memory a2,
            G1Point memory b1, G2Point memory b2,
            G1Point memory c1, G2Point memory c2,
            G1Point memory d1, G2Point memory d2
    ) internal view returns (bool) {
        G1Point[] memory p1 = new G1Point[](4);
        G2Point[] memory p2 = new G2Point[](4);
        p1[0] = a1;
        p1[1] = b1;
        p1[2] = c1;
        p1[3] = d1;
        p2[0] = a2;
        p2[1] = b2;
        p2[2] = c2;
        p2[3] = d2;
        return pairing(p1, p2);
    }
}
"#;

pub const SOLIDITY_PAIRING_LIB: &str = r#"// This file is MIT Licensed.
//
// Copyright 2017 Christian Reitwiessner
// Permission is hereby granted, free of charge, to any person obtaining a copy of this software and associated documentation files (the "Software"), to deal in the Software without restriction, including without limitation the rights to use, copy, modify, merge, publish, distribute, sublicense, and/or sell copies of the Software, and to permit persons to whom the Software is furnished to do so, subject to the following conditions:
// The above copyright notice and this permission notice shall be included in all copies or substantial portions of the Software.
// THE SOFTWARE IS PROVIDED "AS IS", WITHOUT WARRANTY OF ANY KIND, EXPRESS OR IMPLIED, INCLUDING BUT NOT LIMITED TO THE WARRANTIES OF MERCHANTABILITY, FITNESS FOR A PARTICULAR PURPOSE AND NONINFRINGEMENT. IN NO EVENT SHALL THE AUTHORS OR COPYRIGHT HOLDERS BE LIABLE FOR ANY CLAIM, DAMAGES OR OTHER LIABILITY, WHETHER IN AN ACTION OF CONTRACT, TORT OR OTHERWISE, ARISING FROM, OUT OF OR IN CONNECTION WITH THE SOFTWARE OR THE USE OR OTHER DEALINGS IN THE SOFTWARE.
pragma solidity ^0.6.1;
library Pairing {
    struct G1Point {
        uint X;
        uint Y;
    }
    // Encoding of field elements is: X[0] * z + X[1]
    struct G2Point {
        uint[2] X;
        uint[2] Y;
    }
    /// @return the generator of G1
    function P1() pure internal returns (G1Point memory) {
        return G1Point(1, 2);
    }
    /// @return the generator of G2
    function P2() pure internal returns (G2Point memory) {
        return G2Point(
            [11559732032986387107991004021392285783925812861821192530917403151452391805634,
             10857046999023057135944570762232829481370756359578518086990519993285655852781],
            [4082367875863433681332203403145435568316851327593401208105741076214120093531,
             8495653923123431417604973247489272438418190587263600148770280649306958101930]
        );
    }
    /// @return the negation of p, i.e. p.addition(p.negate()) should be zero.
    function negate(G1Point memory p) pure internal returns (G1Point memory) {
        // The prime q in the base field F_q for G1
        uint q = 21888242871839275222246405745257275088696311157297823662689037894645226208583;
        if (p.X == 0 && p.Y == 0)
            return G1Point(0, 0);
        return G1Point(p.X, q - (p.Y % q));
    }
    /// @return r the sum of two points of G1
    function addition(G1Point memory p1, G1Point memory p2) internal view returns (G1Point memory r) {
        uint[4] memory input;
        input[0] = p1.X;
        input[1] = p1.Y;
        input[2] = p2.X;
        input[3] = p2.Y;
        bool success;
        assembly {
            success := staticcall(sub(gas(), 2000), 6, input, 0xc0, r, 0x60)
            // Use "invalid" to make gas estimation work
            switch success case 0 { invalid() }
        }
        require(success);
    }
    /// @return r the sum of two points of G2
    function addition(G2Point memory p1, G2Point memory p2) internal view returns (G2Point memory r) {
        (r.X[1], r.X[0], r.Y[1], r.Y[0]) = BN256G2.ECTwistAdd(p1.X[1],p1.X[0],p1.Y[1],p1.Y[0],p2.X[1],p2.X[0],p2.Y[1],p2.Y[0]);
    }
    /// @return r the product of a point on G1 and a scalar, i.e.
    /// p == p.scalar_mul(1) and p.addition(p) == p.scalar_mul(2) for all points p.
    function scalar_mul(G1Point memory p, uint s) internal view returns (G1Point memory r) {
        uint[3] memory input;
        input[0] = p.X;
        input[1] = p.Y;
        input[2] = s;
        bool success;
        assembly {
            success := staticcall(sub(gas(), 2000), 7, input, 0x80, r, 0x60)
            // Use "invalid" to make gas estimation work
            switch success case 0 { invalid() }
        }
        require (success);
    }
    /// @return the result of computing the pairing check
    /// e(p1[0], p2[0]) *  .... * e(p1[n], p2[n]) == 1
    /// For example pairing([P1(), P1().negate()], [P2(), P2()]) should
    /// return true.
    function pairing(G1Point[] memory p1, G2Point[] memory p2) internal view returns (bool) {
        require(p1.length == p2.length);
        uint elements = p1.length;
        uint inputSize = elements * 6;
        uint[] memory input = new uint[](inputSize);
        for (uint i = 0; i < elements; i++)
        {
            input[i * 6 + 0] = p1[i].X;
            input[i * 6 + 1] = p1[i].Y;
            input[i * 6 + 2] = p2[i].X[0];
            input[i * 6 + 3] = p2[i].X[1];
            input[i * 6 + 4] = p2[i].Y[0];
            input[i * 6 + 5] = p2[i].Y[1];
        }
        uint[1] memory out;
        bool success;
        assembly {
            success := staticcall(sub(gas(), 2000), 8, add(input, 0x20), mul(inputSize, 0x20), out, 0x20)
            // Use "invalid" to make gas estimation work
            switch success case 0 { invalid() }
        }
        require(success);
        return out[0] != 0;
    }
    /// Convenience method for a pairing check for two pairs.
    function pairingProd2(G1Point memory a1, G2Point memory a2, G1Point memory b1, G2Point memory b2) internal view returns (bool) {
        G1Point[] memory p1 = new G1Point[](2);
        G2Point[] memory p2 = new G2Point[](2);
        p1[0] = a1;
        p1[1] = b1;
        p2[0] = a2;
        p2[1] = b2;
        return pairing(p1, p2);
    }
    /// Convenience method for a pairing check for three pairs.
    function pairingProd3(
            G1Point memory a1, G2Point memory a2,
            G1Point memory b1, G2Point memory b2,
            G1Point memory c1, G2Point memory c2
    ) internal view returns (bool) {
        G1Point[] memory p1 = new G1Point[](3);
        G2Point[] memory p2 = new G2Point[](3);
        p1[0] = a1;
        p1[1] = b1;
        p1[2] = c1;
        p2[0] = a2;
        p2[1] = b2;
        p2[2] = c2;
        return pairing(p1, p2);
    }
    /// Convenience method for a pairing check for four pairs.
    function pairingProd4(
            G1Point memory a1, G2Point memory a2,
            G1Point memory b1, G2Point memory b2,
            G1Point memory c1, G2Point memory c2,
            G1Point memory d1, G2Point memory d2
    ) internal view returns (bool) {
        G1Point[] memory p1 = new G1Point[](4);
        G2Point[] memory p2 = new G2Point[](4);
        p1[0] = a1;
        p1[1] = b1;
        p1[2] = c1;
        p1[3] = d1;
        p2[0] = a2;
        p2[1] = b2;
        p2[2] = c2;
        p2[3] = d2;
        return pairing(p1, p2);
    }
}
"#;<|MERGE_RESOLUTION|>--- conflicted
+++ resolved
@@ -1,4 +1,3 @@
-<<<<<<< HEAD
 pub enum SolidityAbi {
     V1,
     V2,
@@ -14,10 +13,8 @@
     }
 }
 
-pub const SOLIDITY_G2_ADDITION_LIB: &str = r#"// This file is LGPL3 Licensed
-=======
 pub const SOLIDITY_G2_ADDITION_LIB: &str = r#"// SPDX-License-Identifier: LGPL-3.0-only
->>>>>>> b561614f
+// This file is LGPL3 Licensed
 pragma solidity ^0.6.1;
 
 /**

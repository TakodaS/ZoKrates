[package]
name = "zokrates_field"
version = "0.3.2"
authors = ["Guillaume Ballet <gballet@gmail.com>"]
edition = "2018"

[dependencies]
serde = "1.0"
serde_derive = "1.0"
lazy_static = "0.1.*"
<<<<<<< HEAD
num = {version = "0.1.36", default-features = false}
num-bigint = {version = "0.1.36", default-features = false}
pairing = { git = "https://github.com/matterinc/pairing" }
ff = { version = "0.4", features = ["derive"] }
bincode = "0.8.0"

[dev-dependencies]
rand = "0.4"
=======
bincode = "0.8.0"
serde_json = "1.0"
num-traits = "0.2"
num-integer = "0.1"

[dependencies.num-bigint]
version = "0.2"
features = ["serde"]
>>>>>>> 8478a47c
<|MERGE_RESOLUTION|>--- conflicted
+++ resolved
@@ -8,22 +8,16 @@
 serde = "1.0"
 serde_derive = "1.0"
 lazy_static = "0.1.*"
-<<<<<<< HEAD
-num = {version = "0.1.36", default-features = false}
-num-bigint = {version = "0.1.36", default-features = false}
-pairing = { git = "https://github.com/matterinc/pairing" }
-ff = { version = "0.4", features = ["derive"] }
-bincode = "0.8.0"
-
-[dev-dependencies]
-rand = "0.4"
-=======
 bincode = "0.8.0"
 serde_json = "1.0"
 num-traits = "0.2"
 num-integer = "0.1"
+pairing = { git = "https://github.com/matterinc/pairing" }
+ff = { git = 'https://github.com/matterinc/ff', features = ["derive"] }
+
+[dev-dependencies]
+rand = "0.4"
 
 [dependencies.num-bigint]
 version = "0.2"
-features = ["serde"]
->>>>>>> 8478a47c
+features = ["serde"]
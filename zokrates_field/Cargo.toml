[package]
name = "zokrates_field"
version = "0.5.3"
authors = ["Thibaut Schaeffer <thibaut@schaeff.fr>", "Guillaume Ballet <gballet@gmail.com>"]
edition = "2021"

[features]
default = ["bellman_extensions"]
bellperson_extensions = ["bellperson", "pairing", "ff", "pasta_curves", "nova-snark"]
bellman_extensions = ["bellman_ce"]
multicore = ["ark-ff/parallel", "ark-ec/parallel"]

[dependencies]
serde = "1.0"
serde_derive = "1.0"
lazy_static = "1.4"
bincode = "0.8.0"
serde_json = { version = "1.0", features = ["preserve_order"] }
sha2 = "0.8.0"
num-traits = { version = "0.2", default-features = false }
num-integer = { version = "0.1", default-features = false }

# bellman
bellman_ce = { version = "^0.3", default-features = false, optional = true }

# bellperson
bellperson = { version = "0.24", default-features = false, optional = true }
pairing = { version = "0.22", default-features = false, optional = true }
ff = { version = "0.12.0", default-features = false, optional = true }
pasta_curves = { version = "0.5.2", features = ["repr-c", "serde"], package = "fil_pasta_curves", optional = true }
nova-snark = { version = "0.13.0", optional = true }

# ark
ark-ff = { version = "^0.3.0", default-features = false }
ark-ec = { version = "^0.3.0", default-features = false }
ark-bn254 = { version = "^0.3.0", features = ["curve"], default-features = false }
ark-bls12-377 = { version = "^0.3.0", features = ["curve"], default-features = false }
ark-bls12-381 = { version = "^0.3.0", features = ["curve"] }
ark-bw6-761 = { version = "^0.3.0", default-features = false }
<<<<<<< HEAD
ark-pallas = { version = "^0.3.0", features = ["curve"] }
ark-vesta = { version = "^0.3.0" }
ark-serialize = { version = "^0.3.0", default-features = false }
=======
ark-serialize = { version = "^0.3.0", default-features = false, features = ["std"] }
>>>>>>> 8c081640

[dev-dependencies]
rand = "0.4"

[dependencies.num-bigint]
version = "0.2"
features = ["serde"]<|MERGE_RESOLUTION|>--- conflicted
+++ resolved
@@ -37,13 +37,9 @@
 ark-bls12-377 = { version = "^0.3.0", features = ["curve"], default-features = false }
 ark-bls12-381 = { version = "^0.3.0", features = ["curve"] }
 ark-bw6-761 = { version = "^0.3.0", default-features = false }
-<<<<<<< HEAD
 ark-pallas = { version = "^0.3.0", features = ["curve"] }
 ark-vesta = { version = "^0.3.0" }
-ark-serialize = { version = "^0.3.0", default-features = false }
-=======
 ark-serialize = { version = "^0.3.0", default-features = false, features = ["std"] }
->>>>>>> 8c081640
 
 [dev-dependencies]
 rand = "0.4"

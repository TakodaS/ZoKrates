//! Module containing necessary functions to convert a flattened program or expression to r1cs.
//!
//! @file r1cs.rs
//! @author Dennis Kuhnert <dennis.kuhnert@campus.tu-berlin.de>
//! @author Jacob Eberhardt <jacob.eberhardt@tu-berlin.de
//! @date 2017

use std::collections::HashMap;
<<<<<<< HEAD
use std::collections::BTreeMap;
use absy::*;
use absy::Expression::*;
use field::{Field};
use regex::Regex;

// for r1cs import, can be moved.
// r1cs data strucutre reflecting JSON standard format:
//{variables:["a","b", ... ],
//constraints:[
// [{offset_1:value_a1,offset2:value_a2,...},{offset1:value_b1,offset2:value_b2,...},{offset1:value_c1,offset2:value_c2,...}]
//]}
#[derive(Serialize, Deserialize, Debug)]
pub struct R1CS {
    variables: Vec<String>,
    constraints: Vec<Vec<BTreeMap<String, isize>>>,
}
=======
use flat_absy::*;
use flat_absy::FlatExpression::*;
use field::Field;
>>>>>>> a7513f22

/// Returns a vector of summands of the given `FlatExpression`.
///
/// # Arguments
///
/// * `expr` - `FlatExpression` to be split to summands.
///
/// # Example
///
/// a + 2*b + (c - d) -> [a, 2*b, c-d]
fn get_summands<T: Field>(expr: &FlatExpression<T>) -> Vec<&FlatExpression<T>> {
    let mut trace = Vec::new();
    let mut add = Vec::new();
    trace.push(expr);
    loop {
        if let Some(e) = trace.pop() {
            match *e {
                ref e @ Number(_) | ref e @ Identifier(_) | ref e @ Mult(..) | ref e @ Sub(..)
                    if e.is_linear() =>
                {
                    add.push(e)
                }
                Add(ref l, ref r) => {
                    trace.push(l);
                    trace.push(r);
                }
                ref e => panic!("Not covered: {}", e),
            }
        } else {
            return add;
        }
    }
}

/// Returns a `HashMap` containing variables and the number of occurences
///
/// # Arguments
///
/// * `expr` - FlatExpression only containing Numbers, Variables, Add and Mult
///
/// # Example
///
/// `7 * x + 4 * y + x` -> { x => 8, y = 4 }
fn count_variables_add<T: Field>(expr: &FlatExpression<T>) -> HashMap<String, T> {
    let summands = get_summands(expr);
    let mut count = HashMap::new();
    for s in summands {
        match *s {
            Number(ref x) => {
                let num = count.entry("~one".to_string()).or_insert(T::zero());
                *num = num.clone() + x;
            }
            Identifier(ref v) => {
                let num = count.entry(v.to_string()).or_insert(T::zero());
                *num = num.clone() + T::one();
            }
            Mult(box Number(ref x1), box Number(ref x2)) => {
                let num = count.entry("~one".to_string()).or_insert(T::zero());
                *num = num.clone() + x1 + x2;
            }
            Mult(box Number(ref x), box Identifier(ref v)) |
            Mult(box Identifier(ref v), box Number(ref x)) => {
                let num = count.entry(v.to_string()).or_insert(T::zero());
                *num = num.clone() + x;
            }
            ref e => panic!("Not covered: {}", e),
        }
    }
    count
}

/// Returns an equation equivalent to `lhs == rhs` only using `Add` and `Mult`
///
/// # Arguments
///
/// * `lhs` - Left hand side of the equation
/// * `rhs` - Right hand side of the equation
fn swap_sub<T: Field>(lhs: &FlatExpression<T>, rhs: &FlatExpression<T>) -> (FlatExpression<T>, FlatExpression<T>) {
    let mut left = get_summands(lhs);
    let mut right = get_summands(rhs);
    let mut run = true;
    while run {
        run = false;
        for i in 0..left.len() {
            match *left[i] {
                ref e @ Number(_) | ref e @ Identifier(_) | ref e @ Mult(..) if e.is_linear() => {}
                Sub(ref l, ref r) => {
                    run = true;
                    left.swap_remove(i);
                    left.extend(get_summands(l));
                    right.extend(get_summands(r));
                }
                ref e => panic!("Unexpected: {}", e),
            }
        }
        for i in 0..right.len() {
            match *right[i] {
                ref e @ Number(_) | ref e @ Identifier(_) | ref e @ Mult(..) if e.is_linear() => {}
                Sub(ref l, ref r) => {
                    run = true;
                    right.swap_remove(i);
                    right.extend(get_summands(l));
                    left.extend(get_summands(r));
                }
                ref e => panic!("Unexpected: {}", e),
            }
        }
    }
    if let Some(left_init) = left.pop() {
        if let Some(right_init) = right.pop() {
            return (
                left.iter()
                    .fold(left_init.clone(), |acc, &x| Add(box acc, box x.clone())),
                right
                    .iter()
                    .fold(right_init.clone(), |acc, &x| Add(box acc, box x.clone())),
            );
        }
    }
    panic!("Unexpected");
}

/// Calculates one R1CS row representation for `linear_expr` = `expr`.
/// (<C,x> = <A,x>*<B,x>)
///
/// # Arguments
///
/// * `linear_expr` - Left hand side of the equation, has to be linear
/// * `expr` - Right hand side of the equation
/// * `variables` - A mutual vector that contains all existing variables. Not found variables will be added.
/// * `a_row` - Result row of matrix A
/// * `b_row` - Result row of matrix B
/// * `c_row` - Result row of matrix C
fn r1cs_expression<T: Field>(
    linear_expr: FlatExpression<T>,
    expr: FlatExpression<T>,
    variables: &mut Vec<String>,
    a_row: &mut Vec<(usize, T)>,
    b_row: &mut Vec<(usize, T)>,
    c_row: &mut Vec<(usize, T)>,
) {
    assert!(linear_expr.is_linear());

    match expr {
        e @ Add(..) | e @ Sub(..) => {
            let (lhs, rhs) = swap_sub(&linear_expr, &e);
            for (key, value) in count_variables_add(&rhs) {
                a_row.push((get_variable_idx(variables, &key), value));
            }
            b_row.push((0, T::one()));
            for (key, value) in count_variables_add(&lhs) {
                c_row.push((get_variable_idx(variables, &key), value));
            }
        }
        Mult(lhs, rhs) => {
            match lhs {
                box Number(x) => a_row.push((0, x)),
                box Identifier(x) => a_row.push((get_variable_idx(variables, &x), T::one())),
                box e @ Add(..) => for (key, value) in count_variables_add(&e) {
                    a_row.push((get_variable_idx(variables, &key), value));
                },
                e @ _ => panic!("Not flattened: {}", e),
            };
            match rhs {
                box Number(x) => b_row.push((0, x)),
                box Identifier(x) => b_row.push((get_variable_idx(variables, &x), T::one())),
                box e @ Add(..) => for (key, value) in count_variables_add(&e) {
                    b_row.push((get_variable_idx(variables, &key), value));
                },
                e @ _ => panic!("Not flattened: {}", e),
            };
            for (key, value) in count_variables_add(&linear_expr) {
                c_row.push((get_variable_idx(variables, &key), value));
            }
        }
        Div(lhs, rhs) => {
            // a / b = c --> c * b = a
            match lhs {
                box Number(x) => c_row.push((0, x)),
                box Identifier(x) => c_row.push((get_variable_idx(variables, &x), T::one())),
                box e @ Add(..) => for (key, value) in count_variables_add(&e) {
                    c_row.push((get_variable_idx(variables, &key), value));
                },
                box e @ Sub(..) => {
                    return r1cs_expression(
                        Mult(box linear_expr, rhs),
                        e,
                        variables,
                        a_row,
                        b_row,
                        c_row,
                    )
                }
                box Mult(box Number(ref x1), box Number(ref x2)) => {
                    c_row.push((0, x1.clone() * x2))
                }
                box Mult(box Number(ref x), box Identifier(ref v)) |
                box Mult(box Identifier(ref v), box Number(ref x)) => {
                    c_row.push((get_variable_idx(variables, v), x.clone()))
                }
                e @ _ => panic!("(lhs) not supported: {:?}", e),
            };
            match rhs {
                box Number(x) => b_row.push((0, x)),
                box Identifier(x) => b_row.push((get_variable_idx(variables, &x), T::one())),
                box Mult(box Number(ref x1), box Number(ref x2)) => {
                    b_row.push((0, x1.clone() * x2))
                }
                box Mult(box Number(ref x), box Identifier(ref v)) |
                box Mult(box Identifier(ref v), box Number(ref x)) => {
                    b_row.push((get_variable_idx(variables, v), x.clone()))
                }
                e @ _ => panic!("(rhs) not supported: {:?}", e),
            };
            for (key, value) in count_variables_add(&linear_expr) {
                a_row.push((get_variable_idx(variables, &key), value));
            }
        }
        Identifier(var) => {
            a_row.push((get_variable_idx(variables, &var), T::one()));
            b_row.push((0, T::one()));
            for (key, value) in count_variables_add(&linear_expr) {
                c_row.push((get_variable_idx(variables, &key), value));
            }
        }
        Number(x) => {
            a_row.push((0, x));
            b_row.push((0, T::one()));
            for (key, value) in count_variables_add(&linear_expr) {
                c_row.push((get_variable_idx(variables, &key), value));
            }
        }
    }
}

/// Returns the index of `var` in the vector `variables` or adds `var`.
///
/// # Arguments
///
/// * `variables` - A mutual vector that contains all existing variables. Not found variables will be added.
/// * `var` - Variable to be searched for.
fn get_variable_idx(variables: &mut Vec<String>, var: &String) -> usize {
    match variables.iter().position(|r| r == var) {
        Some(x) => x,
        None => {
            variables.push(var.to_string());
            variables.len() - 1
        }
    }
}

/// Calculates one R1CS row representation of a program and returns (V, A, B, C) so that:
/// * `V` contains all used variables and the index in the vector represents the used number in `A`, `B`, `C`
/// * `<A,x>*<B,x> = <C,x>` for a witness `x`
///
/// # Arguments
///
/// * `prog` - The program the representation is calculated for.
pub fn r1cs_program<T: Field>(
    prog: &FlatProg<T>,
) -> (
    Vec<String>,
    usize,
    Vec<Vec<(usize, T)>>,
    Vec<Vec<(usize, T)>>,
    Vec<Vec<(usize, T)>>,
) {
    let mut variables: Vec<String> = Vec::new();
    variables.push("~one".to_string());
    let mut a: Vec<Vec<(usize, T)>> = Vec::new();
    let mut b: Vec<Vec<(usize, T)>> = Vec::new();
    let mut c: Vec<Vec<(usize, T)>> = Vec::new();

    //Only the main function is relevant in this step, since all calls to other functions were resolved during flattening
    let main = prog.functions
        .iter()
        .find(|x: &&FlatFunction<T>| x.id == "main".to_string())
        .unwrap();
    variables.extend(main.arguments.iter().filter(|x| !x.private).map(|x| format!("{}", x)));

    // ~out is added after main's arguments as we want variables (columns)
    // in the r1cs to be aligned like "public inputs | private inputs"
    for i in 0..main.return_count {
        variables.push(format!("~out_{}", i).to_string());
    }

    // position where private part of witness starts
    let private_inputs_offset = variables.len();

    for def in &main.statements {
        match *def {
            FlatStatement::Return(ref list) => {
                for (i, val) in list.expressions.iter().enumerate() {
                    let mut a_row: Vec<(usize, T)> = Vec::new();
                    let mut b_row: Vec<(usize, T)> = Vec::new();
                    let mut c_row: Vec<(usize, T)> = Vec::new();
                    r1cs_expression(
                        Identifier(format!("~out_{}", i).to_string()),
                        val.clone(),
                        &mut variables,
                        &mut a_row,
                        &mut b_row,
                        &mut c_row,
                    );
                    a.push(a_row);
                    b.push(b_row);
                    c.push(c_row);
                }
            },
            FlatStatement::Definition(_, _) => continue,
            FlatStatement::Condition(ref expr1, ref expr2) => {
                let mut a_row: Vec<(usize, T)> = Vec::new();
                let mut b_row: Vec<(usize, T)> = Vec::new();
                let mut c_row: Vec<(usize, T)> = Vec::new();
                r1cs_expression(
                    expr1.clone(),
                    expr2.clone(),
                    &mut variables,
                    &mut a_row,
                    &mut b_row,
                    &mut c_row,
                );
                a.push(a_row);
                b.push(b_row);
                c.push(c_row);
            },
            FlatStatement::Compiler(..) => continue
        }
    }
    (variables, private_inputs_offset, a, b, c)
}


/// Calculates a flattend program based on a R1CS (A, B, C) and returns that flattened program:
/// * The Rank 1 Constraint System (R1CS) is defined as:
/// * `<A,x>*<B,x> = <C,x>` for a witness `x`
/// * Since the matrices in R1CS are usually sparse, the following encoding is used:
/// * For each constraint (i.e., row in the R1CS), only non-zero values are supplied and encoded as a tuple (index, value).
///
/// # Arguments
///
/// * r1cs - R1CS in standard JSON data format

pub fn flattened_program<T: Field>(
    r1cs: R1CS
) -> Prog<T> {

    // statements that constrains are translated to
    let mut statements: Vec<Statement<T>> = Vec::new();
    let mut parameters: Vec<Parameter> = Vec::new();
    let mut intermediate_var_index = 1;

    for cons in r1cs.constraints {
        assert!(cons.len() == 3); // entries for a,b,c
        let mut lhs_a: Expression<T> = Number(T::from(0));
        let mut lhs_b: Expression<T> = Number(T::from(0));
        let mut rhs: Expression<T> = Number(T::from(0));

        let mut first = true;
        let regex = Regex::new(r"[^a-zA-Z0-9]").unwrap();

        for i in 0..cons.len() {
            for (var_offset, val) in &cons[i] {
                let var_index = var_offset.parse::<usize>().unwrap();
                let mut var;
                if var_index < r1cs.variables.len() {
                    var = r1cs.variables[var_index].clone(); // get variable name
                    var = String::from(regex.replace_all(var.as_str(), "").into_owned());
                    parameters.push(Parameter{id: var.clone(), private: false});
                } else {
                    var = format!("inter{}", intermediate_var_index);
                    parameters.push(Parameter{id: var.clone(), private: true});
                    intermediate_var_index+=1;
                }
                let term = Expression::Mult(box Number(T::from(*val as i32)), box Identifier(var));
                if first {
                    lhs_a = term;
                    first = !first;
                } else {
                    lhs_a = Expression::Add(box lhs_a, box term);
                }
            }
            first = true;
        }
        statements.push(Statement::Condition(Expression::Mult(box lhs_a, box lhs_b), rhs));
    }

    statements.push(Statement::Return(ExpressionList{expressions: vec![Number(T::from(1))]}));         //TODO: Fix me when inputs and outputs are clear from the json
    let mut functs = Vec::new();
    functs.push(Function{ id: "main".to_owned(), arguments: parameters , statements: statements, return_count: 1});
    Prog{functions: functs}
}

#[cfg(test)]
mod tests {
    use super::*;
    use field::FieldPrime;
    use std::cmp::Ordering;

    /// Sort function for tuples `(x, y)` which sorts based on `x` first.
    /// If `x` is equal, `y` is used for comparison.
    fn sort_tup<A: Ord, B: Ord>(a: &(A, B), b: &(A, B)) -> Ordering {
        if a.0 == b.0 {
            a.1.cmp(&b.1)
        } else {
            a.0.cmp(&b.0)
        }
    }

    #[cfg(test)]
    mod r1cs_expression {
        use super::*;

        #[test]
        fn add() {
            // x = y + 5
            let lhs = Identifier(String::from("x"));
            let rhs = Add(
                box Identifier(String::from("y")),
                box Number(FieldPrime::from(5)),
            );
            let mut variables: Vec<String> = vec!["~one", "x", "y"]
                .iter()
                .map(|&x| String::from(x))
                .collect();
            let mut a_row: Vec<(usize, FieldPrime)> = Vec::new();
            let mut b_row: Vec<(usize, FieldPrime)> = Vec::new();
            let mut c_row: Vec<(usize, FieldPrime)> = Vec::new();

            r1cs_expression(lhs, rhs, &mut variables, &mut a_row, &mut b_row, &mut c_row);
            a_row.sort_by(sort_tup);
            b_row.sort_by(sort_tup);
            c_row.sort_by(sort_tup);
            assert_eq!(
                vec![(0, FieldPrime::from(5)), (2, FieldPrime::from(1))],
                a_row
            );
            assert_eq!(vec![(0, FieldPrime::from(1))], b_row);
            assert_eq!(vec![(1, FieldPrime::from(1))], c_row);
        }

        #[test]
        fn add_sub_mix() {
            // (x + y) - ((z + 3*x) - y) == (x - y) + ((2*x - 4*y) + (4*y - 2*z))
            // --> (x + y) + y + 4y + 2z + y == x + 2x + 4y + (z + 3x)
            // <=> x + 7*y + 2*z == 6*x + 4y + z
            let lhs = Sub(
                box Add(
                    box Identifier(String::from("x")),
                    box Identifier(String::from("y")),
                ),
                box Sub(
                    box Add(
                        box Identifier(String::from("z")),
                        box Mult(
                            box Number(FieldPrime::from(3)),
                            box Identifier(String::from("x")),
                        ),
                    ),
                    box Identifier(String::from("y")),
                ),
            );
            let rhs = Add(
                box Sub(
                    box Identifier(String::from("x")),
                    box Identifier(String::from("y")),
                ),
                box Add(
                    box Sub(
                        box Mult(
                            box Number(FieldPrime::from(2)),
                            box Identifier(String::from("x")),
                        ),
                        box Mult(
                            box Number(FieldPrime::from(4)),
                            box Identifier(String::from("y")),
                        ),
                    ),
                    box Sub(
                        box Mult(
                            box Number(FieldPrime::from(4)),
                            box Identifier(String::from("y")),
                        ),
                        box Mult(
                            box Number(FieldPrime::from(2)),
                            box Identifier(String::from("z")),
                        ),
                    ),
                ),
            );
            let mut variables: Vec<String> = vec!["~one", "x", "y", "z"]
                .iter()
                .map(|&x| String::from(x))
                .collect();
            let mut a_row: Vec<(usize, FieldPrime)> = Vec::new();
            let mut b_row: Vec<(usize, FieldPrime)> = Vec::new();
            let mut c_row: Vec<(usize, FieldPrime)> = Vec::new();

            r1cs_expression(lhs, rhs, &mut variables, &mut a_row, &mut b_row, &mut c_row);
            a_row.sort_by(sort_tup);
            b_row.sort_by(sort_tup);
            c_row.sort_by(sort_tup);
            assert_eq!(
                vec![
                    (1, FieldPrime::from(6)),
                    (2, FieldPrime::from(4)),
                    (3, FieldPrime::from(1)),
                ],
                a_row
            );
            assert_eq!(vec![(0, FieldPrime::from(1))], b_row);
            assert_eq!(
                vec![
                    (1, FieldPrime::from(1)),
                    (2, FieldPrime::from(7)),
                    (3, FieldPrime::from(2)),
                ],
                c_row
            );
        }

        #[test]
        fn sub() {
            // 7 * x + y == 3 * y - z * 6
            let lhs = Add(
                box Mult(
                    box Number(FieldPrime::from(7)),
                    box Identifier(String::from("x")),
                ),
                box Identifier(String::from("y")),
            );
            let rhs = Sub(
                box Mult(
                    box Number(FieldPrime::from(3)),
                    box Identifier(String::from("y")),
                ),
                box Mult(
                    box Identifier(String::from("z")),
                    box Number(FieldPrime::from(6)),
                ),
            );
            let mut variables: Vec<String> = vec!["~one", "x", "y", "z"]
                .iter()
                .map(|&x| String::from(x))
                .collect();
            let mut a_row: Vec<(usize, FieldPrime)> = Vec::new();
            let mut b_row: Vec<(usize, FieldPrime)> = Vec::new();
            let mut c_row: Vec<(usize, FieldPrime)> = Vec::new();

            r1cs_expression(lhs, rhs, &mut variables, &mut a_row, &mut b_row, &mut c_row);
            a_row.sort_by(sort_tup);
            b_row.sort_by(sort_tup);
            c_row.sort_by(sort_tup);
            assert_eq!(vec![(2, FieldPrime::from(3))], a_row); // 3 * y
            assert_eq!(vec![(0, FieldPrime::from(1))], b_row); // 1
            assert_eq!(
                vec![
                    (1, FieldPrime::from(7)),
                    (2, FieldPrime::from(1)),
                    (3, FieldPrime::from(6)),
                ],
                c_row
            ); // (7 * x + y) + z * 6
        }

        #[test]
        fn sub_multiple() {
            // (((3 * y) - (z * 2)) - (x * 12)) == (a - x)
            // --> 3*y + x == a + 12*x + 2*z
            let lhs = Sub(
                box Sub(
                    box Mult(
                        box Number(FieldPrime::from(3)),
                        box Identifier(String::from("y")),
                    ),
                    box Mult(
                        box Identifier(String::from("z")),
                        box Number(FieldPrime::from(2)),
                    ),
                ),
                box Mult(
                    box Identifier(String::from("x")),
                    box Number(FieldPrime::from(12)),
                ),
            );
            let rhs = Sub(
                box Identifier(String::from("a")),
                box Identifier(String::from("x")),
            );
            let mut variables: Vec<String> = vec!["~one", "x", "y", "z", "a"]
                .iter()
                .map(|&x| String::from(x))
                .collect();
            let mut a_row: Vec<(usize, FieldPrime)> = Vec::new();
            let mut b_row: Vec<(usize, FieldPrime)> = Vec::new();
            let mut c_row: Vec<(usize, FieldPrime)> = Vec::new();

            r1cs_expression(lhs, rhs, &mut variables, &mut a_row, &mut b_row, &mut c_row);
            a_row.sort_by(sort_tup);
            b_row.sort_by(sort_tup);
            c_row.sort_by(sort_tup);
            assert_eq!(
                vec![
                    (1, FieldPrime::from(12)),
                    (3, FieldPrime::from(2)),
                    (4, FieldPrime::from(1)),
                ],
                a_row
            ); // a + 12*x + 2*z
            assert_eq!(vec![(0, FieldPrime::from(1))], b_row); // 1
            assert_eq!(
                vec![(1, FieldPrime::from(1)), (2, FieldPrime::from(3))],
                c_row
            ); // 3*y + x
        }

        #[test]
        fn add_mult() {
            // 4 * b + 3 * a + 3 * c == (3 * a + 6 * b + 4 * c) * (31 * a + 4 * c)
            let lhs = Add(
                box Add(
                    box Mult(
                        box Number(FieldPrime::from(4)),
                        box Identifier(String::from("b")),
                    ),
                    box Mult(
                        box Number(FieldPrime::from(3)),
                        box Identifier(String::from("a")),
                    ),
                ),
                box Mult(
                    box Number(FieldPrime::from(3)),
                    box Identifier(String::from("c")),
                ),
            );
            let rhs = Mult(
                box Add(
                    box Add(
                        box Mult(
                            box Number(FieldPrime::from(3)),
                            box Identifier(String::from("a")),
                        ),
                        box Mult(
                            box Number(FieldPrime::from(6)),
                            box Identifier(String::from("b")),
                        ),
                    ),
                    box Mult(
                        box Number(FieldPrime::from(4)),
                        box Identifier(String::from("c")),
                    ),
                ),
                box Add(
                    box Mult(
                        box Number(FieldPrime::from(31)),
                        box Identifier(String::from("a")),
                    ),
                    box Mult(
                        box Number(FieldPrime::from(4)),
                        box Identifier(String::from("c")),
                    ),
                ),
            );
            let mut variables: Vec<String> = vec!["~one", "a", "b", "c"]
                .iter()
                .map(|&x| String::from(x))
                .collect();
            let mut a_row: Vec<(usize, FieldPrime)> = Vec::new();
            let mut b_row: Vec<(usize, FieldPrime)> = Vec::new();
            let mut c_row: Vec<(usize, FieldPrime)> = Vec::new();

            r1cs_expression(lhs, rhs, &mut variables, &mut a_row, &mut b_row, &mut c_row);
            a_row.sort_by(sort_tup);
            b_row.sort_by(sort_tup);
            c_row.sort_by(sort_tup);
            assert_eq!(
                vec![
                    (1, FieldPrime::from(3)),
                    (2, FieldPrime::from(6)),
                    (3, FieldPrime::from(4)),
                ],
                a_row
            );
            assert_eq!(
                vec![(1, FieldPrime::from(31)), (3, FieldPrime::from(4))],
                b_row
            );
            assert_eq!(
                vec![
                    (1, FieldPrime::from(3)),
                    (2, FieldPrime::from(4)),
                    (3, FieldPrime::from(3)),
                ],
                c_row
            );
        }

        #[test]
        fn div() {
            // x = (3 * x) / (y * 6) --> x * (y * 6) = 3 * x
            let lhs = Identifier(String::from("x"));
            let rhs = Div(
                box Mult(
                    box Number(FieldPrime::from(3)),
                    box Identifier(String::from("x")),
                ),
                box Mult(
                    box Identifier(String::from("y")),
                    box Number(FieldPrime::from(6)),
                ),
            );
            let mut variables: Vec<String> = vec!["~one", "x", "y"]
                .iter()
                .map(|&x| String::from(x))
                .collect();
            let mut a_row: Vec<(usize, FieldPrime)> = Vec::new();
            let mut b_row: Vec<(usize, FieldPrime)> = Vec::new();
            let mut c_row: Vec<(usize, FieldPrime)> = Vec::new();

            r1cs_expression(lhs, rhs, &mut variables, &mut a_row, &mut b_row, &mut c_row);
            a_row.sort_by(sort_tup);
            b_row.sort_by(sort_tup);
            c_row.sort_by(sort_tup);
            assert_eq!(vec![(1, FieldPrime::from(1))], a_row); // x
            assert_eq!(vec![(2, FieldPrime::from(6))], b_row); // y * 6
            assert_eq!(vec![(1, FieldPrime::from(3))], c_row); // 3 * x
        }
    }
}<|MERGE_RESOLUTION|>--- conflicted
+++ resolved
@@ -6,12 +6,12 @@
 //! @date 2017
 
 use std::collections::HashMap;
-<<<<<<< HEAD
 use std::collections::BTreeMap;
-use absy::*;
-use absy::Expression::*;
-use field::{Field};
+use flat_absy::*;
+use flat_absy::FlatExpression::*;
+use field::Field;
 use regex::Regex;
+use parameter::Parameter;
 
 // for r1cs import, can be moved.
 // r1cs data strucutre reflecting JSON standard format:
@@ -24,11 +24,6 @@
     variables: Vec<String>,
     constraints: Vec<Vec<BTreeMap<String, isize>>>,
 }
-=======
-use flat_absy::*;
-use flat_absy::FlatExpression::*;
-use field::Field;
->>>>>>> a7513f22
 
 /// Returns a vector of summands of the given `FlatExpression`.
 ///
@@ -374,18 +369,18 @@
 
 pub fn flattened_program<T: Field>(
     r1cs: R1CS
-) -> Prog<T> {
+) -> FlatProg<T> {
 
     // statements that constrains are translated to
-    let mut statements: Vec<Statement<T>> = Vec::new();
+    let mut statements: Vec<FlatStatement<T>> = Vec::new();
     let mut parameters: Vec<Parameter> = Vec::new();
     let mut intermediate_var_index = 1;
 
     for cons in r1cs.constraints {
         assert!(cons.len() == 3); // entries for a,b,c
-        let mut lhs_a: Expression<T> = Number(T::from(0));
-        let mut lhs_b: Expression<T> = Number(T::from(0));
-        let mut rhs: Expression<T> = Number(T::from(0));
+        let mut lhs_a: FlatExpression<T> = Number(T::from(0));
+        let mut lhs_b: FlatExpression<T> = Number(T::from(0));
+        let mut rhs: FlatExpression<T> = Number(T::from(0));
 
         let mut first = true;
         let regex = Regex::new(r"[^a-zA-Z0-9]").unwrap();
@@ -403,23 +398,25 @@
                     parameters.push(Parameter{id: var.clone(), private: true});
                     intermediate_var_index+=1;
                 }
-                let term = Expression::Mult(box Number(T::from(*val as i32)), box Identifier(var));
+                let term = FlatExpression::Mult(box Number(T::from(*val as i32)), box Identifier(var));
                 if first {
                     lhs_a = term;
                     first = !first;
                 } else {
-                    lhs_a = Expression::Add(box lhs_a, box term);
+                    lhs_a = FlatExpression::Add(box lhs_a, box term);
                 }
             }
             first = true;
         }
-        statements.push(Statement::Condition(Expression::Mult(box lhs_a, box lhs_b), rhs));
-    }
-
-    statements.push(Statement::Return(ExpressionList{expressions: vec![Number(T::from(1))]}));         //TODO: Fix me when inputs and outputs are clear from the json
+        statements.push(FlatStatement::Condition(FlatExpression::Mult(box lhs_a, box lhs_b), rhs));
+    }
+
+    statements.push(FlatStatement::Return(FlatExpressionList{expressions: vec![Number(T::from(1))]}));         //TODO: Fix me when inputs and outputs are clear from the json
     let mut functs = Vec::new();
-    functs.push(Function{ id: "main".to_owned(), arguments: parameters , statements: statements, return_count: 1});
-    Prog{functions: functs}
+    functs.push(FlatFunction{ id: "main".to_owned(), arguments: parameters , statements: statements, return_count: 1});
+    FlatProg {
+        functions: functs
+    }
 }
 
 #[cfg(test)]

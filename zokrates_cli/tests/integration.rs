--- conflicted
+++ resolved
@@ -185,11 +185,7 @@
                 proving_key_path.to_str().unwrap(),
                 "-v",
                 verification_key_path.to_str().unwrap(),
-<<<<<<< HEAD
-                "--scheme",
-=======
                 "--proving-scheme",
->>>>>>> 2305cf06
                 scheme,
             ])
             .succeeds()
@@ -203,11 +199,7 @@
                 verification_key_path.to_str().unwrap(),
                 "-o",
                 verification_contract_path.to_str().unwrap(),
-<<<<<<< HEAD
-                "--scheme",
-=======
                 "--proving-scheme",
->>>>>>> 2305cf06
                 scheme,
             ])
             .succeeds()
@@ -239,11 +231,7 @@
                 witness_path.to_str().unwrap(),
                 "-p",
                 proving_key_path.to_str().unwrap(),
-<<<<<<< HEAD
-                "--scheme",
-=======
                 "--proving-scheme",
->>>>>>> 2305cf06
                 scheme,
             ])
             .succeeds()

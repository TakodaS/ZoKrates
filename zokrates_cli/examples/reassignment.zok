--- conflicted
+++ resolved
@@ -1,18 +1,8 @@
-<<<<<<< HEAD
-def main(field x) -> field:
-  field mut a = x + 5
-  field b = a + x
-  a = 7
-  field c = a + b
-  a = a + 5
-  return a + c
-=======
 def main(field x) -> field {
-    field a = x + 5;
+    field mut a = x + 5;
     field b = a + x;
     a = 7;
     field c = a + b;
     a = a + 5;
     return a + c;
-}
->>>>>>> 70f4291b
+}
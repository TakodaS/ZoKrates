--- conflicted
+++ resolved
@@ -3,19 +3,8 @@
     return v + a;
 }
 
-<<<<<<< HEAD
-def main(field a, field b,field c, field d) -> field:
-  field mut g = a + b
-  field x = add(a,b)
-  field y = add(c,d)
-  g = add(x, g)
-  g = add(x, g)
-  field f = c + d + a
-  g = add(g+a, add(x,b))
-  return x + y + g + f
-=======
 def main(field a, field b, field c, field d) -> field {
-    field g = a + b;
+    field mut g = a + b;
     field x = add(a, b);
     field y = add(c, d);
     g = add(x, g);
@@ -23,5 +12,4 @@
     field f = c + d + a;
     g = add(g + a, add(x, b));
     return x + y + g + f;
-}
->>>>>>> 70f4291b
+}
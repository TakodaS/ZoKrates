--- conflicted
+++ resolved
@@ -2,16 +2,10 @@
     return 123123;
 }
 
-<<<<<<< HEAD
-def add(field mut a, field b) -> field:
-  a = constant()
-  return a + b
-=======
-def add(field a, field b) -> field {
+def add(field mut a, field b) -> field {
     a = constant();
     return a + b;
 }
->>>>>>> 70f4291b
 
 def main(field a, field b) -> field {
     field c = add(a, b + constant());

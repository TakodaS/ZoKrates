--- conflicted
+++ resolved
@@ -1,12 +1,5 @@
-<<<<<<< HEAD
-def main(field[10][10][10] mut a, u32 i, u32 j, u32 k) -> (field[3]):
-	a[i][j][k] = 42
-	field[3][3] b = [[1, 2, 3], [1, 2, 3], [1, 2, 3]]
-	return b[0]
-=======
-def main(field[10][10][10] a, u32 i, u32 j, u32 k) -> field[3] {
+def main(field[10][10][10] mut a, u32 i, u32 j, u32 k) -> field[3] {
     a[i][j][k] = 42;
     field[3][3] b = [[1, 2, 3], [1, 2, 3], [1, 2, 3]];
     return b[0];
-}
->>>>>>> 70f4291b
+}
--- conflicted
+++ resolved
@@ -419,18 +419,15 @@
                 Err(why) => panic!("couldn't open {}: {}", var_inf_path.display(), why),
             };
             let mut bw = BufWriter::new(var_inf_file);
-<<<<<<< HEAD
+
             write!(
                 &mut bw,
                 "Private inputs offset:\n{}\n",
-                private_inputs_offset
+                public_variables_count
             )
             .expect("Unable to write data to file.");
             write!(&mut bw, "R1CS variable order:\n").expect("Unable to write data to file.");
-=======
-                write!(&mut bw, "Private inputs offset:\n{}\n", public_variables_count).expect("Unable to write data to file.");
-                write!(&mut bw, "R1CS variable order:\n").expect("Unable to write data to file.");
->>>>>>> 04143f43
+
             for var in &variables {
                 write!(&mut bw, "{} ", var).expect("Unable to write data to file.");
             }
@@ -441,44 +438,22 @@
             let pk_path = sub_matches.value_of("proving-key-path").unwrap();
             let vk_path = sub_matches.value_of("verification-key-path").unwrap();
 
-<<<<<<< HEAD
-            let public_inputs_indices =
-                main_flattened
-                    .arguments
-                    .iter()
-                    .enumerate()
-                    .filter_map(|(index, x)| match x.private {
-                        true => None,
-                        false => Some(index),
-                    });
-
-            let public_inputs = public_inputs_indices
-                .map(|i| main_flattened.signature.inputs[i].get_primitive_count())
-                .fold(0, |acc, e| acc + e);
-
-            let outputs = main_flattened
-                .signature
-                .outputs
-                .iter()
-                .map(|t| t.get_primitive_count())
-                .fold(0, |acc, e| acc + e);
-
-            let num_inputs = public_inputs + outputs;
-
-=======
->>>>>>> 04143f43
             // run setup phase
             #[cfg(feature = "libsnark")]
             {
                 // number of inputs in the zkSNARK sense, i.e., input variables + output variables
-<<<<<<< HEAD
                 println!(
                     "setup successful: {:?}",
-                    setup(variables, a, b, c, num_inputs, pk_path, vk_path)
+                    setup(
+                        variables,
+                        a,
+                        b,
+                        c,
+                        public_variables_count - 1,
+                        pk_path,
+                        vk_path
+                    )
                 );
-=======
-                println!("setup successful: {:?}", setup(variables, a, b, c, public_variables_count - 1, pk_path, vk_path));
->>>>>>> 04143f43
             }
         }
         ("export-verifier", Some(sub_matches)) => {

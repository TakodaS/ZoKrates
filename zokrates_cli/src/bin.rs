//
// @file bin.rs
// @author Jacob Eberhardt <jacob.eberhardt@tu-berlin.de>
// @author Dennis Kuhnert <dennis.kuhnert@campus.tu-berlin.de>
// @date 2017

mod constants;
<<<<<<< HEAD
=======
mod helpers;

>>>>>>> bc5923b3
use constants::*;
use helpers::*;

use clap::{App, AppSettings, Arg, ArgMatches, SubCommand};
use serde_json::{from_reader, to_writer_pretty, Value};
use std::convert::TryFrom;
use std::env;
use std::fs::File;
use std::io::{stdin, BufReader, BufWriter, Read, Write};
use std::path::{Path, PathBuf};
use std::string::String;
use zokrates_abi::Encode;
use zokrates_core::compile::{check, compile, CompilationArtifacts, CompileConfig, CompileError};
use zokrates_core::ir::{self, ProgEnum};
use zokrates_core::proof_system::bellman::groth16::G16;
#[cfg(feature = "libsnark")]
use zokrates_core::proof_system::libsnark::gm17::GM17;
#[cfg(feature = "libsnark")]
use zokrates_core::proof_system::libsnark::pghr13::PGHR13;
use zokrates_core::proof_system::*;
use zokrates_core::typed_absy::abi::Abi;
use zokrates_core::typed_absy::{types::Signature, Type};
use zokrates_field::{Bls12Field, Bn128Field, Field};
use zokrates_fs_resolver::FileSystemResolver;

fn main() {
    cli().unwrap_or_else(|e| {
        println!("{}", e);
        std::process::exit(1);
    })
}

fn cli_generate_proof<T: Field, P: ProofSystem<T>>(
    program: ir::Prog<T>,
    sub_matches: &ArgMatches,
) -> Result<(), String> {
    println!("Generating proof...");

    // deserialize witness
    let witness_path = Path::new(sub_matches.value_of("witness").unwrap());
    let witness_file = match File::open(&witness_path) {
        Ok(file) => file,
        Err(why) => panic!("Couldn't open {}: {}", witness_path.display(), why),
    };

    let witness = ir::Witness::read(witness_file)
        .map_err(|why| format!("Could not load witness: {:?}", why))?;

    let pk_path = Path::new(sub_matches.value_of("proving-key-path").unwrap());
    let proof_path = Path::new(sub_matches.value_of("proof-path").unwrap());

    let pk_file = File::open(&pk_path)
        .map_err(|why| format!("Couldn't open {}: {}", pk_path.display(), why))?;

    let mut pk: Vec<u8> = Vec::new();
    let mut pk_reader = BufReader::new(pk_file);
    pk_reader
        .read_to_end(&mut pk)
        .map_err(|why| format!("Couldn't read {}: {}", pk_path.display(), why))?;

    let proof = P::generate_proof(program, witness, pk);
    let mut proof_file = File::create(proof_path).unwrap();

    let proof = serde_json::to_string_pretty(&proof).unwrap();
    println!("Proof:\n{}", format!("{}", proof));

    proof_file
        .write(proof.as_bytes())
        .map_err(|why| format!("Couldn't write to {}: {}", proof_path.display(), why))?;

    Ok(())
}

fn cli_export_verifier<T: Field, P: ProofSystem<T>>(
    sub_matches: &ArgMatches,
) -> Result<(), String> {
    println!("Exporting verifier...");

    // read vk file
    let input_path = Path::new(sub_matches.value_of("input").unwrap());
    let input_file = File::open(&input_path)
        .map_err(|why| format!("Couldn't open {}: {}", input_path.display(), why))?;
    let reader = BufReader::new(input_file);

    let vk = serde_json::from_reader(reader)
        .map_err(|why| format!("Couldn't deserialize verifying key: {}", why))?;

    let abi = SolidityAbi::from(sub_matches.value_of("solidity-abi").unwrap())?;

    let verifier = P::export_solidity_verifier(vk, abi);

    //write output file
    let output_path = Path::new(sub_matches.value_of("output").unwrap());
    let output_file = File::create(&output_path)
        .map_err(|why| format!("Couldn't create {}: {}", output_path.display(), why))?;

    let mut writer = BufWriter::new(output_file);

    writer
        .write_all(&verifier.as_bytes())
        .map_err(|_| "Failed writing output to file.".to_string())?;

    println!("Finished exporting verifier.");
    Ok(())
}

fn cli_setup<T: Field, P: ProofSystem<T>>(
    program: ir::Prog<T>,
    sub_matches: &ArgMatches,
) -> Result<(), String> {
    println!("Performing setup...");

    // print deserialized flattened program
    if !sub_matches.is_present("light") {
        println!("{}", program);
    }

    // get paths for proving and verification keys
    let pk_path = Path::new(sub_matches.value_of("proving-key-path").unwrap());
    let vk_path = Path::new(sub_matches.value_of("verification-key-path").unwrap());

    // run setup phase
    let keypair = P::setup(program);

    // write verification key
    let mut vk_file = File::create(vk_path)
        .map_err(|why| format!("couldn't create {}: {}", vk_path.display(), why))?;
    vk_file
        .write(
            serde_json::to_string_pretty(&keypair.vk)
                .unwrap()
                .as_bytes(),
        )
        .map_err(|why| format!("couldn't write to {}: {}", vk_path.display(), why))?;

    // write proving key
    let mut pk_file = File::create(pk_path)
        .map_err(|why| format!("couldn't create {}: {}", pk_path.display(), why))?;
    pk_file
        .write(keypair.pk.as_ref())
        .map_err(|why| format!("couldn't write to {}: {}", pk_path.display(), why))?;

    println!("Setup completed.");

    Ok(())
}

fn cli_compute<T: Field>(ir_prog: ir::Prog<T>, sub_matches: &ArgMatches) -> Result<(), String> {
    println!("Computing witness...");

    // print deserialized flattened program
    if !sub_matches.is_present("light") {
        println!("{}", ir_prog);
    }

    let is_stdin = sub_matches.is_present("stdin");
    let is_abi = sub_matches.is_present("abi");

    if !is_stdin && is_abi {
        return Err("ABI input as inline argument is not supported. Please use `--stdin`.".into());
    }

    let signature = match is_abi {
        true => {
            let path = Path::new(sub_matches.value_of("abi_spec").unwrap());
            let file = File::open(&path)
                .map_err(|why| format!("couldn't open {}: {}", path.display(), why))?;
            let mut reader = BufReader::new(file);

            let abi: Abi = from_reader(&mut reader).map_err(|why| why.to_string())?;

            abi.signature()
        }
        false => Signature::new()
            .inputs(vec![Type::FieldElement; ir_prog.main.arguments.len()])
            .outputs(vec![Type::FieldElement; ir_prog.main.returns.len()]),
    };

    use zokrates_abi::Inputs;

    // get arguments
    let arguments = match is_stdin {
        // take inline arguments
        false => {
            let arguments = sub_matches.values_of("arguments");
            arguments
                .map(|a| {
                    a.map(|x| T::try_from_dec_str(x).map_err(|_| x.to_string()))
                        .collect::<Result<Vec<_>, _>>()
                })
                .unwrap_or(Ok(vec![]))
                .map(|v| Inputs::Raw(v))
        }
        // take stdin arguments
        true => {
            let mut stdin = stdin();
            let mut input = String::new();

            match is_abi {
                true => match stdin.read_to_string(&mut input) {
                    Ok(_) => {
                        use zokrates_abi::parse_strict;

                        parse_strict(&input, signature.inputs)
                            .map(|parsed| Inputs::Abi(parsed))
                            .map_err(|why| why.to_string())
                    }
                    Err(_) => Err(String::from("???")),
                },
                false => match ir_prog.arguments_count() {
                    0 => Ok(Inputs::Raw(vec![])),
                    _ => match stdin.read_to_string(&mut input) {
                        Ok(_) => {
                            input.retain(|x| x != '\n');
                            input
                                .split(" ")
                                .map(|x| T::try_from_dec_str(x).map_err(|_| x.to_string()))
                                .collect::<Result<Vec<_>, _>>()
                                .map(|v| Inputs::Raw(v))
                        }
                        Err(_) => Err(String::from("???")),
                    },
                },
            }
        }
    }
    .map_err(|e| format!("Could not parse argument: {}", e))?;

    let interpreter = ir::Interpreter::default();

    let witness = interpreter
        .execute(&ir_prog, &arguments.encode())
        .map_err(|e| format!("Execution failed: {}", e))?;

    use zokrates_abi::Decode;

    let results_json_value: serde_json::Value =
        zokrates_abi::CheckedValues::decode(witness.return_values(), signature.outputs).into();

    println!("\nWitness: \n\n{}", results_json_value);

    // write witness to file
    let output_path = Path::new(sub_matches.value_of("output").unwrap());
    let output_file = File::create(&output_path)
        .map_err(|why| format!("couldn't create {}: {}", output_path.display(), why))?;

    let writer = BufWriter::new(output_file);

    witness
        .write(writer)
        .map_err(|why| format!("could not save witness: {:?}", why))?;

    Ok(())
}

fn cli_compile<T: Field>(sub_matches: &ArgMatches) -> Result<(), String> {
    println!("Compiling {}\n", sub_matches.value_of("input").unwrap());
    let path = PathBuf::from(sub_matches.value_of("input").unwrap());

    let light = sub_matches.occurrences_of("light") > 0;

    let bin_output_path = Path::new(sub_matches.value_of("output").unwrap());

    let abi_spec_path = Path::new(sub_matches.value_of("abi_spec").unwrap());

    let hr_output_path = bin_output_path.to_path_buf().with_extension("ztf");

    let is_release = sub_matches.occurrences_of("release") > 0;

    let file = File::open(path.clone())
        .map_err(|why| format!("Couldn't open input file {}: {}", path.display(), why))?;

    let mut reader = BufReader::new(file);
    let mut source = String::new();
    reader.read_to_string(&mut source).unwrap();

    let fmt_error = |e: &CompileError| {
        let file = e.file().canonicalize().unwrap();
        format!(
            "{}:{}",
            file.strip_prefix(std::env::current_dir().unwrap())
                .unwrap_or(file.as_path())
                .display(),
            e.value()
        )
    };

    let resolver =
        FileSystemResolver::with_stdlib_root(sub_matches.value_of("stdlib-path").unwrap());

    let compilation_config = CompileConfig::default().with_is_release(is_release);
    let artifacts: CompilationArtifacts<T> =
        compile(source, path, Some(&resolver), &compilation_config).map_err(|e| {
            format!(
                "Compilation failed:\n\n{}",
                e.0.iter()
                    .map(|e| fmt_error(e))
                    .collect::<Vec<_>>()
                    .join("\n\n")
            )
        })?;

    let program_flattened = artifacts.prog();

    // number of constraints the flattened program will translate to.
    let num_constraints = program_flattened.constraint_count();

    // serialize flattened program and write to binary file
    let bin_output_file = File::create(&bin_output_path)
        .map_err(|why| format!("Couldn't create {}: {}", bin_output_path.display(), why))?;

    let mut writer = BufWriter::new(bin_output_file);

    program_flattened.serialize(&mut writer);

    // serialize ABI spec and write to JSON file
    let abi_spec_file = File::create(&abi_spec_path)
        .map_err(|why| format!("Couldn't create {}: {}", abi_spec_path.display(), why))?;

    let abi = artifacts.abi();

    let mut writer = BufWriter::new(abi_spec_file);

    to_writer_pretty(&mut writer, &abi).map_err(|_| "Unable to write data to file.".to_string())?;

    if !light {
        // write human-readable output file
        let hr_output_file = File::create(&hr_output_path)
            .map_err(|why| format!("Couldn't create {}: {}", hr_output_path.display(), why))?;

        let mut hrofb = BufWriter::new(hr_output_file);
        write!(&mut hrofb, "{}\n", program_flattened)
            .map_err(|_| "Unable to write data to file.".to_string())?;
        hrofb
            .flush()
            .map_err(|_| "Unable to flush buffer.".to_string())?;
    }

    if !light {
        // debugging output
        println!("Compiled program:\n{}", program_flattened);
    }

    println!("Compiled code written to '{}'", bin_output_path.display());

    if !light {
        println!("Human readable code to '{}'", hr_output_path.display());
    }

    println!("Number of constraints: {}", num_constraints);
    Ok(())
}

fn cli_check<T: Field>(sub_matches: &ArgMatches) -> Result<(), String> {
    println!("Checking {}\n", sub_matches.value_of("input").unwrap());
    let path = PathBuf::from(sub_matches.value_of("input").unwrap());

    let file = File::open(path.clone())
        .map_err(|why| format!("Couldn't open input file {}: {}", path.display(), why))?;

    let mut reader = BufReader::new(file);
    let mut source = String::new();
    reader.read_to_string(&mut source).unwrap();

    let fmt_error = |e: &CompileError| {
        let file = e.file().canonicalize().unwrap();
        format!(
            "{}:{}",
            file.strip_prefix(std::env::current_dir().unwrap())
                .unwrap_or(file.as_path())
                .display(),
            e.value()
        )
    };

    let resolver =
        FileSystemResolver::with_stdlib_root(sub_matches.value_of("stdlib-path").unwrap());
    let _ = check::<T, _>(source, path, Some(&resolver)).map_err(|e| {
        format!(
            "Check failed:\n\n{}",
            e.0.iter()
                .map(|e| fmt_error(e))
                .collect::<Vec<_>>()
                .join("\n\n")
        )
    })?;

    println!("Program checked, no errors found.");

    Ok(())
}

fn cli_verify<T: Field, P: ProofSystem<T>>(sub_matches: &ArgMatches) -> Result<(), String> {
    let vk_path = Path::new(sub_matches.value_of("verification-key-path").unwrap());
    let vk_file = File::open(&vk_path)
        .map_err(|why| format!("Couldn't open {}: {}", vk_path.display(), why))?;

    let vk_reader = BufReader::new(vk_file);
    let vk = serde_json::from_reader(vk_reader)
        .map_err(|why| format!("Couldn't deserialize verification key: {}", why))?;

    let proof_path = Path::new(sub_matches.value_of("proof-path").unwrap());
    let proof_file = File::open(&proof_path)
        .map_err(|why| format!("Couldn't open {}: {}", proof_path.display(), why))?;

    let proof_reader = BufReader::new(proof_file);
    let proof = serde_json::from_reader(proof_reader)
        .map_err(|why| format!("Couldn't deserialize proof: {}", why))?;

    println!("Performing verification...");
    println!(
        "The verification result is: {}",
        match P::verify(vk, proof) {
            true => "PASS",
            false => "FAIL",
        }
    );

    Ok(())
}

fn cli() -> Result<(), String> {
    const FLATTENED_CODE_DEFAULT_PATH: &str = "out";
    const ABI_SPEC_DEFAULT_PATH: &str = "abi.json";
    const VERIFICATION_KEY_DEFAULT_PATH: &str = "verification.key";
    const PROVING_KEY_DEFAULT_PATH: &str = "proving.key";
    const VERIFICATION_CONTRACT_DEFAULT_PATH: &str = "verifier.sol";
    const WITNESS_DEFAULT_PATH: &str = "witness";
    const JSON_PROOF_PATH: &str = "proof.json";
    let default_curve = env::var("ZOKRATES_CURVE").unwrap_or(constants::BN128.into());
    let default_backend = env::var("ZOKRATES_BACKEND").unwrap_or(constants::BELLMAN.into());
    let default_scheme = env::var("ZOKRATES_PROVING_SCHEME").unwrap_or(constants::G16.into());
    let default_solidity_abi = "v1";

    // cli specification using clap library
    let matches = App::new("ZoKrates")
    .setting(AppSettings::SubcommandRequiredElseHelp)
    .version(env!("CARGO_PKG_VERSION"))
    .author("Jacob Eberhardt, Thibaut Schaeffer, Stefan Deml")
    .about("Supports generation of zkSNARKs from high level language code including Smart Contracts for proof verification on the Ethereum Blockchain.\n'I know that I show nothing!'")
    .subcommand(SubCommand::with_name("compile")
        .about("Compiles into flattened conditions. Produces two files: human-readable '.ztf' file for debugging and binary file")
        .arg(Arg::with_name("input")
            .short("i")
            .long("input")
            .help("Path of the source code")
            .value_name("FILE")
            .takes_value(true)
            .required(true)
        ).arg(Arg::with_name("stdlib-path")
            .long("stdlib-path")
            .help("Path to the standard library")
            .value_name("PATH")
            .takes_value(true)
            .required(false)
            .default_value("")
        ).arg(Arg::with_name("abi_spec")
            .short("s")
            .long("abi_spec")
            .help("Path of the ABI specification")
            .value_name("FILE")
            .takes_value(true)
            .required(false)
            .default_value(ABI_SPEC_DEFAULT_PATH)
        ).arg(Arg::with_name("output")
            .short("o")
            .long("output")
            .help("Path of the output binary")
            .value_name("FILE")
            .takes_value(true)
            .required(false)
            .default_value(FLATTENED_CODE_DEFAULT_PATH)
        ).arg(Arg::with_name("curve")
            .short("c")
            .long("curve")
            .help("Curve to be used in the compilation")
            .takes_value(true)
            .required(false)
            .possible_values(CURVES)
            .default_value(&default_curve)
        ).arg(Arg::with_name("light")
            .long("light")
            .help("Skip logs and human readable output")
            .required(false)
        ).arg(Arg::with_name("release")
            .long("release")
            .help("Apply release optimisations to minimise constraint count. This increases compilation time.")
            .required(false)
        )
     )
    .subcommand(SubCommand::with_name("check")
        .about("Checks a program for errors")
        .arg(Arg::with_name("input")
            .short("i")
            .long("input")
            .help("Path of the source code")
            .value_name("FILE")
            .takes_value(true)
            .required(true)
        ).arg(Arg::with_name("stdlib-path")
            .long("stdlib-path")
            .help("Path to the standard library")
            .value_name("PATH")
            .takes_value(true)
            .required(false)
            .default_value("")
        ).arg(Arg::with_name("curve")
            .short("c")
            .long("curve")
            .help("Curve to be used in the compilation")
            .takes_value(true)
            .required(false)
            .possible_values(CURVES)
            .default_value(&default_curve)
        )
     )
    .subcommand(SubCommand::with_name("setup")
        .about("Performs a trusted setup for a given constraint system")
        .arg(Arg::with_name("input")
            .short("i")
            .long("input")
            .help("Path of the binary")
            .value_name("FILE")
            .takes_value(true)
            .required(false)
            .default_value(FLATTENED_CODE_DEFAULT_PATH)
        ).arg(Arg::with_name("proving-key-path")
            .short("p")
            .long("proving-key-path")
            .help("Path of the generated proving key file")
            .value_name("FILE")
            .takes_value(true)
            .required(false)
            .default_value(PROVING_KEY_DEFAULT_PATH)
        ).arg(Arg::with_name("verification-key-path")
            .short("v")
            .long("verification-key-path")
            .help("Path of the generated verification key file")
            .value_name("FILE")
            .takes_value(true)
            .required(false)
            .default_value(VERIFICATION_KEY_DEFAULT_PATH)
        ).arg(Arg::with_name("backend")
            .short("b")
            .long("backend")
            .help("Backend to use")
            .takes_value(true)
            .required(false)
            .possible_values(BACKENDS)
            .default_value(&default_backend)
        ).arg(Arg::with_name("proving-scheme")
            .short("s")
            .long("proving-scheme")
            .help("Proving scheme to use in the setup")
            .takes_value(true)
            .required(false)
            .possible_values(SCHEMES)
            .default_value(&default_scheme)
        ).arg(Arg::with_name("light")
            .long("light")
            .help("Skip logs and human readable output")
            .required(false)
        )
    )
    .subcommand(SubCommand::with_name("export-verifier")
        .about("Exports a verifier as Solidity smart contract")
        .arg(Arg::with_name("input")
            .short("i")
            .long("input")
            .help("Path of the verifier")
            .value_name("FILE")
            .takes_value(true)
            .required(false)
            .default_value(VERIFICATION_KEY_DEFAULT_PATH)
        ).arg(Arg::with_name("output")
            .short("o")
            .long("output")
            .help("Path of the output file")
            .value_name("FILE")
            .takes_value(true)
            .required(false)
            .default_value(VERIFICATION_CONTRACT_DEFAULT_PATH)
        ).arg(Arg::with_name("curve")
            .short("c")
            .long("curve")
            .help("Curve to be used to export the verifier")
            .takes_value(true)
            .required(false)
            .possible_values(CURVES)
            .default_value(&default_curve)
        ).arg(Arg::with_name("backend")
            .short("b")
            .long("backend")
            .help("Backend to use")
            .takes_value(true)
            .required(false)
            .possible_values(BACKENDS)
            .default_value(&default_backend)
        ).arg(Arg::with_name("proving-scheme")
            .short("s")
            .long("proving-scheme")
            .help("Proving scheme to use to export the verifier")
            .value_name("FILE")
            .takes_value(true)
            .required(false)
            .possible_values(SCHEMES)
            .default_value(&default_scheme)
        ).arg(Arg::with_name("solidity-abi")
            .short("a")
            .long("solidity-abi")
            .help("Flag for setting the version of the ABI Encoder used in the contract")
            .takes_value(true)
            .possible_values(&["v1", "v2"])
            .default_value(&default_solidity_abi)
            .required(false)
        )
    )
    .subcommand(SubCommand::with_name("compute-witness")
        .about("Calculates a witness for a given constraint system")
        .arg(Arg::with_name("input")
            .short("i")
            .long("input")
            .help("Path of the binary")
            .value_name("FILE")
            .takes_value(true)
            .required(false)
            .default_value(FLATTENED_CODE_DEFAULT_PATH)
        ).arg(Arg::with_name("abi_spec")
            .short("s")
            .long("abi_spec")
            .help("Path of the ABI specification")
            .value_name("FILE")
            .takes_value(true)
            .required(false)
            .default_value(ABI_SPEC_DEFAULT_PATH)
        ).arg(Arg::with_name("output")
            .short("o")
            .long("output")
            .help("Path of the output file")
            .value_name("FILE")
            .takes_value(true)
            .required(false)
            .default_value(WITNESS_DEFAULT_PATH)
        ).arg(Arg::with_name("arguments")
            .short("a")
            .long("arguments")
            .help("Arguments for the program's main function")
            .takes_value(true)
            .multiple(true) // allows multiple values
            .required(false)
        ).arg(Arg::with_name("abi")
            .long("abi")
            .help("Use the ABI")
            .required(false)
        ).arg(Arg::with_name("stdin")
            .long("stdin")
            .help("Read arguments from stdin")
            .conflicts_with("arguments")
            .required(false)
        ).arg(Arg::with_name("light")
            .long("light")
            .help("Skip logs and human readable output")
            .required(false)
        )
    )
    .subcommand(SubCommand::with_name("generate-proof")
        .about("Calculates a proof for a given constraint system and witness")
        .arg(Arg::with_name("witness")
            .short("w")
            .long("witness")
            .help("Path of the witness file")
            .value_name("FILE")
            .takes_value(true)
            .required(false)
            .default_value(WITNESS_DEFAULT_PATH)
        ).arg(Arg::with_name("proving-key-path")
            .short("p")
            .long("proving-key-path")
            .help("Path of the proving key file")
            .value_name("FILE")
            .takes_value(true)
            .required(false)
            .default_value(PROVING_KEY_DEFAULT_PATH)
        ).arg(Arg::with_name("proof-path")
            .short("j")
            .long("proof-path")
            .help("Path of the JSON proof file")
            .value_name("FILE")
            .takes_value(true)
            .required(false)
            .default_value(JSON_PROOF_PATH)
        ).arg(Arg::with_name("input")
            .short("i")
            .long("input")
            .help("Path of the binary")
            .value_name("FILE")
            .takes_value(true)
            .required(false)
            .default_value(FLATTENED_CODE_DEFAULT_PATH)
        ).arg(Arg::with_name("backend")
            .short("b")
            .long("backend")
            .help("Backend to use")
            .takes_value(true)
            .required(false)
            .possible_values(BACKENDS)
            .default_value(&default_backend)
        ).arg(Arg::with_name("proving-scheme")
            .short("s")
            .long("proving-scheme")
            .help("Proving scheme to use to generate the proof")
            .value_name("FILE")
            .takes_value(true)
            .required(false)
            .possible_values(SCHEMES)
            .default_value(&default_scheme)
        )
    )
     .subcommand(SubCommand::with_name("print-proof")
        .about("Prints proof in the chosen format")
        .arg(Arg::with_name("proof-path")
            .short("j")
            .long("proof-path")
            .help("Path of the JSON proof file")
            .value_name("FILE")
            .takes_value(true)
            .required(false)
            .default_value(JSON_PROOF_PATH)
        ).arg(Arg::with_name("format")
            .short("f")
            .long("format")
            .value_name("FORMAT")
            .help("Format in which the proof should be printed")
            .takes_value(true)
            .possible_values(&["remix", "json"])
            .required(true)
        )
    )
    .subcommand(SubCommand::with_name("verify")
        .about("Verifies a given proof with the given verification key")
        .arg(Arg::with_name("proof-path")
            .short("j")
            .long("proof-path")
            .help("Path of the JSON proof file")
            .value_name("FILE")
            .takes_value(true)
            .required(false)
            .default_value(JSON_PROOF_PATH)
        ).arg(Arg::with_name("verification-key-path")
            .short("v")
            .long("verification-key-path")
            .help("Path of the generated verification key file")
            .value_name("FILE")
            .takes_value(true)
            .required(false)
            .default_value(VERIFICATION_KEY_DEFAULT_PATH)
        ).arg(Arg::with_name("backend")
            .short("b")
            .long("backend")
            .help("Backend to use")
            .takes_value(true)
            .required(false)
            .possible_values(BACKENDS)
            .default_value(&default_backend)
        ).arg(Arg::with_name("proving-scheme")
            .short("s")
            .long("proving-scheme")
            .help("Proving scheme to use in the setup. Available options are G16 (default), PGHR13 and GM17")
            .value_name("FILE")
            .takes_value(true)
            .required(false)
            .default_value(&default_scheme)
        ).arg(Arg::with_name("curve")
            .short("c")
            .long("curve")
            .help("Curve to be used in the verification")
            .takes_value(true)
            .required(false)
            .possible_values(CURVES)
            .default_value(&default_curve)
        )
    )
    .get_matches();

    match matches.subcommand() {
        ("compile", Some(sub_matches)) => {
            let curve = Curve::try_from(sub_matches.value_of("curve").unwrap())?;
            match curve {
                Curve::Bn128 => cli_compile::<Bn128Field>(sub_matches)?,
                Curve::Bls12 => cli_compile::<Bls12Field>(sub_matches)?,
            }
        }
        ("check", Some(sub_matches)) => {
            let curve = sub_matches.value_of("curve").unwrap();

            match curve {
                constants::BN128 => cli_check::<Bn128Field>(sub_matches)?,
                constants::BLS12_381 => cli_check::<Bls12Field>(sub_matches)?,
                _ => unreachable!(),
            }
        }
        ("compute-witness", Some(sub_matches)) => {
            // read compiled program
            let path = Path::new(sub_matches.value_of("input").unwrap());
            let file = File::open(&path)
                .map_err(|why| format!("Couldn't open {}: {}", path.display(), why))?;

            let mut reader = BufReader::new(file);

            match ProgEnum::deserialize(&mut reader)? {
                ProgEnum::Bn128Program(p) => cli_compute(p, sub_matches)?,
                ProgEnum::Bls12Program(p) => cli_compute(p, sub_matches)?,
            }
        }
        ("setup", Some(sub_matches)) => {
            // read compiled program
            let path = Path::new(sub_matches.value_of("input").unwrap());
            let file = File::open(&path)
                .map_err(|why| format!("Couldn't open {}: {}", path.display(), why))?;

            let mut reader = BufReader::new(file);
            let prog = ProgEnum::deserialize(&mut reader)?;

            let dimensions = Dimensions::try_from((
                sub_matches.value_of("backend").unwrap(),
                match prog {
                    ProgEnum::Bn128Program(_) => constants::BN128,
                    ProgEnum::Bls12Program(_) => constants::BLS12_381,
                },
                sub_matches.value_of("proving-scheme").unwrap(),
            ))?;

            match dimensions {
                Dimensions(Backend::Bellman, _, ProvingScheme::G16) => match prog {
                    ProgEnum::Bn128Program(p) => cli_setup::<_, G16>(p, sub_matches),
                    ProgEnum::Bls12Program(p) => cli_setup::<_, G16>(p, sub_matches),
                },
                #[cfg(feature = "libsnark")]
                Dimensions(Backend::Libsnark, Curve::Bn128, ProvingScheme::GM17) => match prog {
                    ProgEnum::Bn128Program(p) => cli_setup::<_, GM17>(p, sub_matches),
                    _ => unreachable!(),
                },
                #[cfg(feature = "libsnark")]
                Dimensions(Backend::Libsnark, Curve::Bn128, ProvingScheme::PGHR13) => match prog {
                    ProgEnum::Bn128Program(p) => cli_setup::<_, PGHR13>(p, sub_matches),
                    _ => unreachable!(),
                },
                #[cfg(feature = "libsnark")]
                _ => unreachable!(),
            }?
        }
        ("export-verifier", Some(sub_matches)) => {
            let dimensions = Dimensions::try_from((
                sub_matches.value_of("backend").unwrap(),
                sub_matches.value_of("curve").unwrap(),
                sub_matches.value_of("proving-scheme").unwrap(),
            ))?;

            match dimensions {
                Dimensions(Backend::Bellman, Curve::Bn128, ProvingScheme::G16) => {
                    cli_export_verifier::<Bn128Field, G16>(sub_matches)
                }
                Dimensions(Backend::Bellman, Curve::Bls12, ProvingScheme::G16) => {
                    cli_export_verifier::<Bls12Field, G16>(sub_matches)
                }
                #[cfg(feature = "libsnark")]
                Dimensions(Backend::Libsnark, Curve::Bn128, ProvingScheme::GM17) => {
                    cli_export_verifier::<Bn128Field, GM17>(sub_matches)
                }
                #[cfg(feature = "libsnark")]
                Dimensions(Backend::Libsnark, Curve::Bn128, ProvingScheme::PGHR13) => {
                    cli_export_verifier::<Bn128Field, PGHR13>(sub_matches)
                }
                #[cfg(feature = "libsnark")]
                _ => unreachable!(),
            }?
        }
        ("generate-proof", Some(sub_matches)) => {
            let program_path = Path::new(sub_matches.value_of("input").unwrap());
            let program_file = File::open(&program_path)
                .map_err(|why| format!("Couldn't open {}: {}", program_path.display(), why))?;

            let mut reader = BufReader::new(program_file);
            let prog = ProgEnum::deserialize(&mut reader)?;

            let dimensions = Dimensions::try_from((
                sub_matches.value_of("backend").unwrap(),
                match prog {
                    ProgEnum::Bn128Program(_) => constants::BN128,
                    ProgEnum::Bls12Program(_) => constants::BLS12_381,
                },
                sub_matches.value_of("proving-scheme").unwrap(),
            ))?;

            match dimensions {
                Dimensions(Backend::Bellman, _, ProvingScheme::G16) => match prog {
                    ProgEnum::Bn128Program(p) => cli_generate_proof::<_, G16>(p, sub_matches),
                    ProgEnum::Bls12Program(p) => cli_generate_proof::<_, G16>(p, sub_matches),
                },
                #[cfg(feature = "libsnark")]
                Dimensions(Backend::Libsnark, Curve::Bn128, ProvingScheme::GM17) => match prog {
                    ProgEnum::Bn128Program(p) => cli_generate_proof::<_, GM17>(p, sub_matches),
                    _ => unreachable!(),
                },
                #[cfg(feature = "libsnark")]
                Dimensions(Backend::Libsnark, Curve::Bn128, ProvingScheme::PGHR13) => match prog {
                    ProgEnum::Bn128Program(p) => cli_generate_proof::<_, PGHR13>(p, sub_matches),
                    _ => unreachable!(),
                },
                #[cfg(feature = "libsnark")]
                _ => unreachable!(),
            }?
        }
        ("print-proof", Some(sub_matches)) => {
            let format = sub_matches.value_of("format").unwrap();
            let path = Path::new(sub_matches.value_of("proof-path").unwrap());

            let file = File::open(&path)
                .map_err(|why| format!("Couldn't open {}: {}", path.display(), why))?;

            let proof_object: Value =
                serde_json::from_reader(file).map_err(|why| format!("{:?}", why))?;

            match format {
                "json" => {
                    println!("~~~~~~~~ Copy the output below for valid ABIv2 format ~~~~~~~~");
                    println!();
                    print!("{}", proof_object["proof"]);
                    print!(",");
                    println!("{}", proof_object["inputs"]);
                    println!();
                    println!("~~~~~~~~~~~~~~~~~~~~~~~~~~~~~~~~~~~~~~~~~~~~~~~~~~~~~~~~~~~~~~");
                }
                "remix" => {
                    println!("~~~~~~~~ Copy the output below for valid ABIv1 format ~~~~~~~~");
                    println!();

                    for (_, value) in proof_object["proof"].as_object().unwrap().iter() {
                        print!("{}", value);
                        print!(",");
                    }

                    println!("{}", proof_object["inputs"]);
                    println!();
                    println!("~~~~~~~~~~~~~~~~~~~~~~~~~~~~~~~~~~~~~~~~~~~~~~~~~~~~~~~~~~~~~~");
                }
                _ => unreachable!(),
            }
        }
        ("verify", Some(sub_matches)) => {
            let dimensions = Dimensions::try_from((
                sub_matches.value_of("backend").unwrap(),
                sub_matches.value_of("curve").unwrap(),
                sub_matches.value_of("proving-scheme").unwrap(),
            ))?;

            match dimensions {
                Dimensions(Backend::Bellman, Curve::Bn128, ProvingScheme::G16) => {
                    cli_verify::<Bn128Field, G16>(sub_matches)
                }
                Dimensions(Backend::Bellman, Curve::Bls12, ProvingScheme::G16) => {
                    cli_verify::<Bls12Field, G16>(sub_matches)
                }
                #[cfg(feature = "libsnark")]
                Dimensions(Backend::Libsnark, Curve::Bn128, ProvingScheme::GM17) => {
                    cli_verify::<Bn128Field, GM17>(sub_matches)
                }
                #[cfg(feature = "libsnark")]
                Dimensions(Backend::Libsnark, Curve::Bn128, ProvingScheme::PGHR13) => {
                    cli_verify::<Bn128Field, PGHR13>(sub_matches)
                }
                #[cfg(feature = "libsnark")]
                _ => unreachable!(),
            }?
        }
        _ => unreachable!(),
    }
    Ok(())
}

#[cfg(test)]
mod tests {
    extern crate glob;
    use self::glob::glob;
    use super::*;

    #[test]
    fn examples() {
        for p in glob("./examples/**/*").expect("Failed to read glob pattern") {
            let path = match p {
                Ok(x) => x,
                Err(why) => panic!("Error: {:?}", why),
            };

            if !path.is_file() {
                continue;
            }

            assert!(path.extension().expect("extension expected") == "zok");

            if path.to_str().unwrap().contains("error") {
                continue;
            }

            println!("Testing {:?}", path);

            let file = File::open(path.clone()).unwrap();

            let mut reader = BufReader::new(file);

            let mut source = String::new();
            reader.read_to_string(&mut source).unwrap();

            let stdlib = std::fs::canonicalize("../zokrates_stdlib/stdlib").unwrap();
            let resolver = FileSystemResolver::with_stdlib_root(stdlib.to_str().unwrap());
            let _: CompilationArtifacts<Bn128Field> =
                compile(source, path, Some(&resolver), &CompileConfig::default()).unwrap();
        }
    }

    #[test]
    fn examples_with_input_success() {
        //these examples should compile and run
        for p in glob("./examples/test*").expect("Failed to read glob pattern") {
            let path = match p {
                Ok(x) => x,
                Err(why) => panic!("Error: {:?}", why),
            };
            println!("Testing {:?}", path);

            let file = File::open(path.clone()).unwrap();

            let mut reader = BufReader::new(file);
            let mut source = String::new();
            reader.read_to_string(&mut source).unwrap();

            let stdlib = std::fs::canonicalize("../zokrates_stdlib/stdlib").unwrap();
            let resolver = FileSystemResolver::with_stdlib_root(stdlib.to_str().unwrap());

            let artifacts: CompilationArtifacts<Bn128Field> =
                compile(source, path, Some(&resolver), &CompileConfig::default()).unwrap();

            let interpreter = ir::Interpreter::default();

            let _ = interpreter
                .execute(&artifacts.prog(), &vec![Bn128Field::from(0)])
                .unwrap();
        }
    }

    #[test]
    #[should_panic]
    fn examples_with_input_failure() {
        //these examples should compile but not run
        for p in glob("./examples/runtime_errors/*").expect("Failed to read glob pattern") {
            let path = match p {
                Ok(x) => x,
                Err(why) => panic!("Error: {:?}", why),
            };
            println!("Testing {:?}", path);

            let file = File::open(path.clone()).unwrap();

            let mut reader = BufReader::new(file);
            let mut source = String::new();
            reader.read_to_string(&mut source).unwrap();

            let stdlib = std::fs::canonicalize("../zokrates_stdlib/stdlib").unwrap();
            let resolver = FileSystemResolver::with_stdlib_root(stdlib.to_str().unwrap());

            let artifacts: CompilationArtifacts<Bn128Field> =
                compile(source, path, Some(&resolver), &CompileConfig::default()).unwrap();

            let interpreter = ir::Interpreter::default();

            let _ = interpreter
                .execute(&artifacts.prog(), &vec![Bn128Field::from(0)])
                .unwrap();
        }
    }
}<|MERGE_RESOLUTION|>--- conflicted
+++ resolved
@@ -5,11 +5,8 @@
 // @date 2017
 
 mod constants;
-<<<<<<< HEAD
-=======
 mod helpers;
 
->>>>>>> bc5923b3
 use constants::*;
 use helpers::*;
 
@@ -80,6 +77,8 @@
         .write(proof.as_bytes())
         .map_err(|why| format!("Couldn't write to {}: {}", proof_path.display(), why))?;
 
+    println!("Proof:\n{}", format!("{}", proof));
+
     Ok(())
 }
 

--- conflicted
+++ resolved
@@ -6,16 +6,12 @@
 
 use clap::{App, AppSettings, Arg, ArgMatches, SubCommand};
 use serde_json::Value;
-use std::env;
 use std::fs::File;
 use std::io::{stdin, BufReader, BufWriter, Read, Write};
 use std::path::{Path, PathBuf};
 use std::string::String;
-<<<<<<< HEAD
 use std::{env, io};
-=======
 use zokrates_abi::Encode;
->>>>>>> f9a9bbf0
 use zokrates_core::compile::compile;
 use zokrates_core::ir::{self, ProgEnum};
 use zokrates_core::proof_system::*;
@@ -35,7 +31,6 @@
     })
 }
 
-<<<<<<< HEAD
 fn resolve<'a>(
     location: Option<String>,
     source: &'a str,
@@ -125,8 +120,6 @@
 }
 
 fn cli_compute<T: Field>(ir_prog: ir::Prog<T>, sub_matches: &ArgMatches) -> Result<(), String> {
-    use zokrates_abi::Encode;
-
     println!("Computing witness...");
 
     // print deserialized flattened program
@@ -282,8 +275,6 @@
     Ok(())
 }
 
-=======
->>>>>>> f9a9bbf0
 fn cli() -> Result<(), String> {
     const FLATTENED_CODE_DEFAULT_PATH: &str = "out";
     const VERIFICATION_KEY_DEFAULT_PATH: &str = "verification.key";
@@ -529,70 +520,10 @@
         ("compile", Some(sub_matches)) => {
             let curve = sub_matches.value_of("curve").unwrap();
 
-<<<<<<< HEAD
             match curve {
                 "bn128" => cli_compile::<Bn128Field>(sub_matches)?,
                 "bls12_381" => cli_compile::<Bls12Field>(sub_matches)?,
                 _ => unreachable!(),
-=======
-            let location = path
-                .parent()
-                .unwrap()
-                .to_path_buf()
-                .into_os_string()
-                .into_string()
-                .unwrap();
-
-            let light = sub_matches.occurrences_of("light") > 0;
-
-            let bin_output_path = Path::new(sub_matches.value_of("output").unwrap());
-
-            let hr_output_path = bin_output_path.to_path_buf().with_extension("ztf");
-
-            let file = File::open(path.clone()).unwrap();
-
-            let mut reader = BufReader::new(file);
-
-            let program_flattened: ir::Prog<FieldPrime> =
-                compile(&mut reader, Some(location), Some(fs_resolve))
-                    .map_err(|e| format!("Compilation failed:\n\n {}", e))?;
-
-            // number of constraints the flattened program will translate to.
-            let num_constraints = program_flattened.constraint_count();
-
-            // serialize flattened program and write to binary file
-            let bin_output_file = File::create(&bin_output_path)
-                .map_err(|why| format!("couldn't create {}: {}", bin_output_path.display(), why))?;
-
-            let mut writer = BufWriter::new(bin_output_file);
-
-            serialize_into(&mut writer, &program_flattened, Infinite)
-                .map_err(|_| "Unable to write data to file.".to_string())?;
-
-            if !light {
-                // write human-readable output file
-                let hr_output_file = File::create(&hr_output_path).map_err(|why| {
-                    format!("couldn't create {}: {}", hr_output_path.display(), why)
-                })?;
-
-                let mut hrofb = BufWriter::new(hr_output_file);
-                write!(&mut hrofb, "{}\n", program_flattened)
-                    .map_err(|_| "Unable to write data to file.".to_string())?;
-                hrofb
-                    .flush()
-                    .map_err(|_| "Unable to flush buffer.".to_string())?;
-            }
-
-            if !light {
-                // debugging output
-                println!("Compiled program:\n{}", program_flattened);
-            }
-
-            println!("Compiled code written to '{}'", bin_output_path.display());
-
-            if !light {
-                println!("Human readable code to '{}'", hr_output_path.display());
->>>>>>> f9a9bbf0
             }
         }
         ("compute-witness", Some(sub_matches)) => {
@@ -764,13 +695,8 @@
                 .into_string()
                 .unwrap();
 
-<<<<<<< HEAD
             let _: ir::Prog<Bn128Field> =
                 compile(&mut reader, Some(location), Some(resolve)).unwrap();
-=======
-            let _: ir::Prog<FieldPrime> =
-                compile(&mut reader, Some(location), Some(fs_resolve)).unwrap();
->>>>>>> f9a9bbf0
         }
     }
 
@@ -796,13 +722,8 @@
 
             let mut reader = BufReader::new(file);
 
-<<<<<<< HEAD
             let program_flattened: ir::Prog<Bn128Field> =
                 compile(&mut reader, Some(location), Some(resolve)).unwrap();
-=======
-            let program_flattened: ir::Prog<FieldPrime> =
-                compile(&mut reader, Some(location), Some(fs_resolve)).unwrap();
->>>>>>> f9a9bbf0
 
             let _ = program_flattened
                 .execute(&vec![Bn128Field::from(0)])
@@ -832,13 +753,8 @@
 
             let mut reader = BufReader::new(file);
 
-<<<<<<< HEAD
             let program_flattened: ir::Prog<Bn128Field> =
                 compile(&mut reader, Some(location), Some(resolve)).unwrap();
-=======
-            let program_flattened: ir::Prog<FieldPrime> =
-                compile(&mut reader, Some(location), Some(fs_resolve)).unwrap();
->>>>>>> f9a9bbf0
 
             let _ = program_flattened
                 .execute(&vec![Bn128Field::from(0)])

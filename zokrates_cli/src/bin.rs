--- conflicted
+++ resolved
@@ -71,8 +71,6 @@
     let mut proof_file = File::create(proof_path).unwrap();
 
     let proof = serde_json::to_string_pretty(&proof).unwrap();
-    println!("Proof:\n{}", format!("{}", proof));
-
     proof_file
         .write(proof.as_bytes())
         .map_err(|why| format!("Couldn't write to {}: {}", proof_path.display(), why))?;
@@ -294,14 +292,8 @@
         )
     };
 
-<<<<<<< HEAD
     let resolver =
         FileSystemResolver::with_stdlib_root(sub_matches.value_of("stdlib-path").unwrap());
-
-    let compilation_config = CompileConfig::default().with_is_release(is_release);
-=======
-    let resolver = FileSystemResolver::new();
->>>>>>> 35cec195
     let artifacts: CompilationArtifacts<T> =
         compile(source, path, Some(&resolver)).map_err(|e| {
             format!(
@@ -444,6 +436,9 @@
     let default_backend = env::var("ZOKRATES_BACKEND").unwrap_or(constants::BELLMAN.into());
     let default_scheme = env::var("ZOKRATES_PROVING_SCHEME").unwrap_or(constants::G16.into());
     let default_solidity_abi = "v1";
+    let default_stdlib_path = dirs::home_dir()
+        .map(|p| p.join(".zokrates/stdlib"))
+        .unwrap();
 
     // cli specification using clap library
     let matches = App::new("ZoKrates")
@@ -466,7 +461,8 @@
             .value_name("PATH")
             .takes_value(true)
             .required(false)
-            .default_value("")
+            .env("ZOKRATES_STDLIB")
+            .default_value(default_stdlib_path.to_str().unwrap_or(""))
         ).arg(Arg::with_name("abi_spec")
             .short("s")
             .long("abi_spec")
@@ -512,7 +508,8 @@
             .value_name("PATH")
             .takes_value(true)
             .required(false)
-            .default_value("")
+            .env("ZOKRATES_STDLIB")
+            .default_value(default_stdlib_path.to_str().unwrap_or(""))
         ).arg(Arg::with_name("curve")
             .short("c")
             .long("curve")

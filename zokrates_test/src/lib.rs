--- conflicted
+++ resolved
@@ -100,7 +100,6 @@
 
     let bin = artifacts.prog();
 
-<<<<<<< HEAD
     match t.max_constraint_count {
         Some(count) => assert!(
             bin.constraint_count() <= count,
@@ -112,23 +111,12 @@
         _ => {}
     };
 
-    for test in t.tests.into_iter() {
-        let input = &test.input.values;
-
-        let output = bin.execute(&(input.iter().cloned().map(parse_val).collect()));
-=======
     let interpreter = zokrates_core::ir::Interpreter::default();
 
     for test in t.tests.into_iter() {
         let input = &test.input.values;
-        let output = interpreter.execute(
-            bin,
-            &input
-                .iter()
-                .map(|v| FieldPrime::try_from_dec_str(&v.clone()).unwrap())
-                .collect(),
-        );
->>>>>>> 5158646d
+
+        let output = interpreter.execute(bin, &(input.iter().cloned().map(parse_val).collect()));
 
         match compare(output, test.output) {
             Err(e) => {
